# Inspired by https://container-solutions.com/faster-builds-in-docker-with-go-1-11/
# Base build image
<<<<<<< HEAD
FROM golang:1.14.4-alpine3.12 AS build_base
=======
FROM golang:1.15.13-alpine AS build_base
>>>>>>> 233360c9
RUN apk add bash make git curl unzip rsync libc6-compat gcc musl-dev lsof
WORKDIR /go/src/github.com/spacemeshos/go-spacemesh

# Force the go compiler to use modules
ENV GO111MODULE=on
ENV GOPROXY=https://proxy.golang.org

# We want to populate the module cache based on the go.{mod,sum} files.
COPY go.mod .
COPY go.sum .

# Download dependencies
RUN go mod download

COPY setup_env.sh .
COPY scripts/* scripts/

RUN ./setup_env.sh

RUN go get github.com/golang/snappy@v0.0.1

# This image builds the go-spacemesh server
FROM build_base AS server_builder
# Here we copy the rest of the source code
COPY . .

# And compile the project
RUN make build
RUN make hare
RUN make p2p
RUN make sync
RUN make harness

#In this last stage, we start from a fresh Alpine image, to reduce the image size and not ship the Go compiler in our production artifacts.
FROM alpine AS spacemesh

# Finally we copy the statically compiled Go binary.
COPY --from=server_builder /go/src/github.com/spacemeshos/go-spacemesh/build/go-spacemesh /bin/go-spacemesh
COPY --from=server_builder /go/src/github.com/spacemeshos/go-spacemesh/build/go-hare /bin/go-hare
COPY --from=server_builder /go/src/github.com/spacemeshos/go-spacemesh/build/go-p2p /bin/go-p2p
COPY --from=server_builder /go/src/github.com/spacemeshos/go-spacemesh/build/go-sync /bin/go-sync
COPY --from=server_builder /go/src/github.com/spacemeshos/go-spacemesh/build/go-harness /bin/go-harness

ENTRYPOINT ["/bin/go-harness"]
EXPOSE 7513

# profiling port
EXPOSE 6060

# pubsub port
EXPOSE 56565<|MERGE_RESOLUTION|>--- conflicted
+++ resolved
@@ -1,10 +1,6 @@
 # Inspired by https://container-solutions.com/faster-builds-in-docker-with-go-1-11/
 # Base build image
-<<<<<<< HEAD
-FROM golang:1.14.4-alpine3.12 AS build_base
-=======
 FROM golang:1.15.13-alpine AS build_base
->>>>>>> 233360c9
 RUN apk add bash make git curl unzip rsync libc6-compat gcc musl-dev lsof
 WORKDIR /go/src/github.com/spacemeshos/go-spacemesh
 
