--- conflicted
+++ resolved
@@ -5,7 +5,7 @@
 include Makefile.Inc
 
 DOCKER_HUB ?= spacemeshos
-TEST_LOG_LEVEL ?= 
+TEST_LOG_LEVEL ?=
 
 COMMIT = $(shell git rev-parse HEAD)
 SHA = $(shell git rev-parse --short HEAD)
@@ -130,18 +130,6 @@
 .PHONY: docker-local-build
 endif
 
-<<<<<<< HEAD
-test test-all: get-gpu-setup
-	$(ULIMIT) CGO_LDFLAGS="$(CGO_TEST_LDFLAGS)" go test -race -v -timeout 0 -p 1 ./...
-.PHONY: test
-
-test-no-app-test: get-gpu-setup
-	$(ULIMIT) CGO_LDFLAGS="$(CGO_TEST_LDFLAGS)"  go test -race -v -timeout 0 -p 1 -tags exclude_app_test ./...
-.PHONY: test-no-app-test
-
-test-only-app-test: get-gpu-setup
-	$(ULIMIT) CGO_LDFLAGS="$(CGO_TEST_LDFLAGS)" go test -race -timeout 0 -p 1 -v -tags !exclude_app_test ./cmd/node
-=======
 # TODO(nkryuchkov): Add -race flag to the `test` target and remove `test-race` after all data races are fixed.
 test-race: get-gpu-setup
 	$(ULIMIT) CGO_LDFLAGS="$(CGO_TEST_LDFLAGS)" TEST_LOG_LEVEL=$(TEST_LOG_LEVEL) go test -timeout 0 -p 1 -race ./...
@@ -156,8 +144,7 @@
 .PHONY: test-no-app-test
 
 test-only-app-test: get-gpu-setup
-	$(ULIMIT) CGO_LDFLAGS="$(CGO_TEST_LDFLAGS)" TEST_LOG_LEVEL=$(TEST_LOG_LEVEL) go test -timeout 0 -p 1 -tags !exclude_app_test ./cmd/node
->>>>>>> 4ed4fc6a
+	$(ULIMIT) CGO_LDFLAGS="$(CGO_TEST_LDFLAGS)" TEST_LOG_LEVEL=$(TEST_LOG_LEVEL) go test -race -timeout 0 -p 1 -tags !exclude_app_test ./cmd/node
 .PHONY: test-only-app-test
 
 test-tidy:
