// Package activation is responsible for creating activation transactions and running the mining flow, coordinating
// PoST building, sending proofs to PoET and building NIPoST structs.
package activation

import (
<<<<<<< HEAD
	"errors"
	"fmt"
	"sync"
=======
	"context"
	"fmt"
	"sync"
	"sync/atomic"
>>>>>>> 233360c9

	"github.com/spacemeshos/ed25519"
	"github.com/spacemeshos/post/shared"

	"github.com/spacemeshos/go-spacemesh/common/types"
	"github.com/spacemeshos/go-spacemesh/events"
	"github.com/spacemeshos/go-spacemesh/log"
	"github.com/spacemeshos/go-spacemesh/signing"
<<<<<<< HEAD
	"github.com/spacemeshos/post/shared"
=======
>>>>>>> 233360c9
)

// AtxProtocol is the protocol id for broadcasting atxs over gossip
const AtxProtocol = "AtxGossip"

var totalWeightCache = NewTotalWeightCache(1000)

type meshProvider interface {
	GetOrphanBlocksBefore(l types.LayerID) ([]types.BlockID, error)
	LatestLayer() types.LayerID
}

type broadcaster interface {
	Broadcast(ctx context.Context, channel string, data []byte) error
}

type poetNumberOfTickProvider struct {
}

func (provider *poetNumberOfTickProvider) NumOfTicks() uint64 {
	return 1
}

type nipostBuilder interface {
	BuildNIPoST(challenge *types.Hash32, timeout chan struct{}, stop chan struct{}) (*types.NIPoST, error)
}

type idStore interface {
	StoreNodeIdentity(id types.NodeID) error
	GetIdentity(id string) (types.NodeID, error)
}

<<<<<<< HEAD
type NIPoSTValidator interface {
	Validate(id signing.PublicKey, NIPoST *types.NIPoST, expectedChallenge types.Hash32, numUnits uint) error
	ValidatePoST(id []byte, PoST *types.PoST, PoSTMetadata *types.PoSTMetadata, numUnits uint) error
=======
type nipstValidator interface {
	Validate(minerID signing.PublicKey, nipst *types.NIPST, space uint64, expectedChallenge types.Hash32) error
	VerifyPost(id signing.PublicKey, proof *types.PostProof, space uint64) error
>>>>>>> 233360c9
}

type atxDBProvider interface {
	GetAtxHeader(id types.ATXID) (*types.ActivationTxHeader, error)
	CalcTotalWeightFromView(view []types.BlockID, pubEpoch types.EpochID) (uint64, error)
	GetNodeLastAtxID(nodeID types.NodeID) (types.ATXID, error)
	GetPosAtxID() (types.ATXID, error)
	AwaitAtx(id types.ATXID) chan struct{}
	UnsubscribeAtx(id types.ATXID)
}

type bytesStore interface {
	Put(key []byte, buf []byte) error
	Get(key []byte) ([]byte, error)
}

type signer interface {
	Sign(m []byte) []byte
}

<<<<<<< HEAD
=======
const (
	// InitIdle status means that an init file does not exist and is not prepared
	InitIdle = 1 + iota
	// InitInProgress status means that an init file preparation is now in progress
	InitInProgress
	// InitDone status indicates there is a prepared init file
	InitDone
)

// Config defines configuration for Builder
type Config struct {
	CoinbaseAccount types.Address
	GoldenATXID     types.ATXID
	LayersPerEpoch  uint16
}

// Builder struct is the struct that orchestrates the creation of activation transactions
// it is responsible for initializing post, receiving poet proof and orchestrating nipst. after which it will
// calculate total weight and providing relevant view as proof
type Builder struct {
	signer
	accountLock     sync.RWMutex
	nodeID          types.NodeID
	coinbaseAccount types.Address
	goldenATXID     types.ATXID
	layersPerEpoch  uint16
	db              atxDBProvider
	net             broadcaster
	mesh            meshProvider
	tickProvider    poetNumberOfTickProvider
	nipstBuilder    nipstBuilder
	postProver      PostProverClient
	challenge       *types.NIPSTChallenge
	commitment      *types.PostProof
	layerClock      layerClock
	stop            chan struct{}
	started         uint32
	store           bytesStore
	syncer          syncer
	initStatus      int32
	initDone        chan struct{}
	committedSpace  uint64
	log             log.Log
}

>>>>>>> 233360c9
type layerClock interface {
	AwaitLayer(layerID types.LayerID) chan struct{}
	GetCurrentLayer() types.LayerID
}

type syncer interface {
	Await() chan struct{}
}

// SmeshingProvider defines the functionality required for the node's Smesher API.
type SmeshingProvider interface {
	Smeshing() bool
	StartSmeshing(coinbase types.Address, opts PoSTSetupOpts) error
	StopSmeshing(deleteFiles bool) error
	SmesherID() types.NodeID
	Coinbase() types.Address
	SetCoinbase(coinbase types.Address)
	MinGas() uint64
	SetMinGas(value uint64)
}

// A compile time check to ensure that Builder fully implements the SmeshingProvider interface.
var _ SmeshingProvider = (*Builder)(nil)

// Config defines configuration for Builder
type Config struct {
	CoinbaseAccount types.Address
	GoldenATXID     types.ATXID
	LayersPerEpoch  uint16
}

type SmeshingStatus int32

const (
	SmeshingStatusIdle SmeshingStatus = iota
	SmeshingStatusPendingPostInit
	SmeshingStatusStarted
)

// Builder struct is the struct that orchestrates the creation of activation transactions
// it is responsible for initializing post, receiving poet proof and orchestrating nipst. after which it will
// calculate total weight and providing relevant view as proof
type Builder struct {
	signer
	accountLock       sync.RWMutex
	nodeID            types.NodeID
	coinbaseAccount   types.Address
	goldenATXID       types.ATXID
	layersPerEpoch    uint16
	db                atxDBProvider
	net               broadcaster
	mesh              meshProvider
	tickProvider      poetNumberOfTickProvider
	nipostBuilder     nipostBuilder
	postSetupProvider PoSTSetupProvider
	challenge         *types.NIPoSTChallenge
	initialPoST       *types.PoST
	layerClock        layerClock
	stop              chan struct{}
	status            SmeshingStatus
	mtx               sync.Mutex
	store             bytesStore
	syncer            syncer
	log               log.Log
	committedSpace    uint64
}

// NewBuilder returns an atx builder that will start a routine that will attempt to create an atx upon each new layer.
<<<<<<< HEAD
func NewBuilder(cfg Config, nodeID types.NodeID, signer signer, db atxDBProvider, net broadcaster, mesh meshProvider, layersPerEpoch uint16, nipostBuilder nipostBuilder, postSetupProvider PoSTSetupProvider, layerClock layerClock, syncer syncer, store bytesStore, log log.Log) *Builder {
	return &Builder{
		signer:            signer,
		nodeID:            nodeID,
		coinbaseAccount:   cfg.CoinbaseAccount,
		goldenATXID:       cfg.GoldenATXID,
		layersPerEpoch:    cfg.LayersPerEpoch,
		db:                db,
		net:               net,
		mesh:              mesh,
		nipostBuilder:     nipostBuilder,
		postSetupProvider: postSetupProvider,
		layerClock:        layerClock,
		stop:              make(chan struct{}),
		syncer:            syncer,
		store:             store,
		log:               log,
		status:            SmeshingStatusIdle,
	}
}

// Smeshing returns true iff atx builder started.
func (b *Builder) Smeshing() bool {
	b.mtx.Lock()
	defer b.mtx.Unlock()

	return b.status == SmeshingStatusStarted
}

// StartSmeshing is the main entry point of the atx builder.
// It runs the main loop of the builder and shouldn't be called more than once.
// If the post data is incomplete or missing, data creation
// session will be preceded. Changing of the post potions (e.g., number of labels),
// after initial setup, is supported.
func (b *Builder) StartSmeshing(coinbase types.Address, opts PoSTSetupOpts) error {
	b.mtx.Lock()
	if b.status != SmeshingStatusIdle {
		b.mtx.Unlock()
		return errors.New("already started")
	}
	b.stop = make(chan struct{})
	b.status = SmeshingStatusPendingPostInit
	b.mtx.Unlock()

	doneChan, err := b.postSetupProvider.StartSession(opts)
	if err != nil {
		b.status = SmeshingStatusIdle
		return fmt.Errorf("failed to start PoST setup session: %v", err)
	}

	go func() {
		<-doneChan
		if s := b.postSetupProvider.Status(); s.State != PoSTSetupStateComplete {
			b.status = SmeshingStatusIdle
			b.log.Error("failed to complete PoST setup: %v", b.postSetupProvider.LastError())
			return
		}

		b.status = SmeshingStatusStarted
		go b.loop()
	}()

	return nil
=======
func NewBuilder(conf Config, nodeID types.NodeID, spaceToCommit uint64, signer signer, db atxDBProvider, net broadcaster, mesh meshProvider, layersPerEpoch uint16, nipstBuilder nipstBuilder, postProver PostProverClient, layerClock layerClock, syncer syncer, store bytesStore, log log.Log) *Builder {
	return &Builder{
		signer:          signer,
		nodeID:          nodeID,
		coinbaseAccount: conf.CoinbaseAccount,
		goldenATXID:     conf.GoldenATXID,
		layersPerEpoch:  conf.LayersPerEpoch,
		db:              db,
		net:             net,
		mesh:            mesh,
		nipstBuilder:    nipstBuilder,
		postProver:      postProver,
		layerClock:      layerClock,
		stop:            make(chan struct{}),
		store:           store,
		syncer:          syncer,
		initStatus:      InitIdle,
		initDone:        make(chan struct{}),
		committedSpace:  spaceToCommit,
		log:             log,
	}
}

// Start is the main entry point of the atx builder. it runs the main loop of the builder and shouldn't be called more than once
func (b *Builder) Start(ctx context.Context) {
	if atomic.LoadUint32(&b.started) == 1 {
		return
	}
	atomic.StoreUint32(&b.started, 1)
	go b.loop(ctx)
>>>>>>> 233360c9
}

// StopSmeshing stops the atx builder.
func (b *Builder) StopSmeshing(deleteFiles bool) error {
	b.mtx.Lock()
	defer b.mtx.Unlock()

	if b.status == SmeshingStatusIdle {
		return errors.New("not started")
	}

	if err := b.postSetupProvider.StopSession(deleteFiles); err != nil {
		return fmt.Errorf("failed to stop post data creation session: %v", err)
	}

	close(b.stop)
	b.status = SmeshingStatusIdle

	return nil
}

// SmesherID returns the ID of the smesher that created this activation
func (b *Builder) SmesherID() types.NodeID {
	return b.nodeID
}

// SignAtx signs the atx and assigns the signature into atx.Sig
// this function returns an error if atx could not be converted to bytes
func (b *Builder) SignAtx(atx *types.ActivationTx) error {
	return SignAtx(b, atx)
}

// StopRequestedError is a specific type of error the indicated a user has stopped mining
type StopRequestedError struct{}

func (s StopRequestedError) Error() string { return "stop requested" }

func (b *Builder) waitOrStop(ch chan struct{}) error {
	select {
	case <-ch:
		return nil
	case <-b.stop:
		return StopRequestedError{}
	}
}

// loop is the main loop that tries to create an atx per tick received from the global clock
func (b *Builder) loop(ctx context.Context) {
	err := b.loadChallenge()
	if err != nil {
		log.Info("challenge not loaded: %s", err)
	}

	// Once initialized, run the execution phase with zero-challenge,
	// to create the initial proof (the commitment).
	// TODO(moshababo): don't generate the commitment every time smeshing is starting, but once only.
	b.initialPoST, _, err = b.postSetupProvider.GenerateProof(shared.ZeroChallenge)
	if err != nil {
		b.log.Error("PoST execution failed: %v", err)
		b.status = SmeshingStatusIdle
		return
	}

	// ensure layer 1 has arrived
	if err := b.waitOrStop(b.layerClock.AwaitLayer(1)); err != nil {
		return
	}
	for {
		select {
		case <-b.stop:
			return
		default:
		}
		if err := b.PublishActivationTx(ctx); err != nil {
			if _, stopRequested := err.(StopRequestedError); stopRequested {
				return
			}
			currentLayer := b.layerClock.GetCurrentLayer()
			b.log.With().Error("atx construction errored", log.Err(err), currentLayer, currentLayer.GetEpoch())
			events.ReportAtxCreated(false, uint64(b.currentEpoch()), "")
<<<<<<< HEAD
			<-b.layerClock.AwaitLayer(currentLayer + 1)
		}
	}
}

func (b *Builder) buildNIPoSTChallenge(currentLayer types.LayerID) error {
	<-b.syncer.Await()
	challenge := &types.NIPoSTChallenge{NodeID: b.nodeID}
	if posAtx, err := b.GetPositioningAtx(); err != nil {
		if b.currentEpoch() != 0 {
			return fmt.Errorf("failed to get positioning ATX: %v", err)
		}
		challenge.EndTick = b.tickProvider.NumOfTicks()
		challenge.PubLayerID = currentLayer.Add(b.layersPerEpoch)
		challenge.PositioningATX = b.goldenATXID
	} else {
		challenge.PositioningATX = posAtx.ID()
		challenge.PubLayerID = posAtx.PubLayerID.Add(b.layersPerEpoch)
		challenge.StartTick = posAtx.EndTick
		challenge.EndTick = posAtx.EndTick + b.tickProvider.NumOfTicks()
=======
			select {
			case <-b.stop:
				return
			case <-b.layerClock.AwaitLayer(currentLayer + 1):
				continue
			}
		}
	}
}

func (b *Builder) buildNipstChallenge() error {
	<-b.syncer.Await()
	challenge := &types.NIPSTChallenge{NodeID: b.nodeID}
	atxID, pubLayerID, endTick, err := b.GetPositioningAtxInfo()
	if err != nil {
		return fmt.Errorf("failed to get positioning ATX: %v", err)
>>>>>>> 233360c9
	}
	challenge.PositioningATX = atxID
	challenge.PubLayerID = pubLayerID.Add(b.layersPerEpoch)
	challenge.StartTick = endTick
	challenge.EndTick = endTick + b.tickProvider.NumOfTicks()
	if prevAtx, err := b.GetPrevAtx(b.nodeID); err != nil {
		challenge.InitialPoSTIndices = b.initialPoST.Indices
	} else {
		challenge.PrevATXID = prevAtx.ID()
		challenge.Sequence = prevAtx.Sequence + 1
	}
	b.challenge = challenge
	if err := b.storeChallenge(b.challenge); err != nil {
		return fmt.Errorf("failed to store NIPoST challenge: %v", err)
	}
	return nil
}

<<<<<<< HEAD
// SetCoinbase sets the address rewardAddress to be the coinbase account written into the activation transaction
=======
// StartPost initiates post commitment generation process. It returns an error if a process is already in progress or
// if a post has been already initialized
func (b *Builder) StartPost(ctx context.Context, rewardAddress types.Address, dataDir string, space uint64) error {
	logger := b.log.WithContext(ctx)
	if !atomic.CompareAndSwapInt32(&b.initStatus, InitIdle, InitInProgress) {
		switch atomic.LoadInt32(&b.initStatus) {
		case InitDone:
			return fmt.Errorf("already initialized")
		case InitInProgress:
			return fmt.Errorf("already started")
		}
	}

	if err := b.postProver.SetParams(dataDir, space); err != nil {
		return err
	}
	b.SetCoinbaseAccount(rewardAddress)

	initialized, _, err := b.postProver.IsInitialized()
	if err != nil {
		atomic.StoreInt32(&b.initStatus, InitIdle)
		return err
	}

	if !initialized {
		if err := b.postProver.VerifyInitAllowed(); err != nil {
			atomic.StoreInt32(&b.initStatus, InitIdle)
			return err
		}
	}

	logger.With().Info("starting post initialization",
		log.String("datadir", dataDir),
		log.String("space", fmt.Sprintf("%d", space)),
		log.String("rewardAddress", fmt.Sprintf("%x", rewardAddress)),
	)

	go func() {
		if initialized {
			// If initialized, run the execution phase with zero-challenge,
			// to create the initial proof (the commitment).
			b.commitment, err = b.postProver.Execute(shared.ZeroChallenge)
			if err != nil {
				logger.With().Error("post execution failed", log.Err(err))
				atomic.StoreInt32(&b.initStatus, InitIdle)
				return
			}
		} else {
			// If not initialized, run the initialization phase.
			// This would create the initial proof (the commitment) as well.
			b.commitment, err = b.postProver.Initialize()
			if err != nil {
				logger.With().Error("post initialization failed", log.Err(err))
				atomic.StoreInt32(&b.initStatus, InitIdle)
				return
			}
		}

		logger.With().Info("post initialization completed",
			log.String("datadir", dataDir),
			log.String("space", fmt.Sprintf("%d", space)),
			log.String("commitment merkle root", fmt.Sprintf("%x", b.commitment.MerkleRoot)),
		)

		atomic.StoreInt32(&b.initStatus, InitDone)
		close(b.initDone)
	}()

	return nil
}

// MiningStats returns state of post init, coinbase reward account and data directory path for post commitment
func (b *Builder) MiningStats() (int, uint64, string, string) {
	acc := b.getCoinbaseAccount()
	initStatus := atomic.LoadInt32(&b.initStatus)
	remainingBytes := uint64(0)
	if initStatus == InitInProgress {
		var err error
		_, remainingBytes, err = b.postProver.IsInitialized()
		if err != nil {
			b.log.With().Error("failed to check remaining init bytes", log.Err(err))
		}
	}
	datadir := b.postProver.Cfg().DataDir
	return int(initStatus), remainingBytes, acc.String(), datadir
}

// SetCoinbaseAccount sets the address rewardAddress to be the coinbase account written into the activation transaction
>>>>>>> 233360c9
// the rewards for blocks made by this miner will go to this address
func (b *Builder) SetCoinbase(rewardAddress types.Address) {
	b.accountLock.Lock()
	b.coinbaseAccount = rewardAddress
	b.accountLock.Unlock()
}

// Coinbase returns the current coinbase address.
func (b *Builder) Coinbase() types.Address {
	b.accountLock.RLock()
	acc := b.coinbaseAccount
	b.accountLock.RUnlock()
	return acc
}

// MinGas [...]
func (b *Builder) MinGas() uint64 {
	panic("not implemented")
}

// SetMinGas [...]
func (b *Builder) SetMinGas(value uint64) {
	panic("not implemented")
}

func (b *Builder) getNIPoSTKey() []byte {
	return []byte("NIPoST")
}

func (b *Builder) storeChallenge(ch *types.NIPoSTChallenge) error {
	bts, err := types.InterfaceToBytes(ch)
	if err != nil {
		return err
	}
	return b.store.Put(b.getNIPoSTKey(), bts)
}

func (b *Builder) loadChallenge() error {
	bts, err := b.store.Get(b.getNIPoSTKey())
	if err != nil {
		return err
	}
	if len(bts) > 0 {
		tp := &types.NIPoSTChallenge{}
		err = types.BytesToInterface(bts, tp)
		if err != nil {
			return err
		}
		b.challenge = tp
	}
	return nil
}

// PublishActivationTx attempts to publish an atx, it returns an error if an atx cannot be created.
func (b *Builder) PublishActivationTx(ctx context.Context) error {
	b.discardChallengeIfStale()
	if b.challenge != nil {
		b.log.With().Info("using existing atx challenge", b.currentEpoch())
	} else {
		b.log.With().Info("building new atx challenge", b.currentEpoch())
<<<<<<< HEAD
		err := b.buildNIPoSTChallenge(b.layerClock.GetCurrentLayer())
=======
		err := b.buildNipstChallenge()
>>>>>>> 233360c9
		if err != nil {
			b.log.With().Error("failed to build new atx challenge", log.Err(err))
			return err
		}
	}

	b.log.With().Info("challenge ready")

	pubEpoch := b.challenge.PubLayerID.GetEpoch()

	hash, err := b.challenge.Hash()
	if err != nil {
		b.log.With().Error("getting challenge hash failed", log.Err(err))
		return fmt.Errorf("getting challenge hash failed: %v", err)
	}

	// ⏳ the following method waits for a PoET proof, which should take ~1 epoch
	atxExpired := b.layerClock.AwaitLayer((pubEpoch + 2).FirstLayer()) // this fires when the target epoch is over
<<<<<<< HEAD
	nipost, err := b.nipostBuilder.BuildNIPoST(hash, atxExpired, b.stop)
=======

	b.log.With().Info("build NIPST")

	nipst, err := b.nipstBuilder.BuildNIPST(hash, atxExpired, b.stop)
>>>>>>> 233360c9
	if err != nil {
		if _, stopRequested := err.(StopRequestedError); stopRequested {
			return err
		}
<<<<<<< HEAD
		return fmt.Errorf("failed to build nipost: %v", err)
=======
		b.log.With().Error("failed to build nipst", log.Err(err))
		return fmt.Errorf("failed to build nipst: %v", err)
>>>>>>> 233360c9
	}

	b.log.With().Info("awaiting atx publication epoch",
		log.FieldNamed("pub_epoch", pubEpoch),
		log.FieldNamed("pub_epoch_first_layer", pubEpoch.FirstLayer()),
		log.FieldNamed("current_layer", b.layerClock.GetCurrentLayer()),
	)
	if err := b.waitOrStop(b.layerClock.AwaitLayer(pubEpoch.FirstLayer())); err != nil {
		b.log.With().Error("failed to wait of publication epoch", log.Err(err))
		return err
	}
	b.log.Info("publication epoch has arrived!")
	if discarded := b.discardChallengeIfStale(); discarded {
		return fmt.Errorf("atx target epoch has passed during nipost construction")
	}

	// when we reach here an epoch has passed
	// we've completed the sequential work, now before publishing the atx,
	// we need to provide number of atx seen in the epoch of the positioning atx.

	// ensure we are synced before generating the ATX's view
	if err := b.waitOrStop(b.syncer.Await()); err != nil {
		return err
	}

<<<<<<< HEAD
	var initialPoST *types.PoST
=======
	var commitment *types.PostProof
>>>>>>> 233360c9
	if b.challenge.PrevATXID == *types.EmptyATXID {
		initialPoST = b.initialPoST
	}

<<<<<<< HEAD
	atx := types.NewActivationTx(*b.challenge, b.Coinbase(), nipost, b.postSetupProvider.LastOpts().NumUnits, initialPoST)
=======
	atx := types.NewActivationTx(*b.challenge, b.getCoinbaseAccount(), nipst, b.committedSpace, commitment)
>>>>>>> 233360c9

	atxReceived := b.db.AwaitAtx(atx.ID())
	defer b.db.UnsubscribeAtx(atx.ID())
	size, err := b.signAndBroadcast(ctx, atx)
	if err != nil {
		b.log.With().Error("failed to publish atx", append(atx.Fields(size), log.Err(err))...)
		return err
	}

	b.log.Event().Info("atx published", atx.Fields(size)...)
	events.ReportAtxCreated(true, uint64(b.currentEpoch()), atx.ShortString())

	select {
	case <-atxReceived:
		b.log.Info("atx received in db")
	case <-b.layerClock.AwaitLayer((atx.TargetEpoch() + 1).FirstLayer()):
		select {
		case <-atxReceived:
			b.log.Info("atx received in db (in the last moment)")
		case <-b.syncer.Await(): // ensure we've seen all blocks before concluding that the ATX was lost
			b.log.With().Error("target epoch has passed before atx was added to database", atx.ID())
			b.discardChallenge()
			return fmt.Errorf("target epoch has passed")
		case <-b.stop:
			return StopRequestedError{}
		}
	case <-b.stop:
		return StopRequestedError{}
	}
	b.discardChallenge()
	return nil
}

func (b *Builder) currentEpoch() types.EpochID {
	return b.layerClock.GetCurrentLayer().GetEpoch()
}

func (b *Builder) discardChallenge() {
	b.challenge = nil
	if err := b.store.Put(b.getNIPoSTKey(), []byte{}); err != nil {
		b.log.Error("failed to discard NIPoST challenge: %v", err)
	}
}

func (b *Builder) signAndBroadcast(ctx context.Context, atx *types.ActivationTx) (int, error) {
	if err := b.SignAtx(atx); err != nil {
		return 0, fmt.Errorf("failed to sign ATX: %v", err)
	}
	buf, err := types.InterfaceToBytes(atx)
	if err != nil {
		return 0, fmt.Errorf("failed to serialize ATX: %v", err)
	}
	if err := b.net.Broadcast(ctx, AtxProtocol, buf); err != nil {
		return 0, fmt.Errorf("failed to broadcast ATX: %v", err)
	}
	return len(buf), nil
}

// GetPositioningAtxInfo return the following details about the latest atx, to be used as a positioning atx:
// 	atxID, pubLayerID, endTick
func (b *Builder) GetPositioningAtxInfo() (types.ATXID, types.LayerID, uint64, error) {
	if id, err := b.db.GetPosAtxID(); err != nil {
		return types.ATXID{}, 0, 0, fmt.Errorf("cannot find pos atx: %v", err)
	} else if id == b.goldenATXID {
		b.log.With().Info("using golden atx as positioning atx", id)
		return id, 0, 0, nil
	} else if atx, err := b.db.GetAtxHeader(id); err != nil {
		return types.ATXID{}, 0, 0, fmt.Errorf("inconsistent state: failed to get atx header: %v", err)
	} else {
		return id, atx.PubLayerID, atx.EndTick, nil
	}
}

// GetPrevAtx gets the last atx header of specified node Id, it returns error if no previous atx found or if no
// AtxHeader struct in db
func (b *Builder) GetPrevAtx(node types.NodeID) (*types.ActivationTxHeader, error) {
	if id, err := b.db.GetNodeLastAtxID(node); err != nil {
		return nil, fmt.Errorf("no prev atx found: %v", err)
	} else if atx, err := b.db.GetAtxHeader(id); err != nil {
		return nil, fmt.Errorf("inconsistent state: failed to get atx header: %v", err)
	} else {
		return atx, nil
	}
}

func (b *Builder) discardChallengeIfStale() bool {
	if b.challenge != nil && b.challenge.PubLayerID.GetEpoch()+1 < b.currentEpoch() {
		b.log.With().Info("atx target epoch has already passed -- starting over",
			log.FieldNamed("target_epoch", b.challenge.PubLayerID.GetEpoch()+1),
			log.FieldNamed("current_epoch", b.currentEpoch()),
		)
		b.discardChallenge()
		return true
	}
	return false
}

// ExtractPublicKey extracts public key from message and verifies public key exists in idStore, this is how we validate
// ATX signature. If this is the first ATX it is considered valid anyways and ATX syntactic validation will determine ATX validity
func ExtractPublicKey(signedAtx *types.ActivationTx) (*signing.PublicKey, error) {
	bts, err := signedAtx.InnerBytes()
	if err != nil {
		return nil, err
	}

	pubKey, err := ed25519.ExtractPublicKey(bts, signedAtx.Sig)
	if err != nil {
		return nil, err
	}

	pub := signing.NewPublicKey(pubKey)
	return pub, nil
}

// SignAtx signs the atx atx with specified signer and assigns the signature into atx.Sig
// this function returns an error if atx could not be converted to bytes
func SignAtx(signer signer, atx *types.ActivationTx) error {
	bts, err := atx.InnerBytes()
	if err != nil {
		return err
	}
	atx.Sig = signer.Sign(bts)
	return nil
}<|MERGE_RESOLUTION|>--- conflicted
+++ resolved
@@ -3,28 +3,19 @@
 package activation
 
 import (
-<<<<<<< HEAD
 	"errors"
-	"fmt"
-	"sync"
-=======
 	"context"
 	"fmt"
 	"sync"
 	"sync/atomic"
->>>>>>> 233360c9
 
 	"github.com/spacemeshos/ed25519"
-	"github.com/spacemeshos/post/shared"
 
 	"github.com/spacemeshos/go-spacemesh/common/types"
 	"github.com/spacemeshos/go-spacemesh/events"
 	"github.com/spacemeshos/go-spacemesh/log"
 	"github.com/spacemeshos/go-spacemesh/signing"
-<<<<<<< HEAD
 	"github.com/spacemeshos/post/shared"
-=======
->>>>>>> 233360c9
 )
 
 // AtxProtocol is the protocol id for broadcasting atxs over gossip
@@ -57,15 +48,9 @@
 	GetIdentity(id string) (types.NodeID, error)
 }
 
-<<<<<<< HEAD
 type NIPoSTValidator interface {
 	Validate(id signing.PublicKey, NIPoST *types.NIPoST, expectedChallenge types.Hash32, numUnits uint) error
 	ValidatePoST(id []byte, PoST *types.PoST, PoSTMetadata *types.PoSTMetadata, numUnits uint) error
-=======
-type nipstValidator interface {
-	Validate(minerID signing.PublicKey, nipst *types.NIPST, space uint64, expectedChallenge types.Hash32) error
-	VerifyPost(id signing.PublicKey, proof *types.PostProof, space uint64) error
->>>>>>> 233360c9
 }
 
 type atxDBProvider interface {
@@ -86,54 +71,6 @@
 	Sign(m []byte) []byte
 }
 
-<<<<<<< HEAD
-=======
-const (
-	// InitIdle status means that an init file does not exist and is not prepared
-	InitIdle = 1 + iota
-	// InitInProgress status means that an init file preparation is now in progress
-	InitInProgress
-	// InitDone status indicates there is a prepared init file
-	InitDone
-)
-
-// Config defines configuration for Builder
-type Config struct {
-	CoinbaseAccount types.Address
-	GoldenATXID     types.ATXID
-	LayersPerEpoch  uint16
-}
-
-// Builder struct is the struct that orchestrates the creation of activation transactions
-// it is responsible for initializing post, receiving poet proof and orchestrating nipst. after which it will
-// calculate total weight and providing relevant view as proof
-type Builder struct {
-	signer
-	accountLock     sync.RWMutex
-	nodeID          types.NodeID
-	coinbaseAccount types.Address
-	goldenATXID     types.ATXID
-	layersPerEpoch  uint16
-	db              atxDBProvider
-	net             broadcaster
-	mesh            meshProvider
-	tickProvider    poetNumberOfTickProvider
-	nipstBuilder    nipstBuilder
-	postProver      PostProverClient
-	challenge       *types.NIPSTChallenge
-	commitment      *types.PostProof
-	layerClock      layerClock
-	stop            chan struct{}
-	started         uint32
-	store           bytesStore
-	syncer          syncer
-	initStatus      int32
-	initDone        chan struct{}
-	committedSpace  uint64
-	log             log.Log
-}
-
->>>>>>> 233360c9
 type layerClock interface {
 	AwaitLayer(layerID types.LayerID) chan struct{}
 	GetCurrentLayer() types.LayerID
@@ -172,6 +109,13 @@
 	SmeshingStatusPendingPostInit
 	SmeshingStatusStarted
 )
+
+// Config defines configuration for Builder
+type Config struct {
+	CoinbaseAccount types.Address
+	GoldenATXID     types.ATXID
+	LayersPerEpoch  uint16
+}
 
 // Builder struct is the struct that orchestrates the creation of activation transactions
 // it is responsible for initializing post, receiving poet proof and orchestrating nipst. after which it will
@@ -202,7 +146,6 @@
 }
 
 // NewBuilder returns an atx builder that will start a routine that will attempt to create an atx upon each new layer.
-<<<<<<< HEAD
 func NewBuilder(cfg Config, nodeID types.NodeID, signer signer, db atxDBProvider, net broadcaster, mesh meshProvider, layersPerEpoch uint16, nipostBuilder nipostBuilder, postSetupProvider PoSTSetupProvider, layerClock layerClock, syncer syncer, store bytesStore, log log.Log) *Builder {
 	return &Builder{
 		signer:            signer,
@@ -266,38 +209,6 @@
 	}()
 
 	return nil
-=======
-func NewBuilder(conf Config, nodeID types.NodeID, spaceToCommit uint64, signer signer, db atxDBProvider, net broadcaster, mesh meshProvider, layersPerEpoch uint16, nipstBuilder nipstBuilder, postProver PostProverClient, layerClock layerClock, syncer syncer, store bytesStore, log log.Log) *Builder {
-	return &Builder{
-		signer:          signer,
-		nodeID:          nodeID,
-		coinbaseAccount: conf.CoinbaseAccount,
-		goldenATXID:     conf.GoldenATXID,
-		layersPerEpoch:  conf.LayersPerEpoch,
-		db:              db,
-		net:             net,
-		mesh:            mesh,
-		nipstBuilder:    nipstBuilder,
-		postProver:      postProver,
-		layerClock:      layerClock,
-		stop:            make(chan struct{}),
-		store:           store,
-		syncer:          syncer,
-		initStatus:      InitIdle,
-		initDone:        make(chan struct{}),
-		committedSpace:  spaceToCommit,
-		log:             log,
-	}
-}
-
-// Start is the main entry point of the atx builder. it runs the main loop of the builder and shouldn't be called more than once
-func (b *Builder) Start(ctx context.Context) {
-	if atomic.LoadUint32(&b.started) == 1 {
-		return
-	}
-	atomic.StoreUint32(&b.started, 1)
-	go b.loop(ctx)
->>>>>>> 233360c9
 }
 
 // StopSmeshing stops the atx builder.
@@ -378,13 +289,17 @@
 			currentLayer := b.layerClock.GetCurrentLayer()
 			b.log.With().Error("atx construction errored", log.Err(err), currentLayer, currentLayer.GetEpoch())
 			events.ReportAtxCreated(false, uint64(b.currentEpoch()), "")
-<<<<<<< HEAD
-			<-b.layerClock.AwaitLayer(currentLayer + 1)
-		}
-	}
-}
-
-func (b *Builder) buildNIPoSTChallenge(currentLayer types.LayerID) error {
+			select {
+			case <-b.stop:
+				return
+			case <-b.layerClock.AwaitLayer(currentLayer + 1):
+				continue
+			}
+		}
+	}
+}
+
+func (b *Builder) buildNIPoSTChallenge() error {
 	<-b.syncer.Await()
 	challenge := &types.NIPoSTChallenge{NodeID: b.nodeID}
 	if posAtx, err := b.GetPositioningAtx(); err != nil {
@@ -399,24 +314,10 @@
 		challenge.PubLayerID = posAtx.PubLayerID.Add(b.layersPerEpoch)
 		challenge.StartTick = posAtx.EndTick
 		challenge.EndTick = posAtx.EndTick + b.tickProvider.NumOfTicks()
-=======
-			select {
-			case <-b.stop:
-				return
-			case <-b.layerClock.AwaitLayer(currentLayer + 1):
-				continue
-			}
-		}
-	}
-}
-
-func (b *Builder) buildNipstChallenge() error {
-	<-b.syncer.Await()
 	challenge := &types.NIPSTChallenge{NodeID: b.nodeID}
 	atxID, pubLayerID, endTick, err := b.GetPositioningAtxInfo()
 	if err != nil {
 		return fmt.Errorf("failed to get positioning ATX: %v", err)
->>>>>>> 233360c9
 	}
 	challenge.PositioningATX = atxID
 	challenge.PubLayerID = pubLayerID.Add(b.layersPerEpoch)
@@ -435,98 +336,7 @@
 	return nil
 }
 
-<<<<<<< HEAD
 // SetCoinbase sets the address rewardAddress to be the coinbase account written into the activation transaction
-=======
-// StartPost initiates post commitment generation process. It returns an error if a process is already in progress or
-// if a post has been already initialized
-func (b *Builder) StartPost(ctx context.Context, rewardAddress types.Address, dataDir string, space uint64) error {
-	logger := b.log.WithContext(ctx)
-	if !atomic.CompareAndSwapInt32(&b.initStatus, InitIdle, InitInProgress) {
-		switch atomic.LoadInt32(&b.initStatus) {
-		case InitDone:
-			return fmt.Errorf("already initialized")
-		case InitInProgress:
-			return fmt.Errorf("already started")
-		}
-	}
-
-	if err := b.postProver.SetParams(dataDir, space); err != nil {
-		return err
-	}
-	b.SetCoinbaseAccount(rewardAddress)
-
-	initialized, _, err := b.postProver.IsInitialized()
-	if err != nil {
-		atomic.StoreInt32(&b.initStatus, InitIdle)
-		return err
-	}
-
-	if !initialized {
-		if err := b.postProver.VerifyInitAllowed(); err != nil {
-			atomic.StoreInt32(&b.initStatus, InitIdle)
-			return err
-		}
-	}
-
-	logger.With().Info("starting post initialization",
-		log.String("datadir", dataDir),
-		log.String("space", fmt.Sprintf("%d", space)),
-		log.String("rewardAddress", fmt.Sprintf("%x", rewardAddress)),
-	)
-
-	go func() {
-		if initialized {
-			// If initialized, run the execution phase with zero-challenge,
-			// to create the initial proof (the commitment).
-			b.commitment, err = b.postProver.Execute(shared.ZeroChallenge)
-			if err != nil {
-				logger.With().Error("post execution failed", log.Err(err))
-				atomic.StoreInt32(&b.initStatus, InitIdle)
-				return
-			}
-		} else {
-			// If not initialized, run the initialization phase.
-			// This would create the initial proof (the commitment) as well.
-			b.commitment, err = b.postProver.Initialize()
-			if err != nil {
-				logger.With().Error("post initialization failed", log.Err(err))
-				atomic.StoreInt32(&b.initStatus, InitIdle)
-				return
-			}
-		}
-
-		logger.With().Info("post initialization completed",
-			log.String("datadir", dataDir),
-			log.String("space", fmt.Sprintf("%d", space)),
-			log.String("commitment merkle root", fmt.Sprintf("%x", b.commitment.MerkleRoot)),
-		)
-
-		atomic.StoreInt32(&b.initStatus, InitDone)
-		close(b.initDone)
-	}()
-
-	return nil
-}
-
-// MiningStats returns state of post init, coinbase reward account and data directory path for post commitment
-func (b *Builder) MiningStats() (int, uint64, string, string) {
-	acc := b.getCoinbaseAccount()
-	initStatus := atomic.LoadInt32(&b.initStatus)
-	remainingBytes := uint64(0)
-	if initStatus == InitInProgress {
-		var err error
-		_, remainingBytes, err = b.postProver.IsInitialized()
-		if err != nil {
-			b.log.With().Error("failed to check remaining init bytes", log.Err(err))
-		}
-	}
-	datadir := b.postProver.Cfg().DataDir
-	return int(initStatus), remainingBytes, acc.String(), datadir
-}
-
-// SetCoinbaseAccount sets the address rewardAddress to be the coinbase account written into the activation transaction
->>>>>>> 233360c9
 // the rewards for blocks made by this miner will go to this address
 func (b *Builder) SetCoinbase(rewardAddress types.Address) {
 	b.accountLock.Lock()
@@ -587,11 +397,7 @@
 		b.log.With().Info("using existing atx challenge", b.currentEpoch())
 	} else {
 		b.log.With().Info("building new atx challenge", b.currentEpoch())
-<<<<<<< HEAD
-		err := b.buildNIPoSTChallenge(b.layerClock.GetCurrentLayer())
-=======
-		err := b.buildNipstChallenge()
->>>>>>> 233360c9
+		err := b.buildNIPoSTChallenge()
 		if err != nil {
 			b.log.With().Error("failed to build new atx challenge", log.Err(err))
 			return err
@@ -610,24 +416,17 @@
 
 	// ⏳ the following method waits for a PoET proof, which should take ~1 epoch
 	atxExpired := b.layerClock.AwaitLayer((pubEpoch + 2).FirstLayer()) // this fires when the target epoch is over
-<<<<<<< HEAD
 	nipost, err := b.nipostBuilder.BuildNIPoST(hash, atxExpired, b.stop)
-=======
 
 	b.log.With().Info("build NIPST")
 
 	nipst, err := b.nipstBuilder.BuildNIPST(hash, atxExpired, b.stop)
->>>>>>> 233360c9
 	if err != nil {
 		if _, stopRequested := err.(StopRequestedError); stopRequested {
 			return err
 		}
-<<<<<<< HEAD
+		b.log.With().Error("failed to build nipost", log.Err(err))
 		return fmt.Errorf("failed to build nipost: %v", err)
-=======
-		b.log.With().Error("failed to build nipst", log.Err(err))
-		return fmt.Errorf("failed to build nipst: %v", err)
->>>>>>> 233360c9
 	}
 
 	b.log.With().Info("awaiting atx publication epoch",
@@ -653,20 +452,12 @@
 		return err
 	}
 
-<<<<<<< HEAD
 	var initialPoST *types.PoST
-=======
-	var commitment *types.PostProof
->>>>>>> 233360c9
 	if b.challenge.PrevATXID == *types.EmptyATXID {
 		initialPoST = b.initialPoST
 	}
 
-<<<<<<< HEAD
 	atx := types.NewActivationTx(*b.challenge, b.Coinbase(), nipost, b.postSetupProvider.LastOpts().NumUnits, initialPoST)
-=======
-	atx := types.NewActivationTx(*b.challenge, b.getCoinbaseAccount(), nipst, b.committedSpace, commitment)
->>>>>>> 233360c9
 
 	atxReceived := b.db.AwaitAtx(atx.ID())
 	defer b.db.UnsubscribeAtx(atx.ID())
