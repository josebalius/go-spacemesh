package activation

import (
	"bytes"
	"context"
	"fmt"
	"sort"
	"sync"
	"testing"
	"time"

	"github.com/google/uuid"
	"github.com/spacemeshos/ed25519"
	"github.com/stretchr/testify/assert"
	"github.com/stretchr/testify/require"

	"github.com/spacemeshos/post/config"
	"github.com/stretchr/testify/assert"
	"github.com/stretchr/testify/require"

	"github.com/spacemeshos/go-spacemesh/common/types"
	"github.com/spacemeshos/go-spacemesh/common/util"
	"github.com/spacemeshos/go-spacemesh/database"
	"github.com/spacemeshos/go-spacemesh/log"
	"github.com/spacemeshos/go-spacemesh/mesh"
	"github.com/spacemeshos/go-spacemesh/rand"
	"github.com/spacemeshos/go-spacemesh/signing"
)

// ========== Vars / Consts ==========

const (
	defaultTotalWeight    = uint64(100000)
	layersPerEpoch        = 10
	postGenesisEpoch      = 2
	postGenesisEpochLayer = 22
	defaultMeshLayer      = 12
)

func init() {
	types.SetLayersPerEpoch(layersPerEpoch)
}

var (
	pub, _, _   = ed25519.GenerateKey(nil)
	nodeID      = types.NodeID{Key: util.Bytes2Hex(pub), VRFPublicKey: []byte("22222")}
	otherNodeID = types.NodeID{Key: "00000", VRFPublicKey: []byte("00000")}
	coinbase    = types.HexToAddress("33333")
	goldenATXID = types.ATXID(types.HexToHash32("77777"))
	prevAtxID   = types.ATXID(types.HexToHash32("44444"))
	chlng       = types.HexToHash32("55555")
	poetRef     = types.CalcHash32([]byte("66666"))
	poetBytes   = []byte("66666")
	block1      = types.NewExistingBlock(0, []byte("11111"), nil)
	block2      = types.NewExistingBlock(0, []byte("22222"), nil)
	block3      = types.NewExistingBlock(0, []byte("33333"), nil)

	defaultView       = []types.BlockID{block1.ID(), block2.ID(), block3.ID()}
	net               = &NetMock{}
	layerClockMock    = &LayerClockMock{}
	meshProviderMock  = &MeshProviderMock{latestLayer: 12}
	nipostBuilderMock = &NIPoSTBuilderMock{}
	nipost            = NewNIPoSTWithChallenge(&chlng, poetBytes)
	initialPoST       = &types.PoST{
		Nonce:   0,
		Indices: make([]byte, 10),
	}
	lg = log.NewDefault(nodeID.Key[:5])
)

// ========== Mocks ==========

type MeshProviderMock struct {
	GetOrphanBlocksBeforeFunc func(l types.LayerID) ([]types.BlockID, error)
	latestLayer               types.LayerID
}

func (mpm *MeshProviderMock) GetOrphanBlocksBefore(l types.LayerID) ([]types.BlockID, error) {
	if mpm.GetOrphanBlocksBeforeFunc != nil {
		return mpm.GetOrphanBlocksBeforeFunc(l)
	}
	return defaultView, nil
}

func (mpm *MeshProviderMock) LatestLayer() types.LayerID {
	layer := mpm.latestLayer
	mpm.latestLayer = defaultMeshLayer
	return layer
}

type NetMock struct {
	lastTransmission []byte
	atxDb            atxDBProvider
}

func (n *NetMock) Broadcast(_ context.Context, _ string, d []byte) error {
	n.lastTransmission = d
	go n.hookToAtxPool(d)
	return nil
}

func (n *NetMock) hookToAtxPool(transmission []byte) {
	if atx, err := types.BytesToAtx(transmission); err == nil {
		atx.CalcAndSetID()

		if n.atxDb != nil {
			if atxDb, ok := n.atxDb.(*DB); ok {
				err := atxDb.StoreAtx(atx.PubLayerID.GetEpoch(), atx)
				if err != nil {
					panic(err)
				}
			}
		}
	}
}

type MockSigning struct {
}

func (ms *MockSigning) Sign(m []byte) []byte {
	return m
}

type NIPoSTBuilderMock struct {
	poetRef         []byte
	buildNipostFunc func(challenge *types.Hash32) (*types.NIPoST, error)
	initPostFunc    func(logicalDrive string, commitmentSize uint64) (*types.PoST, error)
	SleepTime       int
}

func (np *NIPoSTBuilderMock) BuildNIPoST(challenge *types.Hash32, _ chan struct{}, _ chan struct{}) (*types.NIPoST, error) {
	if np.buildNipostFunc != nil {
		return np.buildNipostFunc(challenge)
	}
	return NewNIPoSTWithChallenge(challenge, np.poetRef), nil
}

type NIPoSTErrBuilderMock struct{}

func (np *NIPoSTErrBuilderMock) BuildNIPoST(*types.Hash32, chan struct{}, chan struct{}) (*types.NIPoST, error) {
	return nil, fmt.Errorf("nipost builder error")
}

type MockIDStore struct{}

func (*MockIDStore) StoreNodeIdentity(types.NodeID) error {
	return nil
}

func (*MockIDStore) GetIdentity(string) (types.NodeID, error) {
	return types.NodeID{}, nil
}

type ValidatorMock struct{}

// A compile time check to ensure that ValidatorMock fully implements the NIPoSTValidator interface.
var _ NIPoSTValidator = (*ValidatorMock)(nil)

func (*ValidatorMock) Validate(signing.PublicKey, *types.NIPoST, uint64, uint64, types.Hash32) error {
	return nil
}

func (*ValidatorMock) ValidatePoST(id []byte, PoST *types.PoST, PoSTMetadata *types.PoSTMetadata) error {
	return nil
}

func NewMockDB() *MockDB {
	return &MockDB{
		make(map[string][]byte),
		false,
	}
}

type MockDB struct {
	mp      map[string][]byte
	hadNone bool
}

func (m *MockDB) Put(key, val []byte) error {
	if len(val) == 0 {
		m.hadNone = true
	}
	m.mp[util.Bytes2Hex(key)] = val
	return nil
}

func (m *MockDB) Get(key []byte) ([]byte, error) {
	return m.mp[util.Bytes2Hex(key)], nil
}

type FaultyNetMock struct {
	bt     []byte
	retErr bool
}

func (n *FaultyNetMock) Broadcast(_ context.Context, _ string, d []byte) error {
	n.bt = d
	if n.retErr {
		return fmt.Errorf("faulty")
	}
	// not calling `go hookToAtxPool(d)`
	return nil
}

// ========== Helper functions ==========

func newActivationDb() *DB {
	return NewDB(database.NewMemDatabase(), &MockIDStore{}, mesh.NewMemMeshDB(lg.WithName("meshDB")), layersPerEpoch, goldenATXID, &ValidatorMock{}, lg.WithName("atxDB"))
}

func newChallenge(nodeID types.NodeID, sequence uint64, prevAtxID, posAtxID types.ATXID, pubLayerID types.LayerID) types.NIPoSTChallenge {
	challenge := types.NIPoSTChallenge{
		NodeID:         nodeID,
		Sequence:       sequence,
		PrevATXID:      prevAtxID,
		PubLayerID:     pubLayerID,
		StartTick:      100 * sequence,
		EndTick:        100 * (sequence + 1),
		PositioningATX: posAtxID,
	}
	return challenge
}

func newAtx(challenge types.NIPoSTChallenge, nipost *types.NIPoST) *types.ActivationTx {
	activationTx := &types.ActivationTx{
		InnerActivationTx: &types.InnerActivationTx{
			ActivationTxHeader: &types.ActivationTxHeader{
				NIPoSTChallenge: challenge,
				Space:           100,
				Coinbase:        coinbase,
			},
			NIPoST: nipost,
		},
	}
	activationTx.CalcAndSetID()
	return activationTx
}

type LayerClockMock struct {
	currentLayer types.LayerID
}

func (l *LayerClockMock) GetCurrentLayer() types.LayerID {
	return l.currentLayer
}

func (l *LayerClockMock) AwaitLayer(types.LayerID) chan struct{} {
	ch := make(chan struct{})
	go func() {
		time.Sleep(500 * time.Millisecond)
		close(ch)
	}()
	return ch
}

type mockSyncer struct{}

func (m *mockSyncer) RegisterChForSynced(_ context.Context, ch chan struct{}) {
	close(ch)
}

func newBuilder(activationDb atxDBProvider) *Builder {
	net.atxDb = activationDb
	cfg := Config{
		CoinbaseAccount: coinbase,
		GoldenATXID:     goldenATXID,
		LayersPerEpoch:  layersPerEpoch,
	}
	b := NewBuilder(cfg, nodeID, 0, &MockSigning{}, activationDb, net, meshProviderMock, layersPerEpoch, nipostBuilderMock, &postProviderMock{}, layerClockMock, &mockSyncer{}, NewMockDB(), lg.WithName("atxBuilder"))
	b.initialPoST = initialPoST
	return b
}

func setTotalWeightInCache(t *testing.T, totalWeight uint64) {
	view, err := meshProviderMock.GetOrphanBlocksBefore(meshProviderMock.LatestLayer())
	assert.NoError(t, err)
	sort.Slice(view, func(i, j int) bool {
		return bytes.Compare(view[i].Bytes(), view[j].Bytes()) < 0
	})
	h := types.CalcBlocksHash12(view)
	totalWeightCache.Add(h, totalWeight)
}

func lastTransmittedAtx(t *testing.T) types.ActivationTx {
	var signedAtx types.ActivationTx
	err := types.BytesToInterface(net.lastTransmission, &signedAtx)
	require.NoError(t, err)
	return signedAtx
}

func assertLastAtx(r *require.Assertions, posAtx, prevAtx *types.ActivationTxHeader, layersPerEpoch uint16) {
	sigAtx, err := types.BytesToAtx(net.lastTransmission)
	r.NoError(err)

	atx := sigAtx
	r.Equal(nodeID, atx.NodeID)
	if prevAtx != nil {
		r.Equal(prevAtx.Sequence+1, atx.Sequence)
		r.Equal(prevAtx.ID(), atx.PrevATXID)
		r.Nil(atx.InitialPoST)
		r.Nil(atx.InitialPoSTIndices)
	} else {
		r.Zero(atx.Sequence)
		r.Equal(*types.EmptyATXID, atx.PrevATXID)
		r.NotNil(atx.InitialPoST)
		r.NotNil(atx.InitialPoSTIndices)
	}
	r.Equal(posAtx.ID(), atx.PositioningATX)
	r.Equal(posAtx.PubLayerID.Add(layersPerEpoch), atx.PubLayerID)
	r.Equal(poetRef, atx.GetPoetProofRef())
}

func storeAtx(r *require.Assertions, activationDb *DB, atx *types.ActivationTx, lg log.Log) {
	epoch := atx.PubLayerID.GetEpoch()
	lg.Info("stored ATX in epoch %v", epoch)
	err := activationDb.StoreAtx(epoch, atx)
	r.NoError(err)
}

func publishAtx(b *Builder, meshLayer types.LayerID, clockEpoch types.EpochID, buildNipostLayerDuration uint16) (published, builtNipost bool, err error) {
	net.lastTransmission = nil
	meshProviderMock.latestLayer = meshLayer
	nipostBuilderMock.buildNipostFunc = func(challenge *types.Hash32) (*types.NIPoST, error) {
		builtNipost = true
		meshProviderMock.latestLayer = meshLayer.Add(buildNipostLayerDuration)
		layerClockMock.currentLayer = layerClockMock.currentLayer.Add(buildNipostLayerDuration)
		return NewNIPoSTWithChallenge(challenge, poetBytes), nil
	}
	layerClockMock.currentLayer = clockEpoch.FirstLayer() + 3
	err = b.PublishActivationTx(context.TODO())
	nipostBuilderMock.buildNipostFunc = nil
	return net.lastTransmission != nil, builtNipost, err
}

// ========== Tests ==========

func TestBuilder_PublishActivationTx_HappyFlow(t *testing.T) {
	types.SetLayersPerEpoch(int32(layersPerEpoch))
	r := require.New(t)

	// setup
	activationDb := newActivationDb()
	b := newBuilder(activationDb)
	setTotalWeightInCache(t, defaultTotalWeight)
	defer totalWeightCache.Purge()

	challenge := newChallenge(nodeID, 1, prevAtxID, prevAtxID, postGenesisEpochLayer)
	prevAtx := newAtx(challenge, nipost)
	storeAtx(r, activationDb, prevAtx, log.NewDefault("storeAtx"))

	// create and publish ATX
	published, _, err := publishAtx(b, postGenesisEpochLayer+1, postGenesisEpoch, layersPerEpoch)
	r.NoError(err)
	r.True(published)
	assertLastAtx(r, prevAtx.ActivationTxHeader, prevAtx.ActivationTxHeader, layersPerEpoch)

	// create and publish another ATX
	publishedAtx, err := types.BytesToAtx(net.lastTransmission)
	r.NoError(err)
	publishedAtx.CalcAndSetID()
	published, _, err = publishAtx(b, postGenesisEpochLayer+layersPerEpoch+1, postGenesisEpoch+1, layersPerEpoch)
	r.NoError(err)
	r.True(published)
	assertLastAtx(r, publishedAtx.ActivationTxHeader, publishedAtx.ActivationTxHeader, layersPerEpoch)
}

func TestBuilder_PublishActivationTx_FaultyNet(t *testing.T) {
	r := require.New(t)

	// setup
	setTotalWeightInCache(t, defaultTotalWeight)
	defer totalWeightCache.Purge()
	activationDb := newActivationDb()
	challenge := newChallenge(nodeID, 1, prevAtxID, prevAtxID, postGenesisEpochLayer)
	prevAtx := newAtx(challenge, nipost)
	storeAtx(r, activationDb, prevAtx, log.NewDefault("storeAtx"))

	cfg := Config{
		CoinbaseAccount: coinbase,
		GoldenATXID:     goldenATXID,
		LayersPerEpoch:  layersPerEpoch,
	}

	// create and attempt to publish ATX
	faultyNet := &FaultyNetMock{retErr: true}
	b := NewBuilder(cfg, nodeID, 0, &MockSigning{}, activationDb, faultyNet, meshProviderMock, layersPerEpoch, nipostBuilderMock, &postProviderMock{}, layerClockMock, &mockSyncer{}, NewMockDB(), lg.WithName("atxBuilder"))
	published, _, err := publishAtx(b, postGenesisEpochLayer+1, postGenesisEpoch, layersPerEpoch)
	r.EqualError(err, "failed to broadcast ATX: faulty")
	r.False(published)

	// create and attempt to publish ATX
	faultyNet.retErr = false
	b = NewBuilder(cfg, nodeID, 0, &MockSigning{}, activationDb, faultyNet, meshProviderMock, layersPerEpoch, nipostBuilderMock, &postProviderMock{}, layerClockMock, &mockSyncer{}, NewMockDB(), lg.WithName("atxBuilder"))
	published, builtNipost, err := publishAtx(b, postGenesisEpochLayer+1, postGenesisEpoch, layersPerEpoch)
	r.EqualError(err, "target epoch has passed")
	r.False(published)
	r.True(builtNipost)

	// if the network works and we try to publish a new ATX, the timeout should result in a clean state (so a NIPoST should be built)
	b.net = net
	net.atxDb = activationDb
	posAtx := newAtx(newChallenge(nodeID, 1, prevAtxID, prevAtxID, postGenesisEpochLayer+layersPerEpoch+1), nipost)
	storeAtx(r, activationDb, posAtx, log.NewDefault("storeAtx"))
	published, builtNipost, err = publishAtx(b, postGenesisEpochLayer+layersPerEpoch+2, postGenesisEpoch+1, layersPerEpoch)
	r.NoError(err)
	r.True(published)
	r.True(builtNipost)
}

func TestBuilder_PublishActivationTx_RebuildNIPoSTWhenTargetEpochPassed(t *testing.T) {
	r := require.New(t)

	// setup
	setTotalWeightInCache(t, defaultTotalWeight)
	defer totalWeightCache.Purge()
	activationDb := newActivationDb()
	challenge := newChallenge(nodeID, 1, prevAtxID, prevAtxID, postGenesisEpochLayer)
	prevAtx := newAtx(challenge, nipost)
	storeAtx(r, activationDb, prevAtx, log.NewDefault("storeAtx"))

	cfg := Config{
		CoinbaseAccount: coinbase,
		GoldenATXID:     goldenATXID,
		LayersPerEpoch:  layersPerEpoch,
	}

	// create and attempt to publish ATX
	faultyNet := &FaultyNetMock{retErr: true}
	b := NewBuilder(cfg, nodeID, 0, &MockSigning{}, activationDb, faultyNet, meshProviderMock, layersPerEpoch, nipostBuilderMock, &postProviderMock{}, layerClockMock, &mockSyncer{}, NewMockDB(), lg.WithName("atxBuilder"))
	published, builtNIPoST, err := publishAtx(b, postGenesisEpochLayer+1, postGenesisEpoch, layersPerEpoch)
	r.EqualError(err, "failed to broadcast ATX: faulty")
	r.False(published)
	r.True(builtNIPoST)

	// We started building the NIPoST in epoch 2, the publication epoch should have been 3. We should abort the ATX and
	// start over if the target epoch (4) has passed, so we'll start the ATX builder in epoch 5 and ensure it builds a
	// new NIPoST.

	// if the network works - the ATX should be published
	b.net = net
	net.atxDb = activationDb
	posAtx := newAtx(newChallenge(nodeID, 1, prevAtxID, prevAtxID, postGenesisEpochLayer+(3*layersPerEpoch)), nipost)
	storeAtx(r, activationDb, posAtx, log.NewDefault("storeAtx"))
	published, builtNIPoST, err = publishAtx(b, postGenesisEpochLayer+(3*layersPerEpoch)+1, postGenesisEpoch+3, layersPerEpoch)
	r.NoError(err)
	r.True(published)
	r.True(builtNIPoST)
}

func TestBuilder_PublishActivationTx_NoPrevATX(t *testing.T) {
	types.SetLayersPerEpoch(int32(layersPerEpoch))
	r := require.New(t)

	// setup
	activationDb := newActivationDb()
	b := newBuilder(activationDb)
	setTotalWeightInCache(t, defaultTotalWeight)
	defer totalWeightCache.Purge()

	challenge := newChallenge(otherNodeID /*👀*/, 1, prevAtxID, prevAtxID, postGenesisEpochLayer)
	posAtx := newAtx(challenge, nipost)
	storeAtx(r, activationDb, posAtx, log.NewDefault("storeAtx"))

	// create and publish ATX
	published, _, err := publishAtx(b, postGenesisEpochLayer+1, postGenesisEpoch, layersPerEpoch)
	r.NoError(err)
	r.True(published)
	assertLastAtx(r, posAtx.ActivationTxHeader, nil, layersPerEpoch)
}

func TestBuilder_PublishActivationTx_PrevATXWithoutPrevATX(t *testing.T) {
	types.SetLayersPerEpoch(int32(layersPerEpoch))
	r := require.New(t)

	// setup
	activationDb := newActivationDb()
	b := newBuilder(activationDb)
	setTotalWeightInCache(t, defaultTotalWeight)
	defer totalWeightCache.Purge()

	challenge := newChallenge(otherNodeID /*👀*/, 1, prevAtxID, prevAtxID, postGenesisEpochLayer)
	posAtx := newAtx(challenge, nipost)
	storeAtx(r, activationDb, posAtx, log.NewDefault("storeAtx"))

	challenge = newChallenge(nodeID /*👀*/, 0, *types.EmptyATXID, posAtx.ID(), postGenesisEpochLayer)
	challenge.InitialPoSTIndices = initialPoST.Indices
	prevAtx := newAtx(challenge, nipost)
	prevAtx.InitialPoST = initialPoST
	storeAtx(r, activationDb, prevAtx, log.NewDefault("storeAtx"))

	// create and publish ATX
	published, _, err := publishAtx(b, postGenesisEpochLayer+1, postGenesisEpoch, layersPerEpoch)
	r.NoError(err)
	r.True(published)
	assertLastAtx(r, posAtx.ActivationTxHeader, prevAtx.ActivationTxHeader, layersPerEpoch)
}

func TestBuilder_PublishActivationTx_TargetsEpochBasedOnPosAtx(t *testing.T) {
	types.SetLayersPerEpoch(int32(layersPerEpoch))
	r := require.New(t)

	// setup
	activationDb := newActivationDb()
	b := newBuilder(activationDb)
	setTotalWeightInCache(t, defaultTotalWeight)
	defer totalWeightCache.Purge()

	challenge := newChallenge(otherNodeID /*👀*/, 1, prevAtxID, prevAtxID, postGenesisEpochLayer-layersPerEpoch /*👀*/)
	posAtx := newAtx(challenge, nipost)
	storeAtx(r, activationDb, posAtx, log.NewDefault("storeAtx"))

	// create and publish ATX based on the best available posAtx, as long as the node is synced
	published, _, err := publishAtx(b, postGenesisEpochLayer+1, postGenesisEpoch, layersPerEpoch)
	r.NoError(err)
	r.True(published)
	assertLastAtx(r, posAtx.ActivationTxHeader, nil, layersPerEpoch)
}

func TestBuilder_PublishActivationTx_DoesNotPublish2AtxsInSameEpoch(t *testing.T) {
	types.SetLayersPerEpoch(layersPerEpoch)
	r := require.New(t)

	// setup
	activationDb := newActivationDb()
	b := newBuilder(activationDb)
	setTotalWeightInCache(t, defaultTotalWeight)
	defer totalWeightCache.Purge()

	challenge := newChallenge(nodeID, 1, prevAtxID, prevAtxID, postGenesisEpochLayer)
	prevAtx := newAtx(challenge, nipost)
	storeAtx(r, activationDb, prevAtx, log.NewDefault("storeAtx"))

	// create and publish ATX
	published, _, err := publishAtx(b, postGenesisEpochLayer+1, postGenesisEpoch, layersPerEpoch)
	r.NoError(err)
	r.True(published)
	assertLastAtx(r, prevAtx.ActivationTxHeader, prevAtx.ActivationTxHeader, layersPerEpoch)

	publishedAtx, err := types.BytesToAtx(net.lastTransmission)
	r.NoError(err)
	publishedAtx.CalcAndSetID()

	// assert that the next ATX is in the next epoch
	published, _, err = publishAtx(b, postGenesisEpochLayer+1, postGenesisEpoch, layersPerEpoch) // 👀
	r.NoError(err)
	r.True(published)
	assertLastAtx(r, publishedAtx.ActivationTxHeader, publishedAtx.ActivationTxHeader, layersPerEpoch)

	publishedAtx2, err := types.BytesToAtx(net.lastTransmission)
	r.NoError(err)

	r.Equal(publishedAtx.PubLayerID+layersPerEpoch, publishedAtx2.PubLayerID)
}

func TestBuilder_PublishActivationTx_FailsWhenNIPoSTBuilderFails(t *testing.T) {
	r := require.New(t)

	cfg := Config{
		CoinbaseAccount: coinbase,
		GoldenATXID:     goldenATXID,
		LayersPerEpoch:  layersPerEpoch,
	}

	activationDb := newActivationDb()
	nipostBuilder := &NIPoSTErrBuilderMock{} // 👀 mock that returns error from BuildNIPoST()
	b := NewBuilder(cfg, nodeID, 0, &MockSigning{}, activationDb, net, meshProviderMock, layersPerEpoch, nipostBuilder, &postProviderMock{}, layerClockMock, &mockSyncer{}, NewMockDB(), lg.WithName("atxBuilder"))
	b.initialPoST = initialPoST

	challenge := newChallenge(otherNodeID /*👀*/, 1, prevAtxID, prevAtxID, postGenesisEpochLayer)
	posAtx := newAtx(challenge, nipost)
	storeAtx(r, activationDb, posAtx, log.NewDefault("storeAtx"))

	published, _, err := publishAtx(b, postGenesisEpochLayer+1, postGenesisEpoch, layersPerEpoch)
	r.EqualError(err, "failed to build nipost: nipost builder error")
	r.False(published)
}

func TestBuilder_PublishActivationTx_Serialize(t *testing.T) {
	r := require.New(t)

	activationDb := newActivationDb()
	b := newBuilder(activationDb)

	atx := newActivationTx(nodeID, 1, prevAtxID, prevAtxID, 5, 1, 100, coinbase, 100, nipost)
	storeAtx(r, activationDb, atx, log.NewDefault("storeAtx"))

	act := newActivationTx(b.nodeID, 2, atx.ID(), atx.ID(), atx.PubLayerID+10, 0, 100, coinbase, 100, nipost)

	bt, err := types.InterfaceToBytes(act)
	assert.NoError(t, err)
	a, err := types.BytesToAtx(bt)
	assert.NoError(t, err)
	bt2, err := types.InterfaceToBytes(a)
	assert.Equal(t, bt, bt2)
}

func TestBuilder_PublishActivationTx_PosAtxOnSameLayerAsPrevAtx(t *testing.T) {
	r := require.New(t)

	types.SetLayersPerEpoch(layersPerEpoch)
	activationDb := newActivationDb()
	b := newBuilder(activationDb)
	setTotalWeightInCache(t, defaultTotalWeight)
	defer totalWeightCache.Purge()

	lg := log.NewDefault("storeAtx")
	for i := postGenesisEpochLayer; i < postGenesisEpochLayer+3; i++ {
		challenge := newChallenge(nodeID, 1, prevAtxID, prevAtxID, types.LayerID(i))
		atx := newAtx(challenge, nipost)
		storeAtx(r, activationDb, atx, lg)
	}

	challenge := newChallenge(nodeID, 1, prevAtxID, prevAtxID, postGenesisEpochLayer+3)
	prevATX := newAtx(challenge, nipost)
	storeAtx(r, activationDb, prevATX, lg)

	published, _, err := publishAtx(b, postGenesisEpochLayer+4, postGenesisEpoch, layersPerEpoch)
	r.NoError(err)
	r.True(published)

	newAtx := lastTransmittedAtx(t)
	r.Equal(prevATX.ID(), newAtx.PrevATXID)

	posAtx, err := activationDb.GetAtxHeader(newAtx.PositioningATX)
	r.NoError(err)

	assertLastAtx(r, posAtx, prevATX.ActivationTxHeader, layersPerEpoch)

	t.Skip("proves https://github.com/spacemeshos/go-spacemesh/issues/1166")
	// check pos & prev has the same PubLayerID
	r.Equal(prevATX.PubLayerID, posAtx.PubLayerID)
}

func TestBuilder_SignAtx(t *testing.T) {
	cfg := Config{
		CoinbaseAccount: coinbase,
		GoldenATXID:     goldenATXID,
		LayersPerEpoch:  layersPerEpoch,
	}

	ed := signing.NewEdSigner()
	nodeID := types.NodeID{Key: ed.PublicKey().String(), VRFPublicKey: []byte("bbbbb")}
	activationDb := NewDB(database.NewMemDatabase(), &MockIDStore{}, mesh.NewMemMeshDB(lg.WithName("meshDB")), layersPerEpoch, goldenATXID, &ValidatorMock{}, lg.WithName("atxDB1"))
	b := NewBuilder(cfg, nodeID, 0, ed, activationDb, net, meshProviderMock, layersPerEpoch, nipostBuilderMock, &postProviderMock{}, layerClockMock, &mockSyncer{}, NewMockDB(), lg.WithName("atxBuilder"))

	prevAtx := types.ATXID(types.HexToHash32("0x111"))
	atx := newActivationTx(nodeID, 1, prevAtx, prevAtx, 15, 1, 100, coinbase, 100, nipost)
	atxBytes, err := types.InterfaceToBytes(atx.InnerActivationTx)
	assert.NoError(t, err)
	err = b.SignAtx(atx)
	assert.NoError(t, err)

	pubkey, err := ed25519.ExtractPublicKey(atxBytes, atx.Sig)
	assert.NoError(t, err)
	assert.Equal(t, ed.PublicKey().Bytes(), []byte(pubkey))

	ok := signing.Verify(signing.NewPublicKey(util.Hex2Bytes(atx.NodeID.Key)), atxBytes, atx.Sig)
	assert.True(t, ok)

}

func TestBuilder_NIPoSTPublishRecovery(t *testing.T) {
	id := types.NodeID{Key: "aaaaaa", VRFPublicKey: []byte("bbbbb")}
	coinbase := types.HexToAddress("0xaaa")
	net := &NetMock{}
	layers := &MeshProviderMock{}
	nipostBuilder := &NIPoSTBuilderMock{}
	layersPerEpoch := uint16(10)
	lg := log.NewDefault(id.Key[:5])
	db := NewMockDB()
	sig := &MockSigning{}
	activationDb := NewDB(database.NewMemDatabase(), &MockIDStore{}, mesh.NewMemMeshDB(lg.WithName("meshDB")), layersPerEpoch, goldenATXID, &ValidatorMock{}, lg.WithName("atxDB1"))
	net.atxDb = activationDb

	cfg := Config{
		CoinbaseAccount: coinbase,
		GoldenATXID:     goldenATXID,
		LayersPerEpoch:  layersPerEpoch,
	}

	b := NewBuilder(cfg, id, 0, sig, activationDb, &FaultyNetMock{}, layers, layersPerEpoch, nipostBuilderMock, &postProviderMock{}, layerClockMock, &mockSyncer{}, db, lg.WithName("atxBuilder"))

	prevAtx := types.ATXID(types.HexToHash32("0x111"))
	chlng := types.HexToHash32("0x3333")
	poetRef := []byte{0xbe, 0xef}
	nipostBuilder.poetRef = poetRef
	npst := NewNIPoSTWithChallenge(&chlng, poetRef)

	atx := newActivationTx(types.NodeID{Key: "aaaaaa", VRFPublicKey: []byte("bbbbb")}, 1, prevAtx, prevAtx, 15, 1, 100, coinbase, 100, npst)

	err := activationDb.StoreAtx(atx.PubLayerID.GetEpoch(), atx)
	assert.NoError(t, err)

	challenge := types.NIPoSTChallenge{
		NodeID:         b.nodeID,
		Sequence:       2,
		PrevATXID:      atx.ID(),
		PubLayerID:     atx.PubLayerID.Add(b.layersPerEpoch),
		StartTick:      atx.EndTick,
		EndTick:        atx.EndTick + b.tickProvider.NumOfTicks(), // todo: add tick provider (#827)
		PositioningATX: atx.ID(),
	}

	challengeHash, err := challenge.Hash()
	assert.NoError(t, err)
	npst2 := NewNIPoSTWithChallenge(challengeHash, poetRef)

	setTotalWeightInCache(t, defaultTotalWeight)

	layerClockMock.currentLayer = types.EpochID(1).FirstLayer() + 3
	err = b.PublishActivationTx(context.TODO())
	assert.EqualError(t, err, "target epoch has passed")

	// test load in correct epoch
	b = NewBuilder(cfg, id, 0, &MockSigning{}, activationDb, net, layers, layersPerEpoch, nipostBuilder, &postProviderMock{}, layerClockMock, &mockSyncer{}, db, lg.WithName("atxBuilder"))
	err = b.loadChallenge()
	assert.NoError(t, err)
	layers.latestLayer = 22
	err = b.PublishActivationTx(context.TODO())
	assert.NoError(t, err)
	act := newActivationTx(b.nodeID, 2, atx.ID(), atx.ID(), atx.PubLayerID+10, 101, 1, coinbase, 0, npst2)
	err = b.SignAtx(act)
	assert.NoError(t, err)
	//bts, err := types.InterfaceToBytes(act) TODO(moshababo): encoded atx comparison fail, although decoded atxs are equal.
	//assert.NoError(t, err)
	//assert.Equal(t, bts, net.lastTransmission)

<<<<<<< HEAD
	b = NewBuilder(cfg, id, 0, &MockSigning{}, activationDb, &FaultyNetMock{}, layers, layersPerEpoch, nipostBuilder, &postProviderMock{}, layerClockMock, &mockSyncer{}, db, lg.WithName("atxBuilder"))
	err = b.buildNIPoSTChallenge(0)
=======
	b = NewBuilder(bc, id, 0, &MockSigning{}, activationDb, &FaultyNetMock{}, layers, layersPerEpoch, nipstBuilder, postProver, layerClockMock, &mockSyncer{}, db, lg.WithName("atxBuilder"))
	err = b.buildNipstChallenge(context.TODO())
>>>>>>> 4d35e2d2
	assert.NoError(t, err)
	db.hadNone = false
	// test load challenge in later epoch - NIPoST should be truncated
	b = NewBuilder(cfg, id, 0, &MockSigning{}, activationDb, &FaultyNetMock{}, layers, layersPerEpoch, nipostBuilder, &postProviderMock{}, layerClockMock, &mockSyncer{}, db, lg.WithName("atxBuilder"))
	err = b.loadChallenge()
	assert.NoError(t, err)
	layerClockMock.currentLayer = types.EpochID(4).FirstLayer() + 3
	err = b.PublishActivationTx(context.TODO())
	// This 👇 ensures that handing of the challenge succeeded and the code moved on to the next part
	assert.EqualError(t, err, "target epoch has passed")
	assert.True(t, db.hadNone)
}

func genView() []types.BlockID {
	l := rand.Int() % 100
	var v []types.BlockID
	for i := 0; i < l; i++ {
		v = append(v, block2.ID())
	}

	return v
}

func TestActivationDb_CalcActiveSetFromViewHighConcurrency(t *testing.T) {
	totalWeightCache = NewTotalWeightCache(10) // small cache for collisions
	atxdb, layers, _ := getAtxDb("t6")

	id1 := types.NodeID{Key: uuid.New().String(), VRFPublicKey: []byte("anton")}
	id2 := types.NodeID{Key: uuid.New().String(), VRFPublicKey: []byte("anton")}
	id3 := types.NodeID{Key: uuid.New().String(), VRFPublicKey: []byte("anton")}
	coinbase1 := types.HexToAddress("aaaa")
	coinbase2 := types.HexToAddress("bbbb")
	coinbase3 := types.HexToAddress("cccc")
	atxs := []*types.ActivationTx{
		newActivationTx(id1, 0, *types.EmptyATXID, *types.EmptyATXID, 12, 0, 100, coinbase1, 100, &types.NIPoST{}),
		newActivationTx(id2, 0, *types.EmptyATXID, *types.EmptyATXID, 300, 0, 100, coinbase2, 100, &types.NIPoST{}),
		newActivationTx(id3, 0, *types.EmptyATXID, *types.EmptyATXID, 435, 0, 100, coinbase3, 100, &types.NIPoST{}),
	}

	poetRef := []byte{0xba, 0xb0}
	for _, atx := range atxs {
		hash, err := atx.NIPoSTChallenge.Hash()
		assert.NoError(t, err)
		atx.NIPoST = NewNIPoSTWithChallenge(hash, poetRef)
	}

	blocks := createLayerWithAtx(t, layers, 1, 10, atxs, []types.BlockID{}, []types.BlockID{})
	blocks = createLayerWithAtx(t, layers, 10, 10, []*types.ActivationTx{}, blocks, blocks)
	blocks = createLayerWithAtx(t, layers, 100, 10, []*types.ActivationTx{}, blocks, blocks)

	mck := &ATXDBMock{}
	atx := newActivationTx(id1, 1, atxs[0].ID(), atxs[0].ID(), 1000, 0, 100, coinbase1, 100, &types.NIPoST{})

	atxdb.calcTotalWeightFunc = mck.CalcMinerWeights
	wg := sync.WaitGroup{}
	ff := 5000
	wg.Add(ff)
	rand.Seed(time.Now().UnixNano())
	for i := 0; i < ff; i++ {
		go func() {
			num, err := atxdb.CalcTotalWeightFromView(genView(), atx.PubLayerID.GetEpoch())
			assert.NoError(t, err)
			assert.Equal(t, 6, int(num))
			assert.NoError(t, err)
			wg.Done()
		}()
	}

	wg.Wait()
}

// Check that we're not trying to sync an ATX that references the golden ATX or an empty ATX (i.e. not adding it to the sync queue).
func TestActivationDB_FetchAtxReferences(t *testing.T) {
	types.SetLayersPerEpoch(int32(layersPerEpoch))
	r := require.New(t)

	activationDb := newActivationDb()
	challenge := newChallenge(nodeID, 1, prevAtxID, prevAtxID, postGenesisEpochLayer)
	fetcher := newFetchMock()

	atx1 := newAtx(challenge, nipost)
	atx1.PositioningATX = prevAtxID // should be fetched
	atx1.PrevATXID = prevAtxID      // should be fetched

	atx2 := newAtx(challenge, nipost)
	atx2.PositioningATX = goldenATXID // should *NOT* be fetched
	atx2.PrevATXID = prevAtxID        // should be fetched

	atx3 := newAtx(challenge, nipost)
	atx3.PositioningATX = *types.EmptyATXID // should *NOT* be fetched
	atx3.PrevATXID = prevAtxID              // should be fetched

	atx4 := newAtx(challenge, nipost)
	atx4.PositioningATX = prevAtxID    // should be fetched
	atx4.PrevATXID = *types.EmptyATXID // should *NOT* be fetched

	atx5 := newAtx(challenge, nipost)
	atx5.PositioningATX = *types.EmptyATXID // should *NOT* be fetched
	atx5.PrevATXID = *types.EmptyATXID      // should *NOT* be fetched

	atxList := []*types.ActivationTx{atx1, atx2, atx3, atx4, atx5}

	for _, atx := range atxList {
		r.NoError(activationDb.FetchAtxReferences(atx, fetcher))
	}

	expected := map[types.ATXID]int{
		prevAtxID: 5,
	}

	r.EqualValues(expected, fetcher.atxCalled)
}

func newActivationTx(
	nodeID types.NodeID,
	sequence uint64,
	prevATX types.ATXID,
	positioningATX types.ATXID,
	pubLayerID types.LayerID,
	startTick, numTicks uint64,
	coinbase types.Address,
	space uint64,
	nipost *types.NIPoST,
) *types.ActivationTx {
	nipostChallenge := types.NIPoSTChallenge{
		NodeID:         nodeID,
		Sequence:       sequence,
		PrevATXID:      prevATX,
		PubLayerID:     pubLayerID,
		StartTick:      startTick,
		EndTick:        startTick + numTicks,
		PositioningATX: positioningATX,
	}
	return types.NewActivationTx(nipostChallenge, coinbase, nipost, space, space, nil)
}<|MERGE_RESOLUTION|>--- conflicted
+++ resolved
@@ -725,13 +725,8 @@
 	//assert.NoError(t, err)
 	//assert.Equal(t, bts, net.lastTransmission)
 
-<<<<<<< HEAD
 	b = NewBuilder(cfg, id, 0, &MockSigning{}, activationDb, &FaultyNetMock{}, layers, layersPerEpoch, nipostBuilder, &postProviderMock{}, layerClockMock, &mockSyncer{}, db, lg.WithName("atxBuilder"))
-	err = b.buildNIPoSTChallenge(0)
-=======
-	b = NewBuilder(bc, id, 0, &MockSigning{}, activationDb, &FaultyNetMock{}, layers, layersPerEpoch, nipstBuilder, postProver, layerClockMock, &mockSyncer{}, db, lg.WithName("atxBuilder"))
-	err = b.buildNipstChallenge(context.TODO())
->>>>>>> 4d35e2d2
+	err = b.buildNIPoSTChallenge(context.TODO())
 	assert.NoError(t, err)
 	db.hadNone = false
 	// test load challenge in later epoch - NIPoST should be truncated
