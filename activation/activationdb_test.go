package activation

import (
	"bytes"
	"errors"
	"fmt"
	"github.com/google/uuid"
	"github.com/spacemeshos/go-spacemesh/common/types"
	"github.com/spacemeshos/go-spacemesh/database"
	"github.com/spacemeshos/go-spacemesh/log"
	"github.com/spacemeshos/go-spacemesh/mesh"
	"github.com/spacemeshos/go-spacemesh/rand"
	"github.com/spacemeshos/go-spacemesh/signing"
	"github.com/stretchr/testify/assert"
	"github.com/stretchr/testify/mock"
	"github.com/stretchr/testify/require"
	"math/big"
	"os"
	"sort"
	"sync"
	"testing"
	"time"
)

func createLayerWithAtx2(t require.TestingT, msh *mesh.Mesh, id types.LayerID, numOfBlocks int, atxs []*types.ActivationTx, votes []types.BlockID, views []types.BlockID) (created []types.BlockID) {
	for i := 0; i < numOfBlocks; i++ {
		block1 := types.NewExistingBlock(id, []byte(rand.RandString(8)))
		block1.BlockVotes = append(block1.BlockVotes, votes...)
		for _, atx := range atxs {
			block1.AtxIds = append(block1.AtxIds, atx.Id())
		}
		block1.ViewEdges = append(block1.ViewEdges, views...)
		err := msh.AddBlockWithTxs(block1, []*types.Transaction{}, atxs)
		require.NoError(t, err)
		created = append(created, block1.Id())
	}
	return
}

type MeshValidatorMock struct{}

func (m *MeshValidatorMock) HandleIncomingLayer(layer *types.Layer) (types.LayerID, types.LayerID) {
	return layer.Index() - 1, layer.Index()
}
func (m *MeshValidatorMock) HandleLateBlock(bl *types.Block)              {}
func (m *MeshValidatorMock) RegisterLayerCallback(func(id types.LayerID)) {}
func (m *MeshValidatorMock) ContextualValidity(id types.BlockID) bool     { return true }
func (m *MeshValidatorMock) GetGoodPatternBlocks(layer types.LayerID) (map[types.BlockID]struct{}, error) {
	return nil, errors.New("not implemented")
}

type MockState struct{}

func (MockState) ValidateNonceAndBalance(transaction *types.Transaction) error {
	panic("implement me")
}

func (MockState) GetLayerApplied(txId types.TransactionId) *types.LayerID {
	panic("implement me")
}

func (MockState) ApplyTransactions(layer types.LayerID, txs []*types.Transaction) (int, error) {
	return 0, nil
}

func (MockState) ApplyRewards(layer types.LayerID, miners []types.Address, reward *big.Int) {
}

func (MockState) AddressExists(addr types.Address) bool {
	return true
}

func (MockState) ValidateSignature(signed types.Signed) (types.Address, error) {
	return types.Address{}, nil
}

type ATXDBMock struct {
	mock.Mock
	counter     int
	workSymLock sync.Mutex
	activeSet   uint32
}

func (mock *ATXDBMock) CalcActiveSetFromView(view []types.BlockID, pubEpoch types.EpochId) (uint32, error) {
	return mock.activeSet, nil
}

func (mock *ATXDBMock) CalcActiveSetSize(epoch types.EpochId, blocks map[types.BlockID]struct{}) (map[string]struct{}, error) {
	mock.counter++
	defer mock.workSymLock.Unlock()
	log.Info("working")
	mock.workSymLock.Lock()
	log.Info("done working")
	return map[string]struct{}{"aaaaac": {}, "aaabddb": {}, "aaaccc": {}}, nil
}

func (mock *ATXDBMock) GetAtxHeader(id types.AtxId) (*types.ActivationTxHeader, error) {
	panic("not implemented")
}

func (mock *ATXDBMock) GetPosAtxId(types.EpochId) (*types.AtxId, error) {
	panic("not implemented")
}

func (mock *ATXDBMock) GetNodeLastAtxId(nodeId types.NodeId) (types.AtxId, error) {
	panic("not implemented")
}

func (mock *ATXDBMock) GetPrevAtxId(node types.NodeId) (*types.AtxId, error) {
	panic("not implemented")
}

type MockTxMemPool struct{}

func (MockTxMemPool) Get(id types.TransactionId) (*types.Transaction, error) {
	return &types.Transaction{}, nil
}
func (MockTxMemPool) PopItems(size int) []types.Transaction {
	return nil
}
func (MockTxMemPool) Put(id types.TransactionId, item *types.Transaction) {

}
func (MockTxMemPool) Invalidate(id types.TransactionId) {

}

type MockAtxMemPool struct{}

func (MockAtxMemPool) Get(id types.AtxId) (*types.ActivationTx, error) {
	return &types.ActivationTx{}, nil
}

func (MockAtxMemPool) PopItems(size int) []types.ActivationTx {
	return nil
}

func (MockAtxMemPool) Put(atx *types.ActivationTx) {

}

func (MockAtxMemPool) Invalidate(id types.AtxId) {

}

func ConfigTst() mesh.Config {
	return mesh.Config{
		BaseReward: big.NewInt(5000),
	}
}

const layersPerEpochBig = 1000

func getAtxDb(id string) (*ActivationDb, *mesh.Mesh, database.Database) {
	lg := log.NewDefault(id)
	memesh := mesh.NewMemMeshDB(lg.WithName("meshDB"))
	atxStore := database.NewMemDatabase()
	atxdb := NewActivationDb(atxStore, NewIdentityStore(database.NewMemDatabase()), memesh, layersPerEpochBig, &ValidatorMock{}, lg.WithName("atxDB"))
	layers := mesh.NewMesh(memesh, atxdb, ConfigTst(), &MeshValidatorMock{}, &MockTxMemPool{}, &MockAtxMemPool{}, &MockState{}, lg.WithName("mesh"))
	return atxdb, layers, atxStore
}

func rndStr() string {
	a := make([]byte, 8)
	rand.Read(a)
	return string(a)
}

func createLayerWithAtx(t *testing.T, msh *mesh.Mesh, id types.LayerID, numOfBlocks int, atxs []*types.ActivationTx, votes []types.BlockID, views []types.BlockID) (created []types.BlockID) {
	if numOfBlocks < len(atxs) {
		panic("not supported")
	}
	for i := 0; i < numOfBlocks; i++ {
		block1 := types.NewExistingBlock(id, []byte(rand.RandString(8)))
		block1.BlockVotes = append(block1.BlockVotes, votes...)
		if i < len(atxs) {
			block1.AtxIds = append(block1.AtxIds, atxs[i].Id())
			fmt.Printf("adding i=%v bid=%v atxid=%v", i, block1.Id(), atxs[i].ShortString())
		}
		block1.ViewEdges = append(block1.ViewEdges, views...)
		var actualAtxs []*types.ActivationTx
		if i < len(atxs) {
			actualAtxs = atxs[i : i+1]
		}
		block1.CalcAndSetId()
		err := msh.AddBlockWithTxs(block1, []*types.Transaction{}, actualAtxs)
		require.NoError(t, err)
		created = append(created, block1.Id())
	}
	return
}

func TestATX_ActiveSetForLayerView(t *testing.T) {
	rand.Seed(1234573298579)
	atxdb, layers, _ := getAtxDb(t.Name())
	blocksMap := make(map[types.BlockID]struct{})
	//layers.AtxDB = &AtxDbMock{make(map[types.AtxId]*types.ActivationTx), make(map[types.AtxId]*types.NIPST)}
	id1 := types.NodeId{Key: rndStr(), VRFPublicKey: []byte("anton")}
	id2 := types.NodeId{Key: rndStr(), VRFPublicKey: []byte("anton")}
	id3 := types.NodeId{Key: rndStr(), VRFPublicKey: []byte("anton")}
	id4 := types.NodeId{Key: rndStr(), VRFPublicKey: []byte("anton")}
	coinbase1 := types.HexToAddress("aaaa")
	coinbase2 := types.HexToAddress("bbbb")
	coinbase3 := types.HexToAddress("cccc")
	coinbase4 := types.HexToAddress("cccc")
	atxs := []*types.ActivationTx{
		types.NewActivationTx(id1, coinbase1, 0, *types.EmptyAtxId, 1, 0, *types.EmptyAtxId, 0, []types.BlockID{}, &types.NIPST{}),
		types.NewActivationTx(id1, coinbase1, 0, *types.EmptyAtxId, 2, 0, *types.EmptyAtxId, 0, []types.BlockID{}, &types.NIPST{}),
		types.NewActivationTx(id1, coinbase1, 0, *types.EmptyAtxId, 3, 0, *types.EmptyAtxId, 0, []types.BlockID{}, &types.NIPST{}),
		types.NewActivationTx(id2, coinbase2, 0, *types.EmptyAtxId, 2, 0, *types.EmptyAtxId, 0, []types.BlockID{}, &types.NIPST{}),
		types.NewActivationTx(id4, coinbase4, 0, *types.EmptyAtxId, 2, 0, *types.EmptyAtxId, 0, []types.BlockID{}, &types.NIPST{}),
		types.NewActivationTx(id3, coinbase3, 0, *types.EmptyAtxId, 11, 0, *types.EmptyAtxId, 0, []types.BlockID{}, &types.NIPST{}),
	}

	poetRef := []byte{0xba, 0xb0}
	for _, atx := range atxs {
		hash, err := atx.NIPSTChallenge.Hash()
		assert.NoError(t, err)
		atx.Nipst = NewNIPSTWithChallenge(hash, poetRef)
		//layers.AtxDB.(*AtxDbMock).AddAtx(atx.Id(), atx)
	}
	id := atxs[4].Id()
	fmt.Println("ID4 ", id.ShortString())
	blocks := createLayerWithAtx(t, layers, 1, 6, atxs, []types.BlockID{}, []types.BlockID{})
	before := blocks[:4]
	four := blocks[4:5]
	after := blocks[5:]
	for i := 2; i <= 10; i++ {
		before = createLayerWithAtx(t, layers, types.LayerID(i), 1, []*types.ActivationTx{}, before, before)
		four = createLayerWithAtx(t, layers, types.LayerID(i), 1, []*types.ActivationTx{}, four, four)
		after = createLayerWithAtx(t, layers, types.LayerID(i), 1, []*types.ActivationTx{}, after, after)
	}
	for _, x := range before {
		blocksMap[x] = struct{}{}
	}

	for _, x := range after {
		blocksMap[x] = struct{}{}
	}

	layer := types.LayerID(10)
	layersPerEpoch := uint16(6)
	atxdb.LayersPerEpoch = layersPerEpoch
	epoch := layer.GetEpoch(layersPerEpoch)
	actives, err := atxdb.CalcActiveSetSize(epoch, blocksMap)
	assert.NoError(t, err)
	assert.Equal(t, 1, int(len(actives)))
	_, ok := actives[id2.Key]
	assert.True(t, ok)
}

func TestMesh_ActiveSetForLayerView2(t *testing.T) {
	atxdb, _, _ := getAtxDb(t.Name())
	actives, err := atxdb.CalcActiveSetSize(0, nil)
	assert.Error(t, err)
	assert.Equal(t, "tried to retrieve active set for epoch 0", err.Error())
	assert.Nil(t, actives)
}

<<<<<<< HEAD
func Test_CalcActiveSetFromViewB(t *testing.T) {
=======
func TestActivationDb_CalcActiveSetFromViewWithCache(t *testing.T) {
>>>>>>> 4c905b87
	activesetCache.Purge()
	atxdb, layers, _ := getAtxDb("t6")

	id1 := types.NodeId{Key: uuid.New().String(), VRFPublicKey: []byte("anton")}
	id2 := types.NodeId{Key: uuid.New().String(), VRFPublicKey: []byte("anton")}
	id3 := types.NodeId{Key: uuid.New().String(), VRFPublicKey: []byte("anton")}
	coinbase1 := types.HexToAddress("aaaa")
	coinbase2 := types.HexToAddress("bbbb")
	coinbase3 := types.HexToAddress("cccc")
	atxs := []*types.ActivationTx{
		types.NewActivationTx(id1, coinbase1, 0, *types.EmptyAtxId, 12, 0, *types.EmptyAtxId, 0, []types.BlockID{}, &types.NIPST{}),
		types.NewActivationTx(id2, coinbase2, 0, *types.EmptyAtxId, 300, 0, *types.EmptyAtxId, 0, []types.BlockID{}, &types.NIPST{}),
		types.NewActivationTx(id3, coinbase3, 0, *types.EmptyAtxId, 435, 0, *types.EmptyAtxId, 0, []types.BlockID{}, &types.NIPST{}),
	}

	poetRef := []byte{0xba, 0xb0}
	for _, atx := range atxs {
		hash, err := atx.NIPSTChallenge.Hash()
		assert.NoError(t, err)
		atx.Nipst = NewNIPSTWithChallenge(hash, poetRef)
	}

	blocks := createLayerWithAtx(t, layers, 1, 10, atxs, []types.BlockID{}, []types.BlockID{})
	blocks = createLayerWithAtx(t, layers, 10, 10, []*types.ActivationTx{}, blocks, blocks)
	blocks = createLayerWithAtx(t, layers, 100, 10, []*types.ActivationTx{}, blocks, blocks)

<<<<<<< HEAD
	atx := types.NewActivationTx(id1, coinbase1, 1, atxs[0].Id(), 1000, 0, atxs[0].Id(), 3, blocks, &types.NIPST{})
	num, err := atxdb.CalcActiveSetFromView(atx.View, atx.PubLayerIdx.GetEpoch(layersPerEpochBig))
	assert.NoError(t, err)
	assert.Equal(t, 3, int(num))
=======
	mck := ATXDBMock{}
	atx := types.NewActivationTx(id1, coinbase1, 1, atxs[0].Id(), 1000, 0, atxs[0].Id(), 3, blocks, &types.NIPST{})
	atxdb.calcActiveSetFunc = mck.CalcActiveSetSize
	wg := sync.WaitGroup{}
	wg.Add(100)
	mck.workSymLock.Lock()
	for i := 0; i < 100; i++ {
		go func() {
			num, err := atxdb.CalcActiveSetFromView(atx.View, atx.PubLayerIdx.GetEpoch(layersPerEpochBig))
			assert.NoError(t, err)
			assert.Equal(t, 3, int(num))
			assert.NoError(t, err)
			wg.Done()
		}()
	}
	mck.workSymLock.Unlock()
	wg.Wait()
	assert.Equal(t, 1, mck.counter)
	//mck.AssertNumberOfCalls(t, "CalcActiveSetSize", 1)
>>>>>>> 4c905b87
}

func Test_CalcActiveSetFromView(t *testing.T) {
	activesetCache.Purge()
	atxdb, layers, _ := getAtxDb("t6")

	id1 := types.NodeId{Key: uuid.New().String(), VRFPublicKey: []byte("anton")}
	id2 := types.NodeId{Key: uuid.New().String(), VRFPublicKey: []byte("anton")}
	id3 := types.NodeId{Key: uuid.New().String(), VRFPublicKey: []byte("anton")}
	coinbase1 := types.HexToAddress("aaaa")
	coinbase2 := types.HexToAddress("bbbb")
	coinbase3 := types.HexToAddress("cccc")
	atxs := []*types.ActivationTx{
		types.NewActivationTx(id1, coinbase1, 0, *types.EmptyAtxId, 12, 0, *types.EmptyAtxId, 0, []types.BlockID{}, &types.NIPST{}),
		types.NewActivationTx(id2, coinbase2, 0, *types.EmptyAtxId, 300, 0, *types.EmptyAtxId, 0, []types.BlockID{}, &types.NIPST{}),
		types.NewActivationTx(id3, coinbase3, 0, *types.EmptyAtxId, 435, 0, *types.EmptyAtxId, 0, []types.BlockID{}, &types.NIPST{}),
	}

	poetRef := []byte{0xba, 0xb0}
	for _, atx := range atxs {
		hash, err := atx.NIPSTChallenge.Hash()
		assert.NoError(t, err)
		atx.Nipst = NewNIPSTWithChallenge(hash, poetRef)
	}

	blocks := createLayerWithAtx(t, layers, 1, 10, atxs, []types.BlockID{}, []types.BlockID{})
	blocks = createLayerWithAtx(t, layers, 10, 10, []*types.ActivationTx{}, blocks, blocks)
	blocks = createLayerWithAtx(t, layers, 100, 10, []*types.ActivationTx{}, blocks, blocks)

	atx := types.NewActivationTx(id1, coinbase1, 1, atxs[0].Id(), 1000, 0, atxs[0].Id(), 3, blocks, &types.NIPST{})
	num, err := atxdb.CalcActiveSetFromView(atx.View, atx.PubLayerIdx.GetEpoch(layersPerEpochBig))
	assert.NoError(t, err)
	assert.Equal(t, 3, int(num))

	// check that further atxs dont affect current epoch count
	atxs2 := []*types.ActivationTx{
		types.NewActivationTx(types.NodeId{Key: uuid.New().String(), VRFPublicKey: []byte("anton")}, coinbase1, 0, *types.EmptyAtxId, 1012, 0, atxs[0].Id(), 0, []types.BlockID{}, &types.NIPST{}),
		types.NewActivationTx(types.NodeId{Key: uuid.New().String(), VRFPublicKey: []byte("anton")}, coinbase2, 0, *types.EmptyAtxId, 1300, 0, atxs[1].Id(), 0, []types.BlockID{}, &types.NIPST{}),
		types.NewActivationTx(types.NodeId{Key: uuid.New().String(), VRFPublicKey: []byte("anton")}, coinbase3, 0, *types.EmptyAtxId, 1435, 0, atxs[2].Id(), 0, []types.BlockID{}, &types.NIPST{}),
	}

	for _, atx := range atxs2 {
		hash, err := atx.NIPSTChallenge.Hash()
		assert.NoError(t, err)
		atx.Nipst = NewNIPSTWithChallenge(hash, poetRef)
	}

	block2 := types.NewExistingBlock(2200, []byte(rand.RandString(8)))

	block2.ViewEdges = blocks
	block2.CalcAndSetId()
	layers.AddBlockWithTxs(block2, nil, atxs2)

	block3 := types.NewExistingBlock(2200, []byte(rand.RandString(8)))

	block3.ViewEdges = blocks
	block2.CalcAndSetId()
	layers.AddBlockWithTxs(block3, nil, atxs2)

	err = atxdb.ProcessAtxs(atxs2)
	assert.NoError(t, err)

	view := []types.BlockID{block2.Id(), block3.Id()}
	sort.Slice(view, func(i, j int) bool {
		return bytes.Compare(view[i].ToBytes(), view[j].ToBytes()) > 0 // sort view in wrong order
	})
	atx2 := types.NewActivationTx(id3, coinbase3, 0, *types.EmptyAtxId, 1435, 0, *types.EmptyAtxId, 6, view, &types.NIPST{})
	num, err = atxdb.CalcActiveSetFromView(atx2.View, atx2.PubLayerIdx.GetEpoch(layersPerEpochBig))
	assert.NoError(t, err)
	assert.Equal(t, 3, int(num))

	// put a fake value in the cache and ensure that it's used
	viewHash, err := types.CalcBlocksHash12(atx2.View)
	assert.NoError(t, err)
	activesetCache.Purge()
	activesetCache.Add(viewHash, 8)

	num, err = atxdb.CalcActiveSetFromView(atx2.View, atx2.PubLayerIdx.GetEpoch(layersPerEpochBig))
	assert.NoError(t, err)
	assert.Equal(t, 8, int(num))

	// if the cache has the view in wrong order it should not be used
	sorted := sort.SliceIsSorted(atx2.View, func(i, j int) bool { return bytes.Compare(atx2.View[i].ToBytes(), atx2.View[j].ToBytes()) > 0 })
	assert.True(t, sorted) // assert that the view is wrongly ordered
	viewBytes, err := types.InterfaceToBytes(atx2.View)
	assert.NoError(t, err)
	viewHash = types.CalcHash12(viewBytes)
	activesetCache.Purge()
	activesetCache.Add(viewHash, 8)

	num, err = atxdb.CalcActiveSetFromView(atx2.View, atx2.PubLayerIdx.GetEpoch(layersPerEpochBig))
	assert.NoError(t, err)
	assert.Equal(t, 3, int(num))
}

func Test_DBSanity(t *testing.T) {
	atxdb, _, _ := getAtxDb("t6")

	id1 := types.NodeId{Key: uuid.New().String()}
	id2 := types.NodeId{Key: uuid.New().String()}
	id3 := types.NodeId{Key: uuid.New().String()}
	coinbase1 := types.HexToAddress("aaaa")
	coinbase2 := types.HexToAddress("bbbb")
	coinbase3 := types.HexToAddress("cccc")

	atx1 := types.NewActivationTx(id1, coinbase1, 0, *types.EmptyAtxId, 1, 0, *types.EmptyAtxId, 3, []types.BlockID{}, &types.NIPST{})
	atx2 := types.NewActivationTx(id1, coinbase2, 0, *types.EmptyAtxId, 1, 0, *types.EmptyAtxId, 3, []types.BlockID{}, &types.NIPST{})
	atx3 := types.NewActivationTx(id1, coinbase3, 0, *types.EmptyAtxId, 1, 0, *types.EmptyAtxId, 3, []types.BlockID{}, &types.NIPST{})

	err := atxdb.storeAtxUnlocked(atx1)
	assert.NoError(t, err)
	err = atxdb.storeAtxUnlocked(atx2)
	assert.NoError(t, err)
	err = atxdb.storeAtxUnlocked(atx3)
	assert.NoError(t, err)

	err = atxdb.addAtxToNodeId(id1, atx1)
	assert.NoError(t, err)
	id, err := atxdb.GetNodeLastAtxId(id1)
	assert.NoError(t, err)
	assert.Equal(t, atx1.Id(), id)

	err = atxdb.addAtxToNodeId(id2, atx2)
	assert.NoError(t, err)

	err = atxdb.addAtxToNodeId(id1, atx3)
	assert.NoError(t, err)

	id, err = atxdb.GetNodeLastAtxId(id2)
	assert.NoError(t, err)
	assert.Equal(t, atx2.Id(), id)

	id, err = atxdb.GetNodeLastAtxId(id1)
	assert.NoError(t, err)
	assert.Equal(t, atx3.Id(), id)

	id, err = atxdb.GetNodeLastAtxId(id3)
	assert.Error(t, err)
	assert.Equal(t, *types.EmptyAtxId, id)
}

func Test_Wrong_CalcActiveSetFromView(t *testing.T) {
	atxdb, layers, _ := getAtxDb("t6")

	id1 := types.NodeId{Key: uuid.New().String()}
	id2 := types.NodeId{Key: uuid.New().String()}
	id3 := types.NodeId{Key: uuid.New().String()}
	coinbase1 := types.HexToAddress("aaaa")
	coinbase2 := types.HexToAddress("bbbb")
	coinbase3 := types.HexToAddress("cccc")
	atxs := []*types.ActivationTx{
		types.NewActivationTx(id1, coinbase1, 0, *types.EmptyAtxId, 1, 0, *types.EmptyAtxId, 3, []types.BlockID{}, &types.NIPST{}),
		types.NewActivationTx(id2, coinbase2, 0, *types.EmptyAtxId, 1, 0, *types.EmptyAtxId, 3, []types.BlockID{}, &types.NIPST{}),
		types.NewActivationTx(id3, coinbase3, 0, *types.EmptyAtxId, 1, 0, *types.EmptyAtxId, 3, []types.BlockID{}, &types.NIPST{}),
	}

	blocks := createLayerWithAtx(t, layers, 1, 10, atxs, []types.BlockID{}, []types.BlockID{})
	blocks = createLayerWithAtx(t, layers, 10, 10, []*types.ActivationTx{}, blocks, blocks)
	blocks = createLayerWithAtx(t, layers, 100, 10, []*types.ActivationTx{}, blocks, blocks)

	atx := types.NewActivationTx(id1, coinbase1, 1, atxs[0].Id(), 1000, 0, atxs[0].Id(), 20, blocks, &types.NIPST{})
	num, err := atxdb.CalcActiveSetFromView(atx.View, atx.PubLayerIdx.GetEpoch(layersPerEpoch))
	assert.NoError(t, err)
	assert.NotEqual(t, 20, int(num))

}

func TestMesh_processBlockATXs(t *testing.T) {
	activesetCache.Purge()
	atxdb, _, _ := getAtxDb("t6")

	id1 := types.NodeId{Key: uuid.New().String(), VRFPublicKey: []byte("anton")}
	id2 := types.NodeId{Key: uuid.New().String(), VRFPublicKey: []byte("anton")}
	id3 := types.NodeId{Key: uuid.New().String(), VRFPublicKey: []byte("anton")}
	coinbase1 := types.HexToAddress("aaaa")
	coinbase2 := types.HexToAddress("bbbb")
	coinbase3 := types.HexToAddress("cccc")
	chlng := types.HexToHash32("0x3333")
	poetRef := []byte{0x76, 0x45}
	npst := NewNIPSTWithChallenge(&chlng, poetRef)
	posATX := types.NewActivationTx(types.NodeId{"aaaaaa", []byte("anton")}, coinbase1, 0, *types.EmptyAtxId, 1000, 0, *types.EmptyAtxId, 0, []types.BlockID{}, npst)
	err := atxdb.StoreAtx(0, posATX)
	assert.NoError(t, err)
	atxs := []*types.ActivationTx{
		types.NewActivationTx(id1, coinbase1, 0, *types.EmptyAtxId, 1012, 0, posATX.Id(), 0, []types.BlockID{}, &types.NIPST{}),
		types.NewActivationTx(id2, coinbase2, 0, *types.EmptyAtxId, 1300, 0, posATX.Id(), 0, []types.BlockID{}, &types.NIPST{}),
		types.NewActivationTx(id3, coinbase3, 0, *types.EmptyAtxId, 1435, 0, posATX.Id(), 0, []types.BlockID{}, &types.NIPST{}),
	}
	for _, atx := range atxs {
		hash, err := atx.NIPSTChallenge.Hash()
		assert.NoError(t, err)
		atx.Nipst = NewNIPSTWithChallenge(hash, poetRef)
	}

	err = atxdb.ProcessAtxs(atxs)
	assert.NoError(t, err)

	// check that further atxs dont affect current epoch count
	atxs2 := []*types.ActivationTx{
		types.NewActivationTx(id1, coinbase1, 1, atxs[0].Id(), 2012, 0, atxs[0].Id(), 0, []types.BlockID{}, &types.NIPST{}),
		types.NewActivationTx(id2, coinbase2, 1, atxs[1].Id(), 2300, 0, atxs[1].Id(), 0, []types.BlockID{}, &types.NIPST{}),
		types.NewActivationTx(id3, coinbase3, 1, atxs[2].Id(), 2435, 0, atxs[2].Id(), 0, []types.BlockID{}, &types.NIPST{}),
	}
	for _, atx := range atxs2 {
		hash, err := atx.NIPSTChallenge.Hash()
		assert.NoError(t, err)
		atx.Nipst = NewNIPSTWithChallenge(hash, poetRef)
	}
	err = atxdb.ProcessAtxs(atxs2)
	assert.NoError(t, err)
}

func TestActivationDB_ValidateAtx(t *testing.T) {
	atxdb, layers, _ := getAtxDb("t8")

	signer := signing.NewEdSigner()
	idx1 := types.NodeId{Key: signer.PublicKey().String(), VRFPublicKey: []byte("anton")}

	id1 := types.NodeId{Key: uuid.New().String(), VRFPublicKey: []byte("anton")}
	id2 := types.NodeId{Key: uuid.New().String(), VRFPublicKey: []byte("anton")}
	id3 := types.NodeId{Key: uuid.New().String(), VRFPublicKey: []byte("anton")}
	coinbase1 := types.HexToAddress("aaaa")
	coinbase2 := types.HexToAddress("bbbb")
	coinbase3 := types.HexToAddress("cccc")
	atxs := []*types.ActivationTx{
		types.NewActivationTx(id1, coinbase1, 0, *types.EmptyAtxId, 1, 0, *types.EmptyAtxId, 3, []types.BlockID{}, &types.NIPST{}),
		types.NewActivationTx(id2, coinbase2, 0, *types.EmptyAtxId, 1, 0, *types.EmptyAtxId, 3, []types.BlockID{}, &types.NIPST{}),
		types.NewActivationTx(id3, coinbase3, 0, *types.EmptyAtxId, 1, 0, *types.EmptyAtxId, 3, []types.BlockID{}, &types.NIPST{}),
	}
	poetRef := []byte{0x12, 0x21}
	for _, atx := range atxs {
		hash, err := atx.NIPSTChallenge.Hash()
		assert.NoError(t, err)
		atx.Nipst = NewNIPSTWithChallenge(hash, poetRef)
	}

	blocks := createLayerWithAtx(t, layers, 1, 10, atxs, []types.BlockID{}, []types.BlockID{})
	blocks = createLayerWithAtx(t, layers, 10, 10, []*types.ActivationTx{}, blocks, blocks)
	blocks = createLayerWithAtx(t, layers, 100, 10, []*types.ActivationTx{}, blocks, blocks)

	//atx := types.NewActivationTx(id1, 1, atxs[0].Id(), 1000, 0, atxs[0].Id(), 3, blocks, &Nipst.NIPST{})
	prevAtx := types.NewActivationTx(idx1, coinbase1, 0, *types.EmptyAtxId, 100, 0, *types.EmptyAtxId, 3, blocks, &types.NIPST{})
	hash, err := prevAtx.NIPSTChallenge.Hash()
	assert.NoError(t, err)
	prevAtx.Nipst = NewNIPSTWithChallenge(hash, poetRef)

	atx := types.NewActivationTx(idx1, coinbase1, 1, prevAtx.Id(), 1012, 0, prevAtx.Id(), 3, blocks, &types.NIPST{})
	hash, err = atx.NIPSTChallenge.Hash()
	assert.NoError(t, err)
	atx.Nipst = NewNIPSTWithChallenge(hash, poetRef)
	_, err = SignAtx(signer, atx)
	assert.NoError(t, err)
	err = atxdb.StoreNodeIdentity(idx1)
	assert.NoError(t, err)
	err = atxdb.StoreAtx(1, prevAtx)
	assert.NoError(t, err)

	err = atxdb.SyntacticallyValidateAtx(atx)
	assert.NoError(t, err)

	err = atxdb.ContextuallyValidateAtx(atx.ActivationTxHeader)
	assert.NoError(t, err)
}

func TestActivationDB_ValidateAtxErrors(t *testing.T) {
	atxdb, layers, _ := getAtxDb("t8")
	signer := signing.NewEdSigner()
	idx1 := types.NodeId{Key: signer.PublicKey().String()}
	idx2 := types.NodeId{Key: uuid.New().String()}
	coinbase := types.HexToAddress("aaaa")

	id1 := types.NodeId{Key: uuid.New().String()}
	id2 := types.NodeId{Key: uuid.New().String()}
	id3 := types.NodeId{Key: uuid.New().String()}
	atxs := []*types.ActivationTx{
		types.NewActivationTx(id1, coinbase, 0, *types.EmptyAtxId, 1, 0, *types.EmptyAtxId, 3, []types.BlockID{}, &types.NIPST{}),
		types.NewActivationTx(id2, coinbase, 0, *types.EmptyAtxId, 1, 0, *types.EmptyAtxId, 3, []types.BlockID{}, &types.NIPST{}),
		types.NewActivationTx(id3, coinbase, 0, *types.EmptyAtxId, 1, 0, *types.EmptyAtxId, 3, []types.BlockID{}, &types.NIPST{}),
	}

	blocks := createLayerWithAtx(t, layers, 1, 10, atxs, []types.BlockID{}, []types.BlockID{})
	blocks = createLayerWithAtx(t, layers, 10, 10, []*types.ActivationTx{}, blocks, blocks)
	blocks = createLayerWithAtx(t, layers, 100, 10, []*types.ActivationTx{}, blocks, blocks)

	//atx := types.NewActivationTx(id1, 1, atxs[0].Id(), 1000, 0, atxs[0].Id(), 3, blocks, &Nipst.NIPST{})
	chlng := types.HexToHash32("0x3333")
	poetRef := []byte{0xba, 0xbe}
	npst := NewNIPSTWithChallenge(&chlng, poetRef)
	prevAtx := types.NewActivationTx(idx1, coinbase, 0, *types.EmptyAtxId, 100, 0, *types.EmptyAtxId, 3, blocks, npst)
	posAtx := types.NewActivationTx(idx2, coinbase, 0, *types.EmptyAtxId, 100, 0, *types.EmptyAtxId, 3, blocks, npst)
	err := atxdb.StoreNodeIdentity(idx1)
	assert.NoError(t, err)
	err = atxdb.StoreAtx(1, prevAtx)
	assert.NoError(t, err)
	err = atxdb.StoreAtx(1, posAtx)
	assert.NoError(t, err)

	// Wrong sequence.
	atx := types.NewActivationTx(idx1, coinbase, 0, prevAtx.Id(), 1012, 0, posAtx.Id(), 3, []types.BlockID{}, &types.NIPST{})
	_, err = SignAtx(signer, atx)
	assert.NoError(t, err)
	err = atxdb.SyntacticallyValidateAtx(atx)
	assert.EqualError(t, err, "sequence number is not one more than prev sequence number")

	// Wrong active set.
	atx = types.NewActivationTx(idx1, coinbase, 1, prevAtx.Id(), 1012, 0, posAtx.Id(), 10, []types.BlockID{}, &types.NIPST{})
	_, err = SignAtx(signer, atx)
	assert.NoError(t, err)
	err = atxdb.SyntacticallyValidateAtx(atx)
	assert.EqualError(t, err, "atx contains view with unequal active ids (10) than seen (0)")

	// Wrong positioning atx.
	atx = types.NewActivationTx(idx1, coinbase, 1, prevAtx.Id(), 1012, 0, atxs[0].Id(), 3, []types.BlockID{}, &types.NIPST{})
	_, err = SignAtx(signer, atx)
	assert.NoError(t, err)
	err = atxdb.SyntacticallyValidateAtx(atx)
	assert.EqualError(t, err, "expected distance of one epoch (1000 layers) from pos ATX but found 1011")

	// Wrong prevATx.
	atx = types.NewActivationTx(idx1, coinbase, 1, atxs[0].Id(), 1012, 0, posAtx.Id(), 3, []types.BlockID{}, &types.NIPST{})
	_, err = SignAtx(signer, atx)
	assert.NoError(t, err)
	err = atxdb.SyntacticallyValidateAtx(atx)
	assert.EqualError(t, err, fmt.Sprintf("previous ATX belongs to different miner. atx.Id: %v, atx.NodeId: %v, prevAtx.NodeId: %v", atx.ShortString(), atx.NodeId.Key, atxs[0].NodeId.Key))

	// Wrong layerId.
	posAtx2 := types.NewActivationTx(idx2, coinbase, 0, *types.EmptyAtxId, 1020, 0, *types.EmptyAtxId, 3, blocks, npst)
	_, err = SignAtx(signer, atx)
	assert.NoError(t, err)
	err = atxdb.StoreAtx(1, posAtx2)
	assert.NoError(t, err)
	err = atxdb.StoreNodeIdentity(idx1)
	assert.NoError(t, err)
	atx = types.NewActivationTx(idx1, coinbase, 1, prevAtx.Id(), 1012, 0, posAtx2.Id(), 3, []types.BlockID{}, npst)
	_, err = SignAtx(signer, atx)
	assert.NoError(t, err)
	err = atxdb.SyntacticallyValidateAtx(atx)
	assert.EqualError(t, err, "atx layer (1012) must be after positioning atx layer (1020)")

	// Atx already exists.
	err = atxdb.StoreAtx(1, atx)
	assert.NoError(t, err)
	atx = types.NewActivationTx(idx1, coinbase, 1, prevAtx.Id(), 12, 0, posAtx.Id(), 3, []types.BlockID{}, &types.NIPST{})
	err = atxdb.ContextuallyValidateAtx(atx.ActivationTxHeader)
	assert.EqualError(t, err, "last atx is not the one referenced")

	// Prev atx declared but not found.
	err = atxdb.StoreAtx(1, atx)
	assert.NoError(t, err)
	atx = types.NewActivationTx(idx1, coinbase, 1, prevAtx.Id(), 12, 0, posAtx.Id(), 3, []types.BlockID{}, &types.NIPST{})
	err = atxdb.atxs.Delete(getNodeIdKey(atx.NodeId))
	assert.NoError(t, err)
	_, err = SignAtx(signer, atx)
	assert.NoError(t, err)
	err = atxdb.ContextuallyValidateAtx(atx.ActivationTxHeader)
	assert.EqualError(t, err, "could not fetch node last ATX: leveldb: not found")

	// Prev atx not declared but commitment not included.
	atx = types.NewActivationTx(idx1, coinbase, 0, *types.EmptyAtxId, 1012, 0, posAtx.Id(), 3, []types.BlockID{}, &types.NIPST{})
	_, err = SignAtx(signer, atx)
	assert.NoError(t, err)
	err = atxdb.SyntacticallyValidateAtx(atx)
	assert.EqualError(t, err, "no prevATX declared, but commitment proof is not included")

	// Prev atx not declared but commitment merkle root not included.
	atx = types.NewActivationTx(idx1, coinbase, 0, *types.EmptyAtxId, 1012, 0, posAtx.Id(), 3, []types.BlockID{}, &types.NIPST{})
	atx.Commitment = commitment
	_, err = SignAtx(signer, atx)
	assert.NoError(t, err)
	err = atxdb.SyntacticallyValidateAtx(atx)
	assert.EqualError(t, err, "no prevATX declared, but commitment merkle root is not included in challenge")

	// Challenge and commitment merkle root mismatch.
	atx = types.NewActivationTx(idx1, coinbase, 0, *types.EmptyAtxId, 1012, 0, posAtx.Id(), 3, []types.BlockID{}, &types.NIPST{})
	atx.Commitment = commitment
	atx.CommitmentMerkleRoot = append([]byte{}, commitment.MerkleRoot...)
	atx.CommitmentMerkleRoot[0] += 1
	_, err = SignAtx(signer, atx)
	assert.NoError(t, err)
	err = atxdb.SyntacticallyValidateAtx(atx)
	assert.EqualError(t, err, "commitment merkle root included in challenge is not equal to the merkle root included in the proof")

	// Prev atx declared but commitment is included.
	atx = types.NewActivationTx(idx1, coinbase, 1, prevAtx.Id(), 1012, 0, posAtx.Id(), 3, []types.BlockID{}, &types.NIPST{})
	atx.Commitment = commitment
	_, err = SignAtx(signer, atx)
	assert.NoError(t, err)
	err = atxdb.SyntacticallyValidateAtx(atx)
	assert.EqualError(t, err, "prevATX declared, but commitment proof is included")

	// Prev atx declared but commitment merkle root is included.
	atx = types.NewActivationTx(idx1, coinbase, 1, prevAtx.Id(), 1012, 0, posAtx.Id(), 3, []types.BlockID{}, &types.NIPST{})
	atx.CommitmentMerkleRoot = commitment.MerkleRoot
	_, err = SignAtx(signer, atx)
	assert.NoError(t, err)
	err = atxdb.SyntacticallyValidateAtx(atx)
	assert.EqualError(t, err, "prevATX declared, but commitment merkle root is included in challenge")

	// Prev atx has publication layer in the same epoch as the atx.
	atx = types.NewActivationTx(idx1, coinbase, 1, prevAtx.Id(), 100, 0, posAtx.Id(), 3, []types.BlockID{}, &types.NIPST{})
	_, err = SignAtx(signer, atx)
	assert.NoError(t, err)
	err = atxdb.SyntacticallyValidateAtx(atx)
	assert.EqualError(t, err, "prevAtx epoch (0) isn't older than current atx epoch (0)")

	// NodeId and etracted pubkey dont match
	atx = types.NewActivationTx(idx2, coinbase, 0, *types.EmptyAtxId, 1012, 0, posAtx.Id(), 3, []types.BlockID{}, &types.NIPST{})
	atx.Commitment = commitment
	atx.CommitmentMerkleRoot = append([]byte{}, commitment.MerkleRoot...)
	_, err = SignAtx(signer, atx)
	assert.NoError(t, err)
	err = atxdb.SyntacticallyValidateAtx(atx)
	assert.EqualError(t, err, "node ids don't match")
}

func TestActivationDB_ValidateAndInsertSorted(t *testing.T) {
	atxdb, layers, _ := getAtxDb("t8")
	signer := signing.NewEdSigner()
	idx1 := types.NodeId{Key: signer.PublicKey().String(), VRFPublicKey: []byte("12345")}
	coinbase := types.HexToAddress("aaaa")

	id1 := types.NodeId{Key: uuid.New().String()}
	id2 := types.NodeId{Key: uuid.New().String()}
	id3 := types.NodeId{Key: uuid.New().String()}
	atxs := []*types.ActivationTx{
		types.NewActivationTx(id1, coinbase, 0, *types.EmptyAtxId, 1, 0, *types.EmptyAtxId, 3, []types.BlockID{}, &types.NIPST{}),
		types.NewActivationTx(id2, coinbase, 0, *types.EmptyAtxId, 1, 0, *types.EmptyAtxId, 3, []types.BlockID{}, &types.NIPST{}),
		types.NewActivationTx(id3, coinbase, 0, *types.EmptyAtxId, 1, 0, *types.EmptyAtxId, 3, []types.BlockID{}, &types.NIPST{}),
	}

	blocks := createLayerWithAtx(t, layers, 1, 10, atxs, []types.BlockID{}, []types.BlockID{})
	blocks = createLayerWithAtx(t, layers, 10, 10, []*types.ActivationTx{}, blocks, blocks)
	blocks = createLayerWithAtx(t, layers, 100, 10, []*types.ActivationTx{}, blocks, blocks)

	//atx := types.NewActivationTx(id1, 1, atxs[0].Id(), 1000, 0, atxs[0].Id(), 3, blocks, &Nipst.NIPST{})
	chlng := types.HexToHash32("0x3333")
	poetRef := []byte{0x56, 0xbe}
	npst := NewNIPSTWithChallenge(&chlng, poetRef)
	prevAtx := types.NewActivationTx(idx1, coinbase, 0, *types.EmptyAtxId, 100, 0, *types.EmptyAtxId, 3, blocks, npst)

	var nodeAtxIds []types.AtxId

	err := atxdb.StoreAtx(1, prevAtx)
	assert.NoError(t, err)
	nodeAtxIds = append(nodeAtxIds, prevAtx.Id())

	//wrong sequnce
	atx := types.NewActivationTx(idx1, coinbase, 1, prevAtx.Id(), 1012, 0, prevAtx.Id(), 0, []types.BlockID{}, &types.NIPST{})
	err = atxdb.StoreAtx(1, atx)
	assert.NoError(t, err)
	nodeAtxIds = append(nodeAtxIds, atx.Id())

	atx = types.NewActivationTx(idx1, coinbase, 2, atx.Id(), 1012, 0, atx.Id(), 0, []types.BlockID{}, &types.NIPST{})
	assert.NoError(t, err)
	_, err = SignAtx(signer, atx)
	assert.NoError(t, err)
	err = atxdb.StoreNodeIdentity(idx1)
	assert.NoError(t, err)
	err = atxdb.StoreAtx(1, atx)
	assert.NoError(t, err)
	nodeAtxIds = append(nodeAtxIds, atx.Id())
	atx2id := atx.Id()

	atx = types.NewActivationTx(idx1, coinbase, 4, prevAtx.Id(), 1012, 0, prevAtx.Id(), 0, []types.BlockID{}, &types.NIPST{})
	_, err = SignAtx(signer, atx)
	assert.NoError(t, err)
	err = atxdb.StoreNodeIdentity(idx1)
	assert.NoError(t, err)

	err = atxdb.SyntacticallyValidateAtx(atx)
	assert.EqualError(t, err, "sequence number is not one more than prev sequence number")

	err = atxdb.StoreAtx(1, atx)
	assert.NoError(t, err)
	id4 := atx.Id()

	atx = types.NewActivationTx(idx1, coinbase, 3, atx2id, 1012, 0, prevAtx.Id(), 0, []types.BlockID{}, &types.NIPST{})
	err = atxdb.ContextuallyValidateAtx(atx.ActivationTxHeader)
	assert.EqualError(t, err, "last atx is not the one referenced")

	err = atxdb.StoreAtx(1, atx)
	assert.NoError(t, err)
	nodeAtxIds = append(nodeAtxIds, atx.Id())
	nodeAtxIds = append(nodeAtxIds, id4)

	id, err := atxdb.GetNodeLastAtxId(idx1)
	assert.NoError(t, err)
	assert.Equal(t, atx.Id(), id)

	_, err = atxdb.GetAtxHeader(id)
	assert.NoError(t, err)

	_, err = atxdb.GetAtxHeader(atx2id)
	assert.NoError(t, err)

	//test same sequence
	idx2 := types.NodeId{Key: uuid.New().String(), VRFPublicKey: []byte("12345")}

	prevAtx = types.NewActivationTx(idx2, coinbase, 0, *types.EmptyAtxId, 100, 0, *types.EmptyAtxId, 3, blocks, npst)
	err = atxdb.StoreAtx(1, prevAtx)
	assert.NoError(t, err)

	atx = types.NewActivationTx(idx2, coinbase, 1, prevAtx.Id(), 1012, 0, prevAtx.Id(), 3, []types.BlockID{}, &types.NIPST{})
	err = atxdb.StoreAtx(1, atx)
	assert.NoError(t, err)
	atxId := atx.Id()

	atx = types.NewActivationTx(idx2, coinbase, 2, atxId, 1012, 0, atx.Id(), 3, []types.BlockID{}, &types.NIPST{})
	err = atxdb.StoreAtx(1, atx)
	assert.NoError(t, err)

	atx = types.NewActivationTx(idx2, coinbase, 2, atxId, 1013, 0, atx.Id(), 0, []types.BlockID{}, &types.NIPST{})
	err = atxdb.ContextuallyValidateAtx(atx.ActivationTxHeader)
	assert.EqualError(t, err, "last atx is not the one referenced")

	err = atxdb.StoreAtx(1, atx)
	assert.NoError(t, err)

}

func TestActivationDb_ProcessAtx(t *testing.T) {
	r := require.New(t)

	atxdb, _, _ := getAtxDb("t8")
	idx1 := types.NodeId{Key: uuid.New().String(), VRFPublicKey: []byte("anton")}
	coinbase := types.HexToAddress("aaaa")
	atx := types.NewActivationTx(idx1, coinbase, 0, *types.EmptyAtxId, 100, 0, *types.EmptyAtxId, 3, []types.BlockID{}, &types.NIPST{})

	err := atxdb.ProcessAtx(atx)
	r.NoError(err)
	r.NoError(err)
	res, err := atxdb.GetIdentity(idx1.Key)
	r.Nil(err)
	r.Equal(idx1, res)
}

func BenchmarkActivationDb_SyntacticallyValidateAtx(b *testing.B) {
	r := require.New(b)
	nopLogger := log.NewDefault("").WithOptions(log.Nop)

	atxdb, layers, _ := getAtxDb("t8")
	atxdb.log = nopLogger
	layers.Log = nopLogger

	const (
		activesetSize  = 300
		blocksPerLayer = 200
		numberOfLayers = 100
	)

	coinbase := types.HexToAddress("c012ba5e")
	var atxs []*types.ActivationTx
	for i := 0; i < activesetSize; i++ {
		id := types.NodeId{Key: uuid.New().String(), VRFPublicKey: []byte("vrf")}
		atxs = append(atxs, types.NewActivationTx(id, coinbase, 0, *types.EmptyAtxId, 1,
			0, *types.EmptyAtxId, 3, []types.BlockID{}, &types.NIPST{}))
	}

	poetRef := []byte{0x12, 0x21}
	for _, atx := range atxs {
		hash, err := atx.NIPSTChallenge.Hash()
		r.NoError(err)
		atx.Nipst = NewNIPSTWithChallenge(hash, poetRef)
	}

	blocks := createLayerWithAtx2(b, layers, 0, blocksPerLayer, atxs, []types.BlockID{}, []types.BlockID{})
	for i := 1; i < numberOfLayers; i++ {
		blocks = createLayerWithAtx2(b, layers, types.LayerID(i), blocksPerLayer, []*types.ActivationTx{}, blocks, blocks)
	}

	idx1 := types.NodeId{Key: uuid.New().String(), VRFPublicKey: []byte("anton")}
	challenge := newChallenge(idx1, 0, *types.EmptyAtxId, *types.EmptyAtxId, numberOfLayers+1)
	hash, err := challenge.Hash()
	r.NoError(err)
	prevAtx := newAtx(challenge, activesetSize, blocks, NewNIPSTWithChallenge(hash, poetRef))

	atx := types.NewActivationTx(idx1, coinbase, 1, prevAtx.Id(), numberOfLayers+1+layersPerEpochBig, 0, prevAtx.Id(), activesetSize, blocks, &types.NIPST{})
	hash, err = atx.NIPSTChallenge.Hash()
	r.NoError(err)
	atx.Nipst = NewNIPSTWithChallenge(hash, poetRef)
	err = atxdb.StoreAtx(1, prevAtx)
	r.NoError(err)

	start := time.Now()
	err = atxdb.SyntacticallyValidateAtx(atx)
	fmt.Printf("\nSyntactic validation took %v\n", time.Since(start))
	r.NoError(err)

	start = time.Now()
	err = atxdb.SyntacticallyValidateAtx(atx)
	fmt.Printf("\nSecond syntactic validation took %v\n", time.Since(start))
	r.NoError(err)

	start = time.Now()
	err = atxdb.ContextuallyValidateAtx(atx.ActivationTxHeader)
	fmt.Printf("\nContextual validation took %v\n\n", time.Since(start))
	r.NoError(err)
}

func BenchmarkNewActivationDb(b *testing.B) {
	r := require.New(b)

	const tmpPath = "../tmp/atx"
	lg := log.NewDefault("id").WithOptions(log.Nop)

	msh := mesh.NewMemMeshDB(lg)
	store, err := database.NewLDBDatabase(tmpPath, 0, 0, lg.WithName("atxLDB"))
	r.NoError(err)
	atxdb := NewActivationDb(store, NewIdentityStore(store), msh, layersPerEpochBig, &ValidatorMock{}, lg.WithName("atxDB"))

	const (
		numOfMiners = 300
		batchSize   = 15
		numOfEpochs = 10 * batchSize
	)
	prevAtxs := make([]types.AtxId, numOfMiners)
	pPrevAtxs := make([]types.AtxId, numOfMiners)
	posAtx := prevAtxId
	var atx *types.ActivationTx
	layer := types.LayerID(postGenesisEpochLayer)

	start := time.Now()
	eStart := time.Now()
	for epoch := postGenesisEpoch; epoch < postGenesisEpoch+numOfEpochs; epoch++ {
		for miner := 0; miner < numOfMiners; miner++ {
			challenge := newChallenge(nodeId, 1, prevAtxs[miner], posAtx, layer)
			h, err := challenge.Hash()
			r.NoError(err)
			atx = newAtx(challenge, numOfMiners, defaultView, NewNIPSTWithChallenge(h, poetRef))
			prevAtxs[miner] = atx.Id()
			storeAtx(r, atxdb, atx, log.NewDefault("storeAtx").WithOptions(log.Nop))
		}
		//noinspection GoNilness
		posAtx = atx.Id()
		layer += layersPerEpoch
		if epoch%batchSize == batchSize-1 {
			fmt.Printf("epoch %3d-%3d took %v\t", epoch-(batchSize-1), epoch, time.Since(eStart))
			eStart = time.Now()

			for miner := 0; miner < numOfMiners; miner++ {
				atx, err := atxdb.GetAtxHeader(prevAtxs[miner])
				r.NoError(err)
				r.NotNil(atx)
				atx, err = atxdb.GetAtxHeader(pPrevAtxs[miner])
				r.NoError(err)
				r.NotNil(atx)
			}
			fmt.Printf("reading last and previous epoch 100 times took %v\n", time.Since(eStart))
			eStart = time.Now()
		}
		copy(pPrevAtxs, prevAtxs)
	}
	fmt.Printf("\n>>> Total time: %v\n\n", time.Since(start))
	time.Sleep(1 * time.Second)

	// cleanup
	err = os.RemoveAll(tmpPath)
	r.NoError(err)
}

func TestActivationDb_TopAtx(t *testing.T) {
	r := require.New(t)

	atxdb, _, _ := getAtxDb("t8")

	// ATX stored should become top ATX
	atx, err := createAndStoreAtx(atxdb, 0)
	r.NoError(err)

	topAtx, err := atxdb.getTopAtx()
	r.NoError(err)
	r.Equal(atx.Id(), topAtx.AtxId)

	// higher-layer ATX stored should become new top ATX
	atx, err = createAndStoreAtx(atxdb, 3)
	r.NoError(err)

	topAtx, err = atxdb.getTopAtx()
	r.NoError(err)
	r.Equal(atx.Id(), topAtx.AtxId)

	// lower-layer ATX stored should NOT become new top ATX
	atx, err = createAndStoreAtx(atxdb, 1)
	r.NoError(err)

	topAtx, err = atxdb.getTopAtx()
	r.NoError(err)
	r.NotEqual(atx.Id(), topAtx.AtxId)
}

func createAndValidateSignedATX(r *require.Assertions, atxdb *ActivationDb, ed *signing.EdSigner, atx *types.ActivationTx) (*types.ActivationTx, error) {
	atxBytes, err := types.InterfaceToBytes(atx.InnerActivationTx)
	r.NoError(err)
	sig := ed.Sign(atxBytes)

	signedAtx := &types.ActivationTx{atx.InnerActivationTx, sig}
	return signedAtx, atxdb.ValidateSignedAtx(*ed.PublicKey(), signedAtx)
}

func TestActivationDb_ValidateSignedAtx(t *testing.T) {
	r := require.New(t)
	lg := log.NewDefault("sigValidation")
	idStore := NewIdentityStore(database.NewMemDatabase())
	memesh := mesh.NewMemMeshDB(lg.WithName("meshDB"))
	atxdb := NewActivationDb(database.NewMemDatabase(), idStore, memesh, layersPerEpochBig, &ValidatorMock{}, lg.WithName("atxDB"))

	ed := signing.NewEdSigner()
	nodeId := types.NodeId{ed.PublicKey().String(), []byte("bbbbb")}

	// test happy flow of first ATX
	emptyAtx := types.EmptyAtxId
	atx := types.NewActivationTx(nodeId, coinbase, 1, *emptyAtx, 15, 1, *emptyAtx, 5, []types.BlockID{block1.Id(), block2.Id(), block3.Id()}, npst)
	_, err := createAndValidateSignedATX(r, atxdb, ed, atx)
	r.NoError(err)

	// test negative flow no atx found in idstore
	prevAtx := types.AtxId(types.HexToHash32("0x111"))
	atx = types.NewActivationTx(nodeId, coinbase, 1, prevAtx, 15, 1, prevAtx, 5, []types.BlockID{block1.Id(), block2.Id(), block3.Id()}, npst)
	signedAtx, err := createAndValidateSignedATX(r, atxdb, ed, atx)
	r.Equal(errInvalidSig, err)

	// test happy flow not first ATX
	err = idStore.StoreNodeIdentity(nodeId)
	r.NoError(err)
	_, err = createAndValidateSignedATX(r, atxdb, ed, atx)
	r.NoError(err)

	// test negative flow not first ATX, invalid sig
	signedAtx.Sig = []byte("anton")
	_, err = ExtractPublicKey(signedAtx)
	r.Error(err)

}

func createAndStoreAtx(atxdb *ActivationDb, layer types.LayerID) (*types.ActivationTx, error) {
	id := types.NodeId{Key: uuid.New().String(), VRFPublicKey: []byte("vrf")}
	atx := types.NewActivationTx(id, coinbase, 0, *types.EmptyAtxId, layer,
		0, *types.EmptyAtxId, 3, []types.BlockID{}, &types.NIPST{})
	err := atxdb.StoreAtx(atx.TargetEpoch(layersPerEpoch), atx)
	if err != nil {
		return nil, err
	}
	return atx, nil
}<|MERGE_RESOLUTION|>--- conflicted
+++ resolved
@@ -257,11 +257,7 @@
 	assert.Nil(t, actives)
 }
 
-<<<<<<< HEAD
-func Test_CalcActiveSetFromViewB(t *testing.T) {
-=======
 func TestActivationDb_CalcActiveSetFromViewWithCache(t *testing.T) {
->>>>>>> 4c905b87
 	activesetCache.Purge()
 	atxdb, layers, _ := getAtxDb("t6")
 
@@ -288,12 +284,6 @@
 	blocks = createLayerWithAtx(t, layers, 10, 10, []*types.ActivationTx{}, blocks, blocks)
 	blocks = createLayerWithAtx(t, layers, 100, 10, []*types.ActivationTx{}, blocks, blocks)
 
-<<<<<<< HEAD
-	atx := types.NewActivationTx(id1, coinbase1, 1, atxs[0].Id(), 1000, 0, atxs[0].Id(), 3, blocks, &types.NIPST{})
-	num, err := atxdb.CalcActiveSetFromView(atx.View, atx.PubLayerIdx.GetEpoch(layersPerEpochBig))
-	assert.NoError(t, err)
-	assert.Equal(t, 3, int(num))
-=======
 	mck := ATXDBMock{}
 	atx := types.NewActivationTx(id1, coinbase1, 1, atxs[0].Id(), 1000, 0, atxs[0].Id(), 3, blocks, &types.NIPST{})
 	atxdb.calcActiveSetFunc = mck.CalcActiveSetSize
@@ -313,7 +303,6 @@
 	wg.Wait()
 	assert.Equal(t, 1, mck.counter)
 	//mck.AssertNumberOfCalls(t, "CalcActiveSetSize", 1)
->>>>>>> 4c905b87
 }
 
 func Test_CalcActiveSetFromView(t *testing.T) {
