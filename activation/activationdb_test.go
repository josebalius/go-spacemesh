package activation

import (
	"context"
	"fmt"
	"math/big"
	"os"
	"path/filepath"
	"runtime"
	"sync"
	"sync/atomic"
	"testing"
	"time"

	"github.com/google/uuid"
	"github.com/stretchr/testify/assert"
	"github.com/stretchr/testify/mock"
	"github.com/stretchr/testify/require"

	"github.com/spacemeshos/ed25519"
	"github.com/spacemeshos/go-spacemesh/common/types"
	"github.com/spacemeshos/go-spacemesh/common/util"
	"github.com/spacemeshos/go-spacemesh/database"
	"github.com/spacemeshos/go-spacemesh/log"
	"github.com/spacemeshos/go-spacemesh/mesh"
	"github.com/spacemeshos/go-spacemesh/rand"
	"github.com/spacemeshos/go-spacemesh/signing"
)

func createLayerWithAtx2(t require.TestingT, msh *mesh.Mesh, id types.LayerID, numOfBlocks int, atxs []*types.ActivationTx, votes []types.BlockID, views []types.BlockID) (created []types.BlockID) {
	for i := 0; i < numOfBlocks; i++ {
		block1 := types.NewExistingBlock(id, []byte(rand.String(8)), nil)
		block1.ForDiff = append(block1.ForDiff, votes...)
		for _, atx := range atxs {
			*block1.ActiveSet = append(*block1.ActiveSet, atx.ID())
		}
	loop:
		for _, v := range views {
			for _, vv := range votes {
				if vv == v {
					continue loop
				}
			}
			block1.AgainstDiff = append(block1.AgainstDiff, v)
		}
		err := msh.AddBlockWithTxs(context.TODO(), block1)
		require.NoError(t, err)
		created = append(created, block1.ID())
	}
	return
}

type MeshValidatorMock struct{}

func (m *MeshValidatorMock) Persist(context.Context) error {
	return nil
}

func (m *MeshValidatorMock) LatestComplete() types.LayerID {
	panic("implement me")
}

<<<<<<< HEAD
func (m *MeshValidatorMock) HandleIncomingLayer(_ context.Context, layerID types.LayerID) (types.LayerID, types.LayerID, bool) {
	return layerID - 1, layerID, false
}
func (m *MeshValidatorMock) HandleLateBlocks(_ context.Context, bl []*types.Block) (types.LayerID, types.LayerID) {
	return bl[0].Layer() - 1, bl[0].Layer()
=======
func (m *MeshValidatorMock) HandleIncomingLayer(layer *types.Layer) (types.LayerID, types.LayerID) {
	return layer.Index().Sub(1), layer.Index()
}
func (m *MeshValidatorMock) HandleLateBlock(bl *types.Block) (types.LayerID, types.LayerID) {
	return bl.Layer().Sub(1), bl.Layer()
>>>>>>> 1455be64
}

type MockState struct{}

func (MockState) GetAllAccounts() (*types.MultipleAccountsState, error) {
	panic("implement me")
}

func (MockState) ValidateAndAddTxToPool(*types.Transaction) error {
	panic("implement me")
}

func (MockState) LoadState(types.LayerID) error {
	panic("implement me")
}

func (MockState) GetStateRoot() types.Hash32 {
	panic("implement me")
}

func (MockState) ValidateNonceAndBalance(*types.Transaction) error {
	panic("implement me")
}

func (MockState) GetLayerApplied(types.TransactionID) *types.LayerID {
	panic("implement me")
}

func (MockState) ApplyTransactions(types.LayerID, []*types.Transaction) (int, error) {
	return 0, nil
}

func (MockState) ApplyRewards(types.LayerID, []types.Address, *big.Int) {
}

func (MockState) AddressExists(types.Address) bool {
	return true
}

func (MockState) GetLayerStateRoot(types.LayerID) (types.Hash32, error) {
	panic("implement me")
}

func (MockState) GetBalance(types.Address) uint64 {
	panic("implement me")
}
func (MockState) GetNonce(types.Address) uint64 {
	panic("implement me")
}

type ATXDBMock struct {
	mock.Mock
	counter     int
	workSymLock sync.Mutex
	activeSet   uint32
}

func (mock *ATXDBMock) CalcMinerWeights(types.EpochID, map[types.BlockID]struct{}) (map[string]uint64, error) {
	log.Debug("waiting lock")
	mock.workSymLock.Lock()
	defer mock.workSymLock.Unlock()
	log.Debug("done wait")

	mock.counter++
	return map[string]uint64{"aaaaac": 1, "aaabddb": 2, "aaaccc": 3}, nil
}

type MockTxMemPool struct{}

func (MockTxMemPool) Get(types.TransactionID) (*types.Transaction, error) {
	return &types.Transaction{}, nil
}

func (MockTxMemPool) Put(types.TransactionID, *types.Transaction) {}
func (MockTxMemPool) Invalidate(types.TransactionID)              {}

func ConfigTst() mesh.Config {
	return mesh.Config{
		BaseReward: big.NewInt(5000),
	}
}

const layersPerEpochBig = 1000

func getAtxDb(id string) (*DB, *mesh.Mesh, database.Database) {
	lg := log.NewDefault(id)
	memesh := mesh.NewMemMeshDB(lg.WithName("meshDB"))
	atxStore := database.NewMemDatabase()
	atxdb := NewDB(atxStore, NewIdentityStore(database.NewMemDatabase()), memesh, layersPerEpochBig, goldenATXID, &ValidatorMock{}, lg.WithName("atxDB"))
	layers := mesh.NewMesh(memesh, atxdb, ConfigTst(), &MeshValidatorMock{}, &MockTxMemPool{}, &MockState{}, lg.WithName("mesh"))
	return atxdb, layers, atxStore
}

func rndStr() string {
	a := make([]byte, 8)
	_, _ = rand.Read(a)
	return string(a)
}

func processAtxs(db *DB, atxs []*types.ActivationTx) error {
	for _, atx := range atxs {
		err := db.ProcessAtx(atx)
		if err != nil {
			return err
		}
	}
	return nil
}

func createLayerWithAtx(t *testing.T, msh *mesh.Mesh, atxdb *DB, id types.LayerID, numOfBlocks int, atxs []*types.ActivationTx, votes []types.BlockID, views []types.BlockID) (created []types.BlockID) {
	if numOfBlocks < len(atxs) {
		panic("not supported")
	}
	for i := 0; i < numOfBlocks; i++ {
		block1 := types.NewExistingBlock(id, []byte(rand.String(8)), nil)
		block1.ForDiff = append(block1.ForDiff, votes...)
		var activeSet []types.ATXID
		if i < len(atxs) {
			activeSet = append(activeSet, atxs[i].ID())
			fmt.Printf("adding i=%v bid=%v atxid=%v", i, block1.ID(), atxs[i].ShortString())
		}
		block1.ActiveSet = &activeSet
	viewLoop:
		for _, v := range views {
			for _, vv := range votes {
				if v == vv {
					continue viewLoop
				}
			}
			block1.AgainstDiff = append(block1.AgainstDiff, v)
		}
		var actualAtxs []*types.ActivationTx
		if i < len(atxs) {
			actualAtxs = atxs[i : i+1]
		}
		require.NoError(t, processAtxs(atxdb, actualAtxs))
		block1.Initialize()
		err := msh.AddBlockWithTxs(context.TODO(), block1)
		require.NoError(t, err)
		created = append(created, block1.ID())
	}
	return
}

func TestATX_ActiveSetForLayerView(t *testing.T) {
	atxdb, layers, _ := getAtxDb(t.Name())
	blocksMap := make(map[types.BlockID]struct{})
	id1 := types.NodeID{Key: rndStr(), VRFPublicKey: []byte("anton")}
	id2 := types.NodeID{Key: rndStr(), VRFPublicKey: []byte("anton")}
	id3 := types.NodeID{Key: rndStr(), VRFPublicKey: []byte("anton")}
	id4 := types.NodeID{Key: rndStr(), VRFPublicKey: []byte("anton")}
	coinbase1 := types.HexToAddress("aaaa")
	coinbase2 := types.HexToAddress("bbbb")
	coinbase3 := types.HexToAddress("cccc")
	coinbase4 := types.HexToAddress("cccc")
	atxs := []*types.ActivationTx{
		newActivationTx(id1, 0, *types.EmptyATXID, *types.EmptyATXID, types.NewLayerID(1), 0, 100, coinbase1, 100, &types.NIPost{}),
		newActivationTx(id1, 0, *types.EmptyATXID, *types.EmptyATXID, types.NewLayerID(2), 0, 100, coinbase1, 100, &types.NIPost{}),
		newActivationTx(id1, 0, *types.EmptyATXID, *types.EmptyATXID, types.NewLayerID(3), 0, 100, coinbase1, 100, &types.NIPost{}),
		newActivationTx(id2, 0, *types.EmptyATXID, *types.EmptyATXID, types.NewLayerID(2), 0, 100, coinbase2, 200, &types.NIPost{}),
		newActivationTx(id4, 0, *types.EmptyATXID, *types.EmptyATXID, types.NewLayerID(2), 0, 100, coinbase4, 400, &types.NIPost{}),
		newActivationTx(id3, 0, *types.EmptyATXID, *types.EmptyATXID, types.NewLayerID(11), 0, 100, coinbase3, 300, &types.NIPost{}),
	}

	poetRef := []byte{0xba, 0xb0}
	for _, atx := range atxs {
		hash, err := atx.NIPostChallenge.Hash()
		assert.NoError(t, err)
		atx.NIPost = NewNIPostWithChallenge(hash, poetRef)
	}
<<<<<<< HEAD
	blocks := createLayerWithAtx(t, layers, atxdb, 1, 4, atxs, []types.BlockID{}, []types.BlockID{})
	before := blocks[:2]
	two := blocks[2:3]
	after := blocks[3:]
	for i := 2; i <= 10; i++ {
		before = createLayerWithAtx(t, layers, atxdb, types.LayerID(i), 1, []*types.ActivationTx{}, before, before)
		two = createLayerWithAtx(t, layers, atxdb, types.LayerID(i), 1, []*types.ActivationTx{}, two, two)
		after = createLayerWithAtx(t, layers, atxdb, types.LayerID(i), 1, []*types.ActivationTx{}, after, after)
=======
	blocks := createLayerWithAtx(t, layers, types.NewLayerID(1), 6, atxs, []types.BlockID{}, []types.BlockID{})
	before := blocks[:2]
	two := blocks[2:3]
	after := blocks[3:]
	for i := uint32(2); i <= 10; i++ {
		before = createLayerWithAtx(t, layers, types.NewLayerID(i), 1, []*types.ActivationTx{}, before, before)
		two = createLayerWithAtx(t, layers, types.NewLayerID(i), 1, []*types.ActivationTx{}, two, two)
		after = createLayerWithAtx(t, layers, types.NewLayerID(i), 1, []*types.ActivationTx{}, after, after)
>>>>>>> 1455be64
	}
	for _, x := range before {
		blocksMap[x] = struct{}{}
	}

	for _, x := range after {
		blocksMap[x] = struct{}{}
	}

	layer := types.NewLayerID(10)
	layersPerEpoch := uint32(6)
	types.SetLayersPerEpoch(6)
	atxdb.LayersPerEpoch = layersPerEpoch
	epoch := layer.GetEpoch()
	actives, err := atxdb.GetMinerWeightsInEpochFromView(epoch, blocksMap)
	assert.NoError(t, err)
	// TODO: check this test failure
	println(actives) // REMOVE
	//assert.Len(t, actives, 2)
	//assert.Equal(t, uint64(10000), actives[id1.Key], "actives[id1.Key] (%d) != %d", actives[id1.Key], 10000)
	//assert.Equal(t, uint64(20000), actives[id2.Key], "actives[id2.Key] (%d) != %d", actives[id2.Key], 20000)
}

func TestMesh_ActiveSetForLayerView2(t *testing.T) {
	atxdb, _, _ := getAtxDb(t.Name())
	actives, err := atxdb.GetMinerWeightsInEpochFromView(0, nil)
	assert.Error(t, err)
	assert.Equal(t, errGenesisEpoch, err)
	assert.Nil(t, actives)
}

func TestActivationDb_GetNodeLastAtxId(t *testing.T) {
	r := require.New(t)

	atxdb, _, _ := getAtxDb("t6")
	id1 := types.NodeID{Key: uuid.New().String()}
	coinbase1 := types.HexToAddress("aaaa")
	epoch1 := types.EpochID(2)
	atx1 := types.NewActivationTx(newChallenge(id1, 0, *types.EmptyATXID, goldenATXID, epoch1.FirstLayer()), coinbase1, &types.NIPost{}, 0, nil)
	r.NoError(atxdb.StoreAtx(epoch1, atx1))

	epoch2 := types.EpochID(1) + (1 << 8)
	// This will fail if we convert the epoch id to bytes using LittleEndian, since LevelDB's lexicographic sorting will
	// then sort by LSB instead of MSB, first.
	atx2 := types.NewActivationTx(newChallenge(id1, 1, atx1.ID(), atx1.ID(), epoch2.FirstLayer()), coinbase1, &types.NIPost{}, 0, nil)
	r.NoError(atxdb.StoreAtx(epoch2, atx2))

	id, err := atxdb.GetNodeLastAtxID(id1)
	r.NoError(err)
	r.Equal(atx2.ShortString(), id.ShortString(), "atx1.ShortString(): %v", atx1.ShortString())
}

func Test_DBSanity(t *testing.T) {
	types.SetLayersPerEpoch(layersPerEpochBig)

	atxdb, _, _ := getAtxDb("t6")

	id1 := types.NodeID{Key: uuid.New().String()}
	id2 := types.NodeID{Key: uuid.New().String()}
	id3 := types.NodeID{Key: uuid.New().String()}
	coinbase1 := types.HexToAddress("aaaa")
	coinbase2 := types.HexToAddress("bbbb")
	coinbase3 := types.HexToAddress("cccc")

	atx1 := newActivationTx(id1, 0, *types.EmptyATXID, *types.EmptyATXID, types.NewLayerID(1), 0, 100, coinbase1, 100, &types.NIPost{})
	atx2 := newActivationTx(id1, 0, *types.EmptyATXID, *types.EmptyATXID, types.NewLayerID(1001), 0, 100, coinbase2, 100, &types.NIPost{})
	atx3 := newActivationTx(id1, 0, *types.EmptyATXID, *types.EmptyATXID, types.NewLayerID(2001), 0, 100, coinbase3, 100, &types.NIPost{})

	err := atxdb.storeAtxUnlocked(atx1)
	assert.NoError(t, err)
	err = atxdb.storeAtxUnlocked(atx2)
	assert.NoError(t, err)
	err = atxdb.storeAtxUnlocked(atx3)
	assert.NoError(t, err)

	err = atxdb.addAtxToNodeID(id1, atx1)
	assert.NoError(t, err)
	id, err := atxdb.GetNodeLastAtxID(id1)
	assert.NoError(t, err)
	assert.Equal(t, atx1.ID(), id)
	assert.Equal(t, types.EpochID(1), atx1.TargetEpoch())
	id, err = atxdb.GetNodeAtxIDForEpoch(id1, atx1.PubLayerID.GetEpoch())
	assert.NoError(t, err)
	assert.Equal(t, atx1.ID(), id)

	err = atxdb.addAtxToNodeID(id2, atx2)
	assert.NoError(t, err)

	err = atxdb.addAtxToNodeID(id1, atx3)
	assert.NoError(t, err)

	id, err = atxdb.GetNodeLastAtxID(id2)
	assert.NoError(t, err)
	assert.Equal(t, atx2.ID(), id)
	assert.Equal(t, types.EpochID(2), atx2.TargetEpoch())
	id, err = atxdb.GetNodeAtxIDForEpoch(id2, atx2.PubLayerID.GetEpoch())
	assert.NoError(t, err)
	assert.Equal(t, atx2.ID(), id)

	id, err = atxdb.GetNodeLastAtxID(id1)
	assert.NoError(t, err)
	assert.Equal(t, atx3.ID(), id)
	assert.Equal(t, types.EpochID(3), atx3.TargetEpoch())
	id, err = atxdb.GetNodeAtxIDForEpoch(id1, atx3.PubLayerID.GetEpoch())
	assert.NoError(t, err)
	assert.Equal(t, atx3.ID(), id)

	id, err = atxdb.GetNodeLastAtxID(id3)
	assert.EqualError(t, err, fmt.Sprintf("atx for node %v does not exist", id3.ShortString()))
	assert.Equal(t, *types.EmptyATXID, id)
}

func TestMesh_processBlockATXs(t *testing.T) {
	types.SetLayersPerEpoch(layersPerEpochBig)
	atxdb, _, _ := getAtxDb("t6")

	id1 := types.NodeID{Key: uuid.New().String(), VRFPublicKey: []byte("anton")}
	id2 := types.NodeID{Key: uuid.New().String(), VRFPublicKey: []byte("anton")}
	id3 := types.NodeID{Key: uuid.New().String(), VRFPublicKey: []byte("anton")}
	coinbase1 := types.HexToAddress("aaaa")
	coinbase2 := types.HexToAddress("bbbb")
	coinbase3 := types.HexToAddress("cccc")
	chlng := types.HexToHash32("0x3333")
	poetRef := []byte{0x76, 0x45}
	npst := NewNIPostWithChallenge(&chlng, poetRef)
	posATX := newActivationTx(types.NodeID{Key: "aaaaaa", VRFPublicKey: []byte("anton")}, 0, *types.EmptyATXID, *types.EmptyATXID, types.NewLayerID(1000), 0, 100, coinbase1, 100, npst)
	err := atxdb.StoreAtx(0, posATX)
	assert.NoError(t, err)
	atxs := []*types.ActivationTx{
		newActivationTx(id1, 0, *types.EmptyATXID, posATX.ID(), types.NewLayerID(1012), 0, 100, coinbase1, 100, &types.NIPost{}),
		newActivationTx(id2, 0, *types.EmptyATXID, posATX.ID(), types.NewLayerID(1300), 0, 100, coinbase2, 100, &types.NIPost{}),
		newActivationTx(id3, 0, *types.EmptyATXID, posATX.ID(), types.NewLayerID(1435), 0, 100, coinbase3, 100, &types.NIPost{}),
	}
	for _, atx := range atxs {
		hash, err := atx.NIPostChallenge.Hash()
		assert.NoError(t, err)
		atx.NIPost = NewNIPostWithChallenge(hash, poetRef)
	}

	err = processAtxs(atxdb, atxs)
	assert.NoError(t, err)

	// check that further atxs dont affect current epoch count
	atxs2 := []*types.ActivationTx{
		newActivationTx(id1, 1, atxs[0].ID(), atxs[0].ID(), types.NewLayerID(2012), 0, 100, coinbase1, 100, &types.NIPost{}),
		newActivationTx(id2, 1, atxs[1].ID(), atxs[1].ID(), types.NewLayerID(2300), 0, 100, coinbase2, 100, &types.NIPost{}),
		newActivationTx(id3, 1, atxs[2].ID(), atxs[2].ID(), types.NewLayerID(2435), 0, 100, coinbase3, 100, &types.NIPost{}),
	}
	for _, atx := range atxs2 {
		hash, err := atx.NIPostChallenge.Hash()
		assert.NoError(t, err)
		atx.NIPost = NewNIPostWithChallenge(hash, poetRef)
	}
	err = processAtxs(atxdb, atxs2)
	assert.NoError(t, err)

	assertEpochWeight(t, atxdb, 2, 100*100*4) // 1 posATX + 3 from `atxs`
	assertEpochWeight(t, atxdb, 3, 100*100*3) // 3 from `atxs2`
}

func assertEpochWeight(t *testing.T, atxdb *DB, epochID types.EpochID, expectedWeight uint64) {
	epochWeight, _, err := atxdb.GetEpochWeight(epochID)
	assert.NoError(t, err)
	assert.Equal(t, int(expectedWeight), int(epochWeight),
		fmt.Sprintf("expectedWeight (%d) != epochWeight (%d)", expectedWeight, epochWeight))
}

func TestActivationDB_ValidateAtx(t *testing.T) {
	atxdb, layers, _ := getAtxDb("t8")

	signer := signing.NewEdSigner()
	idx1 := types.NodeID{Key: signer.PublicKey().String(), VRFPublicKey: []byte("anton")}

	id1 := types.NodeID{Key: uuid.New().String(), VRFPublicKey: []byte("anton")}
	id2 := types.NodeID{Key: uuid.New().String(), VRFPublicKey: []byte("anton")}
	id3 := types.NodeID{Key: uuid.New().String(), VRFPublicKey: []byte("anton")}
	coinbase1 := types.HexToAddress("aaaa")
	coinbase2 := types.HexToAddress("bbbb")
	coinbase3 := types.HexToAddress("cccc")
	atxs := []*types.ActivationTx{
		newActivationTx(id1, 0, *types.EmptyATXID, *types.EmptyATXID, types.NewLayerID(1), 0, 100, coinbase1, 100, &types.NIPost{}),
		newActivationTx(id2, 0, *types.EmptyATXID, *types.EmptyATXID, types.NewLayerID(1), 0, 100, coinbase2, 100, &types.NIPost{}),
		newActivationTx(id3, 0, *types.EmptyATXID, *types.EmptyATXID, types.NewLayerID(1), 0, 100, coinbase3, 100, &types.NIPost{}),
	}
	poetRef := []byte{0x12, 0x21}
	for _, atx := range atxs {
		hash, err := atx.NIPostChallenge.Hash()
		assert.NoError(t, err)
		atx.NIPost = NewNIPostWithChallenge(hash, poetRef)
	}

<<<<<<< HEAD
	blocks := createLayerWithAtx(t, layers, atxdb, 1, 10, atxs, []types.BlockID{}, []types.BlockID{})
	blocks = createLayerWithAtx(t, layers, atxdb, 10, 10, []*types.ActivationTx{}, blocks, blocks)
	blocks = createLayerWithAtx(t, layers, atxdb, 100, 10, []*types.ActivationTx{}, blocks, blocks)
=======
	blocks := createLayerWithAtx(t, layers, types.NewLayerID(1), 10, atxs, []types.BlockID{}, []types.BlockID{})
	blocks = createLayerWithAtx(t, layers, types.NewLayerID(10), 10, []*types.ActivationTx{}, blocks, blocks)
	blocks = createLayerWithAtx(t, layers, types.NewLayerID(100), 10, []*types.ActivationTx{}, blocks, blocks)
>>>>>>> 1455be64

	prevAtx := newActivationTx(idx1, 0, *types.EmptyATXID, *types.EmptyATXID, types.NewLayerID(100), 0, 100, coinbase1, 100, &types.NIPost{})
	hash, err := prevAtx.NIPostChallenge.Hash()
	assert.NoError(t, err)
	prevAtx.NIPost = NewNIPostWithChallenge(hash, poetRef)

	atx := newActivationTx(idx1, 1, prevAtx.ID(), prevAtx.ID(), types.NewLayerID(1012), 0, 100, coinbase1, 100, &types.NIPost{})
	hash, err = atx.NIPostChallenge.Hash()
	assert.NoError(t, err)
	atx.NIPost = NewNIPostWithChallenge(hash, poetRef)
	err = SignAtx(signer, atx)
	assert.NoError(t, err)
	err = atxdb.StoreNodeIdentity(idx1)
	assert.NoError(t, err)
	err = atxdb.StoreAtx(1, prevAtx)
	assert.NoError(t, err)

	err = atxdb.SyntacticallyValidateAtx(atx)
	assert.NoError(t, err)

	err = atxdb.ContextuallyValidateAtx(atx.ActivationTxHeader)
	assert.NoError(t, err)
}

func TestActivationDB_ValidateAtxErrors(t *testing.T) {
	types.SetLayersPerEpoch(layersPerEpochBig)

	atxdb, layers, _ := getAtxDb("t8")
	signer := signing.NewEdSigner()
	idx1 := types.NodeID{Key: signer.PublicKey().String()}
	idx2 := types.NodeID{Key: uuid.New().String()}
	coinbase := types.HexToAddress("aaaa")

	id1 := types.NodeID{Key: uuid.New().String()}
	id2 := types.NodeID{Key: uuid.New().String()}
	id3 := types.NodeID{Key: uuid.New().String()}
	atxs := []*types.ActivationTx{
		newActivationTx(id1, 0, *types.EmptyATXID, *types.EmptyATXID, types.NewLayerID(1), 0, 100, coinbase, 100, &types.NIPost{}),
		newActivationTx(id2, 0, *types.EmptyATXID, *types.EmptyATXID, types.NewLayerID(1), 0, 100, coinbase, 100, &types.NIPost{}),
		newActivationTx(id3, 0, *types.EmptyATXID, *types.EmptyATXID, types.NewLayerID(1), 0, 100, coinbase, 100, &types.NIPost{}),
	}

<<<<<<< HEAD
	blocks := createLayerWithAtx(t, layers, atxdb, 1, 10, atxs, []types.BlockID{}, []types.BlockID{})
	blocks = createLayerWithAtx(t, layers, atxdb, 10, 10, []*types.ActivationTx{}, blocks, blocks)
	blocks = createLayerWithAtx(t, layers, atxdb, 100, 10, []*types.ActivationTx{}, blocks, blocks)
=======
	blocks := createLayerWithAtx(t, layers, types.NewLayerID(1), 10, atxs, []types.BlockID{}, []types.BlockID{})
	blocks = createLayerWithAtx(t, layers, types.NewLayerID(10), 10, []*types.ActivationTx{}, blocks, blocks)
	blocks = createLayerWithAtx(t, layers, types.NewLayerID(100), 10, []*types.ActivationTx{}, blocks, blocks)
>>>>>>> 1455be64

	chlng := types.HexToHash32("0x3333")
	poetRef := []byte{0xba, 0xbe}
	npst := NewNIPostWithChallenge(&chlng, poetRef)
	prevAtx := newActivationTx(idx1, 0, *types.EmptyATXID, *types.EmptyATXID, types.NewLayerID(100), 0, 100, coinbase, 100, npst)
	posAtx := newActivationTx(idx2, 0, *types.EmptyATXID, *types.EmptyATXID, types.NewLayerID(100), 0, 100, coinbase, 100, npst)
	err := atxdb.StoreNodeIdentity(idx1)
	assert.NoError(t, err)
	err = atxdb.StoreAtx(1, prevAtx)
	assert.NoError(t, err)
	err = atxdb.StoreAtx(1, posAtx)
	assert.NoError(t, err)

	// Wrong sequence.
	atx := newActivationTx(idx1, 0, prevAtx.ID(), posAtx.ID(), types.NewLayerID(1012), 0, 100, coinbase, 100, &types.NIPost{})
	err = SignAtx(signer, atx)
	assert.NoError(t, err)
	err = atxdb.SyntacticallyValidateAtx(atx)
	assert.EqualError(t, err, "sequence number is not one more than prev sequence number")

	// Wrong active set.
	/*atx = newActivationTx(idx1, 1, prevAtx.ID(), posatx.ID(), types.NewLayerID(1012), 0, 100, 100, coinbase, 10, []types.BlockID{}, &types.NIPost{})
	err = SignAtx(signer, atx)
	assert.NoError(t, err)
	err = atxdb.SyntacticallyValidateAtx(atx)
	assert.EqualError(t, err, "atx contains view with unequal weight (10) than seen (0)")
	*/
	// Wrong positioning atx.
	atx = newActivationTx(idx1, 1, prevAtx.ID(), atxs[0].ID(), types.NewLayerID(1012), 0, 100, coinbase, 100, &types.NIPost{})
	err = SignAtx(signer, atx)
	assert.NoError(t, err)
	err = atxdb.SyntacticallyValidateAtx(atx)
	assert.EqualError(t, err, "expected distance of one epoch (1000 layers) from pos atx but found 1011")

	// Empty positioning atx.
	atx = newActivationTx(idx1, 1, prevAtx.ID(), *types.EmptyATXID, types.NewLayerID(2000), 0, 1, coinbase, 3, &types.NIPost{})
	err = SignAtx(signer, atx)
	assert.NoError(t, err)
	err = atxdb.SyntacticallyValidateAtx(atx)
	assert.EqualError(t, err, "empty positioning atx")

	// Using Golden ATX in epochs other than 1 is not allowed. Testing epoch 0.
	atx = newActivationTx(idx1, 0, *types.EmptyATXID, goldenATXID, types.NewLayerID(0), 0, 1, coinbase, 3, &types.NIPost{PostMetadata: &types.PostMetadata{}})
	atx.InitialPost = initialPost
	atx.InitialPostIndices = initialPost.Indices
	err = SignAtx(signer, atx)
	assert.NoError(t, err)
	err = atxdb.SyntacticallyValidateAtx(atx)
	assert.EqualError(t, err, "golden atx used for atx in epoch 0, but is only valid in epoch 1")

	// Using Golden ATX in epochs other than 1 is not allowed. Testing epoch 2.
	atx = newActivationTx(idx1, 1, prevAtx.ID(), goldenATXID, types.NewLayerID(2000), 0, 1, coinbase, 3, &types.NIPost{})
	err = SignAtx(signer, atx)
	assert.NoError(t, err)
	err = atxdb.SyntacticallyValidateAtx(atx)
	assert.EqualError(t, err, "golden atx used for atx in epoch 2, but is only valid in epoch 1")

	// Wrong prevATx.
	atx = newActivationTx(idx1, 1, atxs[0].ID(), posAtx.ID(), types.NewLayerID(1012), 0, 100, coinbase, 100, &types.NIPost{})
	err = SignAtx(signer, atx)
	assert.NoError(t, err)
	err = atxdb.SyntacticallyValidateAtx(atx)
	assert.EqualError(t, err, fmt.Sprintf("previous atx belongs to different miner. atx.ID: %v, atx.NodeID: %v, prevAtx.NodeID: %v", atx.ShortString(), atx.NodeID.Key, atxs[0].NodeID.Key))

	// Wrong layerId.
	posAtx2 := newActivationTx(idx2, 0, *types.EmptyATXID, *types.EmptyATXID, types.NewLayerID(1020), 0, 100, coinbase, 100, npst)
	err = SignAtx(signer, atx)
	assert.NoError(t, err)
	err = atxdb.StoreAtx(1, posAtx2)
	assert.NoError(t, err)
	err = atxdb.StoreNodeIdentity(idx1)
	assert.NoError(t, err)
	atx = newActivationTx(idx1, 1, prevAtx.ID(), posAtx2.ID(), types.NewLayerID(1012), 0, 100, coinbase, 100, npst)
	err = SignAtx(signer, atx)
	assert.NoError(t, err)
	err = atxdb.SyntacticallyValidateAtx(atx)
	assert.EqualError(t, err, "atx layer (1012) must be after positioning atx layer (1020)")

	// Atx already exists.
	err = atxdb.StoreAtx(1, atx)
	assert.NoError(t, err)
	atx = newActivationTx(idx1, 1, prevAtx.ID(), posAtx.ID(), types.NewLayerID(12), 0, 100, coinbase, 100, &types.NIPost{})
	err = atxdb.ContextuallyValidateAtx(atx.ActivationTxHeader)
	assert.EqualError(t, err, "last atx is not the one referenced")

	// Prev atx declared but not found.
	err = atxdb.StoreAtx(1, atx)
	assert.NoError(t, err)
	atx = newActivationTx(idx1, 1, prevAtx.ID(), posAtx.ID(), types.NewLayerID(12), 0, 100, coinbase, 100, &types.NIPost{})
	iter := atxdb.atxs.Find(getNodeAtxPrefix(atx.NodeID))
	for iter.Next() {
		err = atxdb.atxs.Delete(iter.Key())
		assert.NoError(t, err)
	}
	err = SignAtx(signer, atx)
	assert.NoError(t, err)
	err = atxdb.ContextuallyValidateAtx(atx.ActivationTxHeader)
	assert.EqualError(t, err,
		fmt.Sprintf("could not fetch node last atx: atx for node %v does not exist", atx.NodeID.ShortString()))

	// Prev atx not declared but initial Post not included.
	atx = newActivationTx(idx1, 0, *types.EmptyATXID, posAtx.ID(), types.NewLayerID(1012), 0, 100, coinbase, 100, &types.NIPost{})
	err = SignAtx(signer, atx)
	assert.NoError(t, err)
	err = atxdb.SyntacticallyValidateAtx(atx)
	assert.EqualError(t, err, "no prevATX declared, but initial Post is not included")

	// Prev atx not declared but initial Post indices not included.
	atx = newActivationTx(idx1, 0, *types.EmptyATXID, posAtx.ID(), types.NewLayerID(1012), 0, 100, coinbase, 100, &types.NIPost{})
	atx.InitialPost = initialPost
	err = SignAtx(signer, atx)
	assert.NoError(t, err)
	err = atxdb.SyntacticallyValidateAtx(atx)
	assert.EqualError(t, err, "no prevATX declared, but initial Post indices is not included in challenge")

	// Challenge and initial Post indices mismatch.
	atx = newActivationTx(idx1, 0, *types.EmptyATXID, posAtx.ID(), types.NewLayerID(1012), 0, 100, coinbase, 100, &types.NIPost{})
	atx.InitialPost = initialPost
	atx.InitialPostIndices = append([]byte{}, initialPost.Indices...)
	atx.InitialPostIndices[0]++
	err = SignAtx(signer, atx)
	assert.NoError(t, err)
	err = atxdb.SyntacticallyValidateAtx(atx)
	assert.EqualError(t, err, "initial Post indices included in challenge does not equal to the initial Post indices included in the atx")

	// Prev atx declared but initial Post is included.
	atx = newActivationTx(idx1, 1, prevAtx.ID(), posAtx.ID(), types.NewLayerID(1012), 0, 100, coinbase, 100, &types.NIPost{})
	atx.InitialPost = initialPost
	err = SignAtx(signer, atx)
	assert.NoError(t, err)
	err = atxdb.SyntacticallyValidateAtx(atx)
	assert.EqualError(t, err, "prevATX declared, but initial Post is included")

	// Prev atx declared but initial Post indices is included.
	atx = newActivationTx(idx1, 1, prevAtx.ID(), posAtx.ID(), types.NewLayerID(1012), 0, 100, coinbase, 100, &types.NIPost{})
	atx.InitialPostIndices = initialPost.Indices
	err = SignAtx(signer, atx)
	assert.NoError(t, err)
	err = atxdb.SyntacticallyValidateAtx(atx)
	assert.EqualError(t, err, "prevATX declared, but initial Post indices is included in challenge")

	// Prev atx has publication layer in the same epoch as the atx.
	atx = newActivationTx(idx1, 1, prevAtx.ID(), posAtx.ID(), types.NewLayerID(100), 0, 100, coinbase, 100, &types.NIPost{})
	err = SignAtx(signer, atx)
	assert.NoError(t, err)
	err = atxdb.SyntacticallyValidateAtx(atx)
	assert.EqualError(t, err, "prevAtx epoch (0, layer 100) isn't older than current atx epoch (0, layer 100)")

	// NodeID and etracted pubkey dont match
	atx = newActivationTx(idx2, 0, *types.EmptyATXID, posAtx.ID(), types.NewLayerID(1012), 0, 100, coinbase, 1, &types.NIPost{})
	atx.InitialPost = initialPost
	atx.InitialPostIndices = append([]byte{}, initialPost.Indices...)
	err = SignAtx(signer, atx)
	assert.NoError(t, err)
	err = atxdb.SyntacticallyValidateAtx(atx)
	assert.EqualError(t, err, "node ids don't match")
}

func TestActivationDB_ValidateAndInsertSorted(t *testing.T) {
	atxdb, layers, _ := getAtxDb("t8")
	signer := signing.NewEdSigner()
	idx1 := types.NodeID{Key: signer.PublicKey().String(), VRFPublicKey: []byte("12345")}
	coinbase := types.HexToAddress("aaaa")

	id1 := types.NodeID{Key: uuid.New().String()}
	id2 := types.NodeID{Key: uuid.New().String()}
	id3 := types.NodeID{Key: uuid.New().String()}
	atxs := []*types.ActivationTx{
		newActivationTx(id1, 0, *types.EmptyATXID, *types.EmptyATXID, types.NewLayerID(1), 0, 100, coinbase, 100, &types.NIPost{}),
		newActivationTx(id2, 0, *types.EmptyATXID, *types.EmptyATXID, types.NewLayerID(1), 0, 100, coinbase, 100, &types.NIPost{}),
		newActivationTx(id3, 0, *types.EmptyATXID, *types.EmptyATXID, types.NewLayerID(1), 0, 100, coinbase, 100, &types.NIPost{}),
	}

<<<<<<< HEAD
	blocks := createLayerWithAtx(t, layers, atxdb, 1, 10, atxs, []types.BlockID{}, []types.BlockID{})
	blocks = createLayerWithAtx(t, layers, atxdb, 10, 10, []*types.ActivationTx{}, blocks, blocks)
	blocks = createLayerWithAtx(t, layers, atxdb, 100, 10, []*types.ActivationTx{}, blocks, blocks)
=======
	blocks := createLayerWithAtx(t, layers, types.NewLayerID(1), 10, atxs, []types.BlockID{}, []types.BlockID{})
	blocks = createLayerWithAtx(t, layers, types.NewLayerID(10), 10, []*types.ActivationTx{}, blocks, blocks)
	blocks = createLayerWithAtx(t, layers, types.NewLayerID(100), 10, []*types.ActivationTx{}, blocks, blocks)
>>>>>>> 1455be64

	chlng := types.HexToHash32("0x3333")
	poetRef := []byte{0x56, 0xbe}
	npst := NewNIPostWithChallenge(&chlng, poetRef)
	prevAtx := newActivationTx(idx1, 0, *types.EmptyATXID, *types.EmptyATXID, types.NewLayerID(100), 0, 100, coinbase, 100, npst)

	var nodeAtxIds []types.ATXID

	err := atxdb.StoreAtx(1, prevAtx)
	assert.NoError(t, err)
	nodeAtxIds = append(nodeAtxIds, prevAtx.ID())

	// wrong sequnce
	atx := newActivationTx(idx1, 1, prevAtx.ID(), prevAtx.ID(), types.NewLayerID(1012), 0, 100, coinbase, 100, &types.NIPost{})
	err = atxdb.StoreAtx(1, atx)
	assert.NoError(t, err)
	nodeAtxIds = append(nodeAtxIds, atx.ID())

	atx = newActivationTx(idx1, 2, atx.ID(), atx.ID(), types.NewLayerID(1012), 0, 100, coinbase, 100, &types.NIPost{})
	assert.NoError(t, err)
	err = SignAtx(signer, atx)
	assert.NoError(t, err)
	err = atxdb.StoreNodeIdentity(idx1)
	assert.NoError(t, err)
	err = atxdb.StoreAtx(1, atx)
	assert.NoError(t, err)
	nodeAtxIds = append(nodeAtxIds, atx.ID())
	atx2id := atx.ID()

	atx = newActivationTx(idx1, 4, prevAtx.ID(), prevAtx.ID(), types.NewLayerID(1012), 0, 100, coinbase, 100, &types.NIPost{})
	err = SignAtx(signer, atx)
	assert.NoError(t, err)
	err = atxdb.StoreNodeIdentity(idx1)
	assert.NoError(t, err)

	err = atxdb.SyntacticallyValidateAtx(atx)
	assert.EqualError(t, err, "sequence number is not one more than prev sequence number")

	err = atxdb.StoreAtx(1, atx)
	assert.NoError(t, err)
	id4 := atx.ID()

	atx = newActivationTx(idx1, 3, atx2id, prevAtx.ID(), types.NewLayerID(1012), 0, 100, coinbase, 100, &types.NIPost{})
	err = atxdb.ContextuallyValidateAtx(atx.ActivationTxHeader)
	assert.EqualError(t, err, "last atx is not the one referenced")

	err = atxdb.StoreAtx(1, atx)
	assert.NoError(t, err)
	nodeAtxIds = append(nodeAtxIds, atx.ID())
	nodeAtxIds = append(nodeAtxIds, id4)

	id, err := atxdb.GetNodeLastAtxID(idx1)
	assert.NoError(t, err)
	assert.Equal(t, atx.ID(), id)

	_, err = atxdb.GetAtxHeader(id)
	assert.NoError(t, err)

	_, err = atxdb.GetAtxHeader(atx2id)
	assert.NoError(t, err)

	// test same sequence
	idx2 := types.NodeID{Key: uuid.New().String(), VRFPublicKey: []byte("12345")}

	prevAtx = newActivationTx(idx2, 0, *types.EmptyATXID, *types.EmptyATXID, types.NewLayerID(100), 0, 100, coinbase, 100, npst)
	err = atxdb.StoreAtx(1, prevAtx)
	assert.NoError(t, err)
	atx = newActivationTx(idx2, 1, prevAtx.ID(), prevAtx.ID(), types.NewLayerID(1012), 0, 100, coinbase, 100, &types.NIPost{})
	err = atxdb.StoreAtx(1, atx)
	assert.NoError(t, err)
	atxID := atx.ID()

	atx = newActivationTx(idx2, 2, atxID, atx.ID(), types.NewLayerID(1012), 0, 100, coinbase, 100, &types.NIPost{})
	err = atxdb.StoreAtx(1, atx)
	assert.NoError(t, err)

	atx = newActivationTx(idx2, 2, atxID, atx.ID(), types.NewLayerID(1013), 0, 100, coinbase, 100, &types.NIPost{})
	err = atxdb.ContextuallyValidateAtx(atx.ActivationTxHeader)
	assert.EqualError(t, err, "last atx is not the one referenced")

	err = atxdb.StoreAtx(1, atx)
	assert.NoError(t, err)

}

func TestActivationDb_ProcessAtx(t *testing.T) {
	r := require.New(t)

	atxdb, _, _ := getAtxDb("t8")
	idx1 := types.NodeID{Key: uuid.New().String(), VRFPublicKey: []byte("anton")}
	coinbase := types.HexToAddress("aaaa")
	atx := newActivationTx(idx1, 0, *types.EmptyATXID, *types.EmptyATXID, types.NewLayerID(100), 0, 100, coinbase, 100, &types.NIPost{})

	err := atxdb.ProcessAtx(atx)
	r.NoError(err)
	r.NoError(err)
	res, err := atxdb.GetIdentity(idx1.Key)
	r.Nil(err)
	r.Equal(idx1, res)
}

func BenchmarkActivationDb_SyntacticallyValidateAtx(b *testing.B) {
	r := require.New(b)
	nopLogger := log.NewDefault("").WithOptions(log.Nop)

	atxdb, layers, _ := getAtxDb("t8")
	atxdb.log = nopLogger
	layers.Log = nopLogger

	const (
		activesetSize         = 300
		blocksPerLayer        = 200
		numberOfLayers uint32 = 100
	)

	coinbase := types.HexToAddress("c012ba5e")
	var atxs []*types.ActivationTx
	for i := 0; i < activesetSize; i++ {
		id := types.NodeID{Key: uuid.New().String(), VRFPublicKey: []byte("vrf")}
		atxs = append(atxs, newActivationTx(id, 0, *types.EmptyATXID, *types.EmptyATXID, types.NewLayerID(1), 0, 100, coinbase, 100, &types.NIPost{}))
	}

	poetRef := []byte{0x12, 0x21}
	for _, atx := range atxs {
		hash, err := atx.NIPostChallenge.Hash()
		r.NoError(err)
		atx.NIPost = NewNIPostWithChallenge(hash, poetRef)
	}

	blocks := createLayerWithAtx2(b, layers, types.LayerID{}, blocksPerLayer, atxs, []types.BlockID{}, []types.BlockID{})
	for i := uint32(1); i < numberOfLayers; i++ {
		blocks = createLayerWithAtx2(b, layers, types.NewLayerID(i), blocksPerLayer, []*types.ActivationTx{}, blocks, blocks)
	}

	idx1 := types.NodeID{Key: uuid.New().String(), VRFPublicKey: []byte("anton")}
	challenge := newChallenge(idx1, 0, *types.EmptyATXID, goldenATXID, types.LayerID{}.Add(numberOfLayers+1))
	hash, err := challenge.Hash()
	r.NoError(err)
	prevAtx := newAtx(challenge, NewNIPostWithChallenge(hash, poetRef))

	atx := newActivationTx(idx1, 1, prevAtx.ID(), prevAtx.ID(), types.LayerID{}.Add(numberOfLayers+1+layersPerEpochBig), 0, 100, coinbase, 100, &types.NIPost{})
	hash, err = atx.NIPostChallenge.Hash()
	r.NoError(err)
	atx.NIPost = NewNIPostWithChallenge(hash, poetRef)
	err = atxdb.StoreAtx(1, prevAtx)
	r.NoError(err)

	start := time.Now()
	err = atxdb.SyntacticallyValidateAtx(atx)
	fmt.Printf("\nSyntactic validation took %v\n", time.Since(start))
	r.NoError(err)

	start = time.Now()
	err = atxdb.SyntacticallyValidateAtx(atx)
	fmt.Printf("\nSecond syntactic validation took %v\n", time.Since(start))
	r.NoError(err)

	start = time.Now()
	err = atxdb.ContextuallyValidateAtx(atx.ActivationTxHeader)
	fmt.Printf("\nContextual validation took %v\n\n", time.Since(start))
	r.NoError(err)
}

func BenchmarkNewActivationDb(b *testing.B) {
	r := require.New(b)

	const tmpPath = "../tmp/atx"
	lg := log.NewDefault("id").WithOptions(log.Nop)

	msh := mesh.NewMemMeshDB(lg)
	store, err := database.NewLDBDatabase(tmpPath, 0, 0, lg.WithName("atxLDB"))
	r.NoError(err)
	atxdb := NewDB(store, NewIdentityStore(store), msh, layersPerEpochBig, goldenATXID, &ValidatorMock{}, lg.WithName("atxDB"))

	const (
		numOfMiners = 300
		batchSize   = 15
		numOfEpochs = 10 * batchSize
	)
	prevAtxs := make([]types.ATXID, numOfMiners)
	pPrevAtxs := make([]types.ATXID, numOfMiners)
	posAtx := prevAtxID
	var atx *types.ActivationTx
	layer := types.LayerID(postGenesisEpochLayer)

	start := time.Now()
	eStart := time.Now()
	for epoch := postGenesisEpoch; epoch < postGenesisEpoch+numOfEpochs; epoch++ {
		for miner := 0; miner < numOfMiners; miner++ {
			challenge := newChallenge(nodeID, 1, prevAtxs[miner], posAtx, layer)
			h, err := challenge.Hash()
			r.NoError(err)
			atx = newAtx(challenge, NewNIPostWithChallenge(h, poetBytes))
			prevAtxs[miner] = atx.ID()
			storeAtx(r, atxdb, atx, log.NewDefault("storeAtx").WithOptions(log.Nop))
		}
		//noinspection GoNilness
		posAtx = atx.ID()
		layer = layer.Add(layersPerEpoch)
		if epoch%batchSize == batchSize-1 {
			fmt.Printf("epoch %3d-%3d took %v\t", epoch-(batchSize-1), epoch, time.Since(eStart))
			eStart = time.Now()

			for miner := 0; miner < numOfMiners; miner++ {
				atx, err := atxdb.GetAtxHeader(prevAtxs[miner])
				r.NoError(err)
				r.NotNil(atx)
				atx, err = atxdb.GetAtxHeader(pPrevAtxs[miner])
				r.NoError(err)
				r.NotNil(atx)
			}
			fmt.Printf("reading last and previous epoch 100 times took %v\n", time.Since(eStart))
			eStart = time.Now()
		}
		copy(pPrevAtxs, prevAtxs)
	}
	fmt.Printf("\n>>> Total time: %v\n\n", time.Since(start))
	time.Sleep(1 * time.Second)

	// cleanup
	err = os.RemoveAll(tmpPath)
	r.NoError(err)
}

func TestActivationDb_TopAtx(t *testing.T) {
	r := require.New(t)

	atxdb, _, _ := getAtxDb("t8")

	// ATX stored should become top ATX
	atx, err := createAndStoreAtx(atxdb, types.LayerID{}.Add(1))
	r.NoError(err)

	topAtx, err := atxdb.getTopAtx()
	r.NoError(err)
	r.Equal(atx.ID(), topAtx.AtxID)

	// higher-layer ATX stored should become new top ATX
	atx, err = createAndStoreAtx(atxdb, types.LayerID{}.Add(3))
	r.NoError(err)

	topAtx, err = atxdb.getTopAtx()
	r.NoError(err)
	r.Equal(atx.ID(), topAtx.AtxID)

	// lower-layer ATX stored should NOT become new top ATX
	atx, err = createAndStoreAtx(atxdb, types.LayerID{}.Add(1))
	r.NoError(err)

	topAtx, err = atxdb.getTopAtx()
	r.NoError(err)
	r.NotEqual(atx.ID(), topAtx.AtxID)
}

func createAndValidateSignedATX(r *require.Assertions, atxdb *DB, ed *signing.EdSigner, atx *types.ActivationTx) (*types.ActivationTx, error) {
	atxBytes, err := types.InterfaceToBytes(atx.InnerActivationTx)
	r.NoError(err)
	sig := ed.Sign(atxBytes)

	signedAtx := &types.ActivationTx{InnerActivationTx: atx.InnerActivationTx, Sig: sig}
	return signedAtx, atxdb.ValidateSignedAtx(*ed.PublicKey(), signedAtx)
}

func TestActivationDb_ValidateSignedAtx(t *testing.T) {
	r := require.New(t)
	lg := log.NewDefault("sigValidation")
	idStore := NewIdentityStore(database.NewMemDatabase())
	memesh := mesh.NewMemMeshDB(lg.WithName("meshDB"))
	atxdb := NewDB(database.NewMemDatabase(), idStore, memesh, layersPerEpochBig, goldenATXID, &ValidatorMock{}, lg.WithName("atxDB"))

	ed := signing.NewEdSigner()
	nodeID := types.NodeID{Key: ed.PublicKey().String(), VRFPublicKey: []byte("bbbbb")}

	// test happy flow of first ATX
	emptyAtx := types.EmptyATXID
	atx := newActivationTx(nodeID, 1, *emptyAtx, *emptyAtx, types.LayerID{}.Add(15), 1, 100, coinbase, 100, nipost)
	_, err := createAndValidateSignedATX(r, atxdb, ed, atx)
	r.NoError(err)

	// test negative flow no atx found in idstore
	prevAtx := types.ATXID(types.HexToHash32("0x111"))
	atx = newActivationTx(nodeID, 1, prevAtx, prevAtx, types.LayerID{}.Add(15), 1, 100, coinbase, 100, nipost)
	signedAtx, err := createAndValidateSignedATX(r, atxdb, ed, atx)
	r.Equal(errInvalidSig, err)

	// test happy flow not first ATX
	err = idStore.StoreNodeIdentity(nodeID)
	r.NoError(err)
	_, err = createAndValidateSignedATX(r, atxdb, ed, atx)
	r.NoError(err)

	// test negative flow not first ATX, invalid sig
	signedAtx.Sig = []byte("anton")
	_, err = ExtractPublicKey(signedAtx)
	r.Error(err)

}

func createAndStoreAtx(atxdb *DB, layer types.LayerID) (*types.ActivationTx, error) {
	id := types.NodeID{Key: uuid.New().String(), VRFPublicKey: []byte("vrf")}
	atx := newActivationTx(id, 0, *types.EmptyATXID, *types.EmptyATXID, layer, 0, 100, coinbase, 100, &types.NIPost{})
	err := atxdb.StoreAtx(atx.TargetEpoch(), atx)
	if err != nil {
		return nil, err
	}
	return atx, nil
}

func TestActivationDb_AwaitAtx(t *testing.T) {
	r := require.New(t)

	lg := log.NewDefault("sigValidation")
	idStore := NewIdentityStore(database.NewMemDatabase())
	memesh := mesh.NewMemMeshDB(lg.WithName("meshDB"))
	atxdb := NewDB(database.NewMemDatabase(), idStore, memesh, layersPerEpochBig, goldenATXID, &ValidatorMock{}, lg.WithName("atxDB"))
	id := types.NodeID{Key: uuid.New().String(), VRFPublicKey: []byte("vrf")}
	atx := newActivationTx(id, 0, *types.EmptyATXID, *types.EmptyATXID, types.NewLayerID(1), 0, 100, coinbase, 100, &types.NIPost{})

	ch := atxdb.AwaitAtx(atx.ID())
	r.Len(atxdb.atxChannels, 1) // channel was created

	select {
	case <-ch:
		r.Fail("notified before ATX was stored")
	default:
	}

	err := atxdb.StoreAtx(atx.TargetEpoch(), atx)
	r.NoError(err)
	r.Len(atxdb.atxChannels, 0) // after notifying subscribers, channel is cleared

	select {
	case <-ch:
	default:
		r.Fail("not notified after ATX was stored")
	}

	otherID := types.ATXID{}
	copy(otherID[:], "abcd")
	atxdb.AwaitAtx(otherID)
	r.Len(atxdb.atxChannels, 1) // after first subscription - channel is created
	atxdb.AwaitAtx(otherID)
	r.Len(atxdb.atxChannels, 1) // second subscription to same id - no additional channel
	atxdb.UnsubscribeAtx(otherID)
	r.Len(atxdb.atxChannels, 1) // first unsubscribe doesn't clear the channel
	atxdb.UnsubscribeAtx(otherID)
	r.Len(atxdb.atxChannels, 0) // last unsubscribe clears the channel
}

func TestActivationDb_ContextuallyValidateAtx(t *testing.T) {
	r := require.New(t)

	lg := log.NewDefault("sigValidation")
	idStore := NewIdentityStore(database.NewMemDatabase())
	memesh := mesh.NewMemMeshDB(lg.WithName("meshDB"))
	atxdb := NewDB(database.NewMemDatabase(), idStore, memesh, layersPerEpochBig, goldenATXID, &ValidatorMock{}, lg.WithName("atxDB"))

	validAtx := types.NewActivationTx(newChallenge(nodeID, 0, *types.EmptyATXID, goldenATXID, types.LayerID{}), [20]byte{}, nil, 0, nil)
	err := atxdb.ContextuallyValidateAtx(validAtx.ActivationTxHeader)
	r.NoError(err)

	arbitraryAtxID := types.ATXID(types.HexToHash32("11111"))
	malformedAtx := types.NewActivationTx(newChallenge(nodeID, 0, arbitraryAtxID, goldenATXID, types.LayerID{}), [20]byte{}, nil, 0, nil)
	err = atxdb.ContextuallyValidateAtx(malformedAtx.ActivationTxHeader)
	r.EqualError(err,
		fmt.Sprintf("could not fetch node last atx: atx for node %v does not exist", nodeID.ShortString()))
}

func TestActivateDB_HandleAtxNilNipst(t *testing.T) {
	atxdb, _, _ := getAtxDb(t.Name())
	atx := newActivationTx(nodeID, 0, *types.EmptyATXID, *types.EmptyATXID, types.LayerID{}, 0, 0, coinbase, 0, nil)
	buf, err := types.InterfaceToBytes(atx)
	require.NoError(t, err)
	require.Error(t, atxdb.HandleAtxData(context.TODO(), buf, nil))
}

func BenchmarkGetAtxHeaderWithConcurrentStoreAtx(b *testing.B) {
	path := b.TempDir()

	lg := log.NewNop()
	iddbstore, err := database.NewLDBDatabase(filepath.Join(path, "ids"), 0, 0, lg)
	require.NoError(b, err)
	mdb, err := mesh.NewPersistentMeshDB(filepath.Join(path, "mesh"), 20, lg)
	require.NoError(b, err)
	idStore := NewIdentityStore(iddbstore)
	atxdbstore, err := database.NewLDBDatabase(filepath.Join(path, "atx"), 0, 0, lg)
	require.NoError(b, err)
	atxdb := NewDB(atxdbstore, idStore, mdb, 288, types.ATXID{}, &Validator{}, lg)

	var (
		stop uint64
		wg   sync.WaitGroup
	)
	for i := 0; i < runtime.NumCPU()/2; i++ {
		wg.Add(1)
		go func() {
			defer wg.Done()
			pub, _, _ := ed25519.GenerateKey(nil)
			id := types.NodeID{Key: util.Bytes2Hex(pub), VRFPublicKey: []byte("22222")}
			for i := 0; ; i++ {
				atx := types.NewActivationTx(newChallenge(id, uint64(i), *types.EmptyATXID, goldenATXID, types.NewLayerID(0)), [20]byte{}, nil, 0, nil)
				if !assert.NoError(b, atxdb.StoreAtx(types.EpochID(1), atx)) {
					return
				}
				if atomic.LoadUint64(&stop) == 1 {
					return
				}
			}
		}()
	}
	b.ResetTimer()
	for i := 0; i < b.N; i++ {
		_, err := atxdb.GetAtxHeader(types.ATXID{1, 1, 1})
		require.ErrorIs(b, err, database.ErrNotFound)
	}
	atomic.StoreUint64(&stop, 1)
	wg.Wait()
}<|MERGE_RESOLUTION|>--- conflicted
+++ resolved
@@ -60,19 +60,11 @@
 	panic("implement me")
 }
 
-<<<<<<< HEAD
 func (m *MeshValidatorMock) HandleIncomingLayer(_ context.Context, layerID types.LayerID) (types.LayerID, types.LayerID, bool) {
-	return layerID - 1, layerID, false
-}
-func (m *MeshValidatorMock) HandleLateBlocks(_ context.Context, bl []*types.Block) (types.LayerID, types.LayerID) {
-	return bl[0].Layer() - 1, bl[0].Layer()
-=======
-func (m *MeshValidatorMock) HandleIncomingLayer(layer *types.Layer) (types.LayerID, types.LayerID) {
-	return layer.Index().Sub(1), layer.Index()
-}
-func (m *MeshValidatorMock) HandleLateBlock(bl *types.Block) (types.LayerID, types.LayerID) {
+	return layerID.Sub(1), layerID, false
+}
+func (m *MeshValidatorMock) HandleLateBlock(_ context.Context, bl *types.Block) (types.LayerID, types.LayerID) {
 	return bl.Layer().Sub(1), bl.Layer()
->>>>>>> 1455be64
 }
 
 type MockState struct{}
@@ -243,25 +235,14 @@
 		assert.NoError(t, err)
 		atx.NIPost = NewNIPostWithChallenge(hash, poetRef)
 	}
-<<<<<<< HEAD
-	blocks := createLayerWithAtx(t, layers, atxdb, 1, 4, atxs, []types.BlockID{}, []types.BlockID{})
-	before := blocks[:2]
-	two := blocks[2:3]
-	after := blocks[3:]
-	for i := 2; i <= 10; i++ {
-		before = createLayerWithAtx(t, layers, atxdb, types.LayerID(i), 1, []*types.ActivationTx{}, before, before)
-		two = createLayerWithAtx(t, layers, atxdb, types.LayerID(i), 1, []*types.ActivationTx{}, two, two)
-		after = createLayerWithAtx(t, layers, atxdb, types.LayerID(i), 1, []*types.ActivationTx{}, after, after)
-=======
-	blocks := createLayerWithAtx(t, layers, types.NewLayerID(1), 6, atxs, []types.BlockID{}, []types.BlockID{})
+	blocks := createLayerWithAtx(t, layers, atxdb, types.NewLayerID(1), 6, atxs, []types.BlockID{}, []types.BlockID{})
 	before := blocks[:2]
 	two := blocks[2:3]
 	after := blocks[3:]
 	for i := uint32(2); i <= 10; i++ {
-		before = createLayerWithAtx(t, layers, types.NewLayerID(i), 1, []*types.ActivationTx{}, before, before)
-		two = createLayerWithAtx(t, layers, types.NewLayerID(i), 1, []*types.ActivationTx{}, two, two)
-		after = createLayerWithAtx(t, layers, types.NewLayerID(i), 1, []*types.ActivationTx{}, after, after)
->>>>>>> 1455be64
+		before = createLayerWithAtx(t, layers, atxdb, types.NewLayerID(i), 1, []*types.ActivationTx{}, before, before)
+		two = createLayerWithAtx(t, layers, atxdb, types.NewLayerID(i), 1, []*types.ActivationTx{}, two, two)
+		after = createLayerWithAtx(t, layers, atxdb, types.NewLayerID(i), 1, []*types.ActivationTx{}, after, after)
 	}
 	for _, x := range before {
 		blocksMap[x] = struct{}{}
@@ -453,15 +434,9 @@
 		atx.NIPost = NewNIPostWithChallenge(hash, poetRef)
 	}
 
-<<<<<<< HEAD
-	blocks := createLayerWithAtx(t, layers, atxdb, 1, 10, atxs, []types.BlockID{}, []types.BlockID{})
-	blocks = createLayerWithAtx(t, layers, atxdb, 10, 10, []*types.ActivationTx{}, blocks, blocks)
-	blocks = createLayerWithAtx(t, layers, atxdb, 100, 10, []*types.ActivationTx{}, blocks, blocks)
-=======
-	blocks := createLayerWithAtx(t, layers, types.NewLayerID(1), 10, atxs, []types.BlockID{}, []types.BlockID{})
-	blocks = createLayerWithAtx(t, layers, types.NewLayerID(10), 10, []*types.ActivationTx{}, blocks, blocks)
-	blocks = createLayerWithAtx(t, layers, types.NewLayerID(100), 10, []*types.ActivationTx{}, blocks, blocks)
->>>>>>> 1455be64
+	blocks := createLayerWithAtx(t, layers, atxdb, types.NewLayerID(1), 10, atxs, []types.BlockID{}, []types.BlockID{})
+	blocks = createLayerWithAtx(t, layers, atxdb, types.NewLayerID(10), 10, []*types.ActivationTx{}, blocks, blocks)
+	blocks = createLayerWithAtx(t, layers, atxdb, types.NewLayerID(100), 10, []*types.ActivationTx{}, blocks, blocks)
 
 	prevAtx := newActivationTx(idx1, 0, *types.EmptyATXID, *types.EmptyATXID, types.NewLayerID(100), 0, 100, coinbase1, 100, &types.NIPost{})
 	hash, err := prevAtx.NIPostChallenge.Hash()
@@ -504,15 +479,9 @@
 		newActivationTx(id3, 0, *types.EmptyATXID, *types.EmptyATXID, types.NewLayerID(1), 0, 100, coinbase, 100, &types.NIPost{}),
 	}
 
-<<<<<<< HEAD
-	blocks := createLayerWithAtx(t, layers, atxdb, 1, 10, atxs, []types.BlockID{}, []types.BlockID{})
-	blocks = createLayerWithAtx(t, layers, atxdb, 10, 10, []*types.ActivationTx{}, blocks, blocks)
-	blocks = createLayerWithAtx(t, layers, atxdb, 100, 10, []*types.ActivationTx{}, blocks, blocks)
-=======
-	blocks := createLayerWithAtx(t, layers, types.NewLayerID(1), 10, atxs, []types.BlockID{}, []types.BlockID{})
-	blocks = createLayerWithAtx(t, layers, types.NewLayerID(10), 10, []*types.ActivationTx{}, blocks, blocks)
-	blocks = createLayerWithAtx(t, layers, types.NewLayerID(100), 10, []*types.ActivationTx{}, blocks, blocks)
->>>>>>> 1455be64
+	blocks := createLayerWithAtx(t, layers, atxdb, types.NewLayerID(1), 10, atxs, []types.BlockID{}, []types.BlockID{})
+	blocks = createLayerWithAtx(t, layers, atxdb, types.NewLayerID(10), 10, []*types.ActivationTx{}, blocks, blocks)
+	blocks = createLayerWithAtx(t, layers, atxdb, types.NewLayerID(100), 10, []*types.ActivationTx{}, blocks, blocks)
 
 	chlng := types.HexToHash32("0x3333")
 	poetRef := []byte{0xba, 0xbe}
@@ -686,15 +655,9 @@
 		newActivationTx(id3, 0, *types.EmptyATXID, *types.EmptyATXID, types.NewLayerID(1), 0, 100, coinbase, 100, &types.NIPost{}),
 	}
 
-<<<<<<< HEAD
-	blocks := createLayerWithAtx(t, layers, atxdb, 1, 10, atxs, []types.BlockID{}, []types.BlockID{})
-	blocks = createLayerWithAtx(t, layers, atxdb, 10, 10, []*types.ActivationTx{}, blocks, blocks)
-	blocks = createLayerWithAtx(t, layers, atxdb, 100, 10, []*types.ActivationTx{}, blocks, blocks)
-=======
-	blocks := createLayerWithAtx(t, layers, types.NewLayerID(1), 10, atxs, []types.BlockID{}, []types.BlockID{})
-	blocks = createLayerWithAtx(t, layers, types.NewLayerID(10), 10, []*types.ActivationTx{}, blocks, blocks)
-	blocks = createLayerWithAtx(t, layers, types.NewLayerID(100), 10, []*types.ActivationTx{}, blocks, blocks)
->>>>>>> 1455be64
+	blocks := createLayerWithAtx(t, layers, atxdb, types.NewLayerID(1), 10, atxs, []types.BlockID{}, []types.BlockID{})
+	blocks = createLayerWithAtx(t, layers, atxdb, types.NewLayerID(10), 10, []*types.ActivationTx{}, blocks, blocks)
+	blocks = createLayerWithAtx(t, layers, atxdb, types.NewLayerID(100), 10, []*types.ActivationTx{}, blocks, blocks)
 
 	chlng := types.HexToHash32("0x3333")
 	poetRef := []byte{0x56, 0xbe}
