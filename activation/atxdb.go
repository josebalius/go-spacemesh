--- conflicted
+++ resolved
@@ -191,13 +191,8 @@
 func (db *DB) createTraversalFuncForMinerWeights(minerWeight map[string]uint64, layersPerEpoch uint16, targetEpoch types.EpochID) func(b *types.Block) (bool, error) {
 	return func(b *types.Block) (stop bool, err error) {
 
-<<<<<<< HEAD
-		// don't count ATXs in blocks that are not destined to the prev epoch
-		if b.LayerIndex.GetEpoch(db.LayersPerEpoch) != targetEpoch-1 {
-=======
 		// count unique ATXs
 		if b.ActiveSet == nil {
->>>>>>> c9c2adbd
 			return false, nil
 		}
 		for _, id := range *b.ActiveSet {
@@ -210,36 +205,11 @@
 			// todo: should we accept only eopch -1 atxs?
 
 			// make sure the target epoch is our epoch
-<<<<<<< HEAD
-			if atx.TargetEpoch(layersPerEpoch) != targetEpoch {
+			if atx.TargetEpoch() != targetEpoch {
 				db.log.With().Debug("atx found in relevant layer, but target epoch doesn't match requested epoch",
 					atx.ID(),
-					log.FieldNamed("atx_target_epoch", atx.TargetEpoch(layersPerEpoch)),
+					log.FieldNamed("atx_target_epoch", atx.TargetEpoch()),
 					log.FieldNamed("requested_epoch", targetEpoch))
-=======
-			if atx.TargetEpoch() != epoch {
-				db.log.With().Debug("atx found, but targeting epoch doesn't match publication epoch", atx.ID(),
-					log.FieldNamed("atx_target_epoch", atx.TargetEpoch()),
-					log.FieldNamed("actual_epoch", epoch))
-				continue
-			}
-
-			// ignore atx from nodes in penalty
-			if _, exist := penalties[atx.NodeID.Key]; exist {
-				db.log.With().Debug("ignoring atx from node in penalty", atx.NodeID, atx.ID())
-				continue
-			}
-
-			if prevID, exist := countedAtxs[atx.NodeID.Key]; exist { // same miner
-
-				if prevID != id { // different atx for same epoch
-					db.log.With().Error("Encountered second atx for the same miner on the same epoch",
-						log.FieldNamed("first_atx", prevID), log.FieldNamed("second_atx", id))
-
-					penalties[atx.NodeID.Key] = struct{}{} // mark node in penalty
-					delete(countedAtxs, atx.NodeID.Key)    // remove the penalized node from counted
-				}
->>>>>>> c9c2adbd
 				continue
 			}
 
@@ -258,11 +228,7 @@
 		return nil, errors.New("tried to retrieve miner weights for targetEpoch 0")
 	}
 
-<<<<<<< HEAD
-	firstLayerOfPrevEpoch := (targetEpoch - 1).FirstLayer(db.LayersPerEpoch)
-=======
-	firstLayerOfPrevEpoch := (epoch - 1).FirstLayer()
->>>>>>> c9c2adbd
+	firstLayerOfPrevEpoch := (targetEpoch - 1).FirstLayer()
 
 	minerWeight := make(map[string]uint64)
 
@@ -437,18 +403,6 @@
 		}
 	}
 
-<<<<<<< HEAD
-	totalWeight, err := db.CalcTotalWeightFromView(atx.View, atx.PubLayerID.GetEpoch(db.LayersPerEpoch))
-	if err != nil && !atx.PubLayerID.GetEpoch(db.LayersPerEpoch).IsGenesis() {
-		return fmt.Errorf("could not calculate active set for ATX %v %s", atx.ShortString(), err)
-	}
-
-	if atx.TotalWeight != totalWeight {
-		return fmt.Errorf("atx contains view with unequal weight (%v) than seen (%v)", atx.TotalWeight, totalWeight)
-	}
-
-=======
->>>>>>> c9c2adbd
 	hash, err := atx.NIPSTChallenge.Hash()
 	if err != nil {
 		return fmt.Errorf("cannot get NIPST Challenge hash: %v", err)
@@ -519,23 +473,18 @@
 	if err != nil {
 		return err
 	}
-<<<<<<< HEAD
-=======
 
 	err = db.addNodeAtxToEpoch(atx.PubLayerID.GetEpoch(), atx.NodeID, atx)
 	if err != nil {
 		return err
 	}
 
+	err = db.addToEpochWeight(atx.TargetEpoch(db.LayersPerEpoch), atx.GetWeight())
+	if err != nil {
+		return err
+	}
+
 	db.log.Info("finished storing atx %v, in epoch %v", atx.ShortString(), ech)
->>>>>>> c9c2adbd
-
-	err = db.addToEpochWeight(atx.TargetEpoch(db.LayersPerEpoch), atx.GetWeight())
-	if err != nil {
-		return err
-	}
-
-	db.log.Debug("finished storing atx %v, in epoch %v", atx.ShortString(), ech)
 	return nil
 }
 
