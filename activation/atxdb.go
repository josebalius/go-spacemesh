package activation

import (
	"bytes"
	"context"
	"encoding/binary"
	"errors"
	"fmt"
	"sync"
	"time"

	"github.com/spacemeshos/go-spacemesh/common/types"
	"github.com/spacemeshos/go-spacemesh/common/util"
	"github.com/spacemeshos/go-spacemesh/database"
	"github.com/spacemeshos/go-spacemesh/events"
	"github.com/spacemeshos/go-spacemesh/log"
	"github.com/spacemeshos/go-spacemesh/mesh"
	"github.com/spacemeshos/go-spacemesh/p2p/service"
	"github.com/spacemeshos/go-spacemesh/signing"
	"github.com/spacemeshos/post/shared"
)

const topAtxKey = "topAtxKey"

func getNodeAtxKey(nodeID types.NodeID, targetEpoch types.EpochID) []byte {
	return append(getNodeAtxPrefix(nodeID), util.Uint64ToBytesBigEndian(uint64(targetEpoch))...)
}

func getNodeAtxPrefix(nodeID types.NodeID) []byte {
	return []byte(fmt.Sprintf("n_%v_", nodeID.Key))
}

func getNodeAtxEpochKey(epoch types.EpochID, nodeID types.NodeID) []byte {
	return append(getEpochPrefix(epoch), nodeID.ToBytes()...)
}

func getEpochPrefix(epoch types.EpochID) []byte {
	return []byte(fmt.Sprintf("e_%v_", epoch.ToBytes()))
}

func getAtxHeaderKey(atxID types.ATXID) []byte {
	return []byte(fmt.Sprintf("h_%v", atxID.Bytes()))
}

func getAtxBodyKey(atxID types.ATXID) []byte {
	return atxID.Bytes()
}

func getAtxTimestampKey(atxID types.ATXID) []byte {
	return []byte(fmt.Sprintf("ts_%v", atxID.Bytes()))
}

var (
	errInvalidSig   = errors.New("identity not found when validating signature, invalid atx")
	errGenesisEpoch = errors.New("tried to retrieve miner weights for target epoch 0")
)

type atxChan struct {
	ch        chan struct{}
	listeners int
}

// DB hold the atxs received from all nodes and their validity status
// it also stores identifications for all nodes e.g the coupling between ed id and bls id
type DB struct {
	sync.RWMutex
	// todo: think about whether we need one db or several(#1922)
	idStore
	atxs                database.Database
	atxHeaderCache      AtxCache
	meshDb              *mesh.DB
	LayersPerEpoch      uint16
	goldenATXID         types.ATXID
	nipostValidator     NIPoSTValidator
	pendingTotalWeight  map[types.Hash12]*sync.Mutex
	pTotalWeightLock    sync.Mutex
	log                 log.Log
	calcTotalWeightFunc func(targetEpoch types.EpochID, blocks map[types.BlockID]struct{}) (map[string]uint64, error)
	processAtxMutex     sync.Mutex
	atxChannels         map[types.ATXID]*atxChan
}

// NewDB creates a new struct of type DB, this struct will hold the atxs received from all nodes and
// their validity
func NewDB(dbStore database.Database, idStore idStore, meshDb *mesh.DB, layersPerEpoch uint16, goldenATXID types.ATXID, nipostValidator NIPoSTValidator, log log.Log) *DB {
	db := &DB{
		idStore:            idStore,
		atxs:               dbStore,
		atxHeaderCache:     NewAtxCache(600),
		meshDb:             meshDb,
		LayersPerEpoch:     layersPerEpoch,
		goldenATXID:        goldenATXID,
		nipostValidator:    nipostValidator,
		pendingTotalWeight: make(map[types.Hash12]*sync.Mutex),
		log:                log,
		atxChannels:        make(map[types.ATXID]*atxChan),
	}
	db.calcTotalWeightFunc = db.GetMinerWeightsInEpochFromView
	return db
}

var closedChan = make(chan struct{})

func init() {
	close(closedChan)
}

// AwaitAtx returns a channel that will receive notification when the specified atx with id id is received via gossip
func (db *DB) AwaitAtx(id types.ATXID) chan struct{} {
	db.Lock()
	defer db.Unlock()

	if _, err := db.atxs.Get(getAtxHeaderKey(id)); err == nil {
		return closedChan
	}

	ch, found := db.atxChannels[id]
	if !found {
		ch = &atxChan{
			ch:        make(chan struct{}),
			listeners: 0,
		}
		db.atxChannels[id] = ch
	}
	ch.listeners++
	return ch.ch
}

// UnsubscribeAtx un subscribes the waiting for a specific atx with atx id id to arrive via gossip.
func (db *DB) UnsubscribeAtx(id types.ATXID) {
	db.Lock()
	defer db.Unlock()

	ch, found := db.atxChannels[id]
	if !found {
		return
	}
	ch.listeners--
	if ch.listeners < 1 {
		delete(db.atxChannels, id)
	}
}

// ProcessAtxs processes the list of given atxs using ProcessAtx method
func (db *DB) ProcessAtxs(atxs []*types.ActivationTx) error {
	// seenMinerIds := map[string]struct{}{}
	for _, atx := range atxs {
		/* minerID := atx.NodeID.Key
		if _, found := seenMinerIds[minerID]; found {
			// TODO: Blacklist this miner
			// TODO: Ensure that these are two different, syntactically valid ATXs for the same epoch, otherwise the
			//  miner did nothing wrong
			db.log.With().Error("found miner with multiple ATXs published in same block",
				log.FieldNamed("atx_node_id", atx.NodeID), atx.ID())
		}*/
		err := db.ProcessAtx(atx)
		if err != nil {
			return err
		}
	}
	return nil
}

// ProcessAtx validates the active set size declared in the atx, and contextually validates the atx according to atx
// validation rules it then stores the atx with flag set to validity of the atx.
//
// ATXs received as input must be already syntactically valid. Only contextual validation is performed.
func (db *DB) ProcessAtx(atx *types.ActivationTx) error {
	db.processAtxMutex.Lock()
	defer db.processAtxMutex.Unlock()

	existingATX, _ := db.GetAtxHeader(atx.ID())
	if existingATX != nil { // Already processed
		return nil
	}
	epoch := atx.PubLayerID.GetEpoch()
	db.log.With().Info("processing atx",
		atx.ID(),
		epoch,
		log.FieldNamed("atx_node_id", atx.NodeID),
		atx.PubLayerID)
	if err := db.ContextuallyValidateAtx(atx.ActivationTxHeader); err != nil {
		db.log.With().Error("atx failed contextual validation",
			atx.ID(),
			log.FieldNamed("atx_node_id", atx.NodeID),
			log.Err(err))
		// TODO: Blacklist this miner
	} else {
		db.log.With().Info("atx is valid", atx.ID())
	}
	if err := db.StoreAtx(epoch, atx); err != nil {
		return fmt.Errorf("cannot store atx %s: %v", atx.ShortString(), err)
	}
	if err := db.StoreNodeIdentity(atx.NodeID); err != nil {
		db.log.With().Error("cannot store node identity",
			log.FieldNamed("atx_node_id", atx.NodeID),
			atx.ID(),
			log.Err(err))
	}
	return nil
}

func (db *DB) createTraversalFuncForMinerWeights(minerWeight map[string]uint64, targetEpoch types.EpochID) func(b *types.Block) (bool, error) {
	return func(b *types.Block) (stop bool, err error) {
		// count unique ATXs
		if b.ActiveSet == nil {
			return false, nil
		}
		for _, id := range *b.ActiveSet {
			atx, err := db.GetAtxHeader(id)
			if err != nil {
				log.Panic("error fetching atx %v from database -- inconsistent state", id.ShortString()) // TODO: handle inconsistent state
				return false, fmt.Errorf("error fetching atx %v from database -- inconsistent state", id.ShortString())
			}

			// todo: should we accept only epoch -1 atxs?

			// make sure the target epoch is our epoch
			if atx.TargetEpoch() != targetEpoch {
				db.log.With().Debug("atx found in relevant layer, but target epoch doesn't match requested epoch",
					atx.ID(),
					log.FieldNamed("atx_target_epoch", atx.TargetEpoch()),
					log.FieldNamed("requested_epoch", targetEpoch))
				continue
			}

			minerWeight[atx.NodeID.Key] = atx.GetWeight()
		}

		return false, nil
	}
}

// GetMinerWeightsInEpochFromView returns a map of miner IDs and each one's weight targeting targetEpoch, by traversing
// the provided view.
func (db *DB) GetMinerWeightsInEpochFromView(targetEpoch types.EpochID, view map[types.BlockID]struct{}) (map[string]uint64, error) {
	if targetEpoch == 0 {
		return nil, errGenesisEpoch
	}

	firstLayerOfPrevEpoch := (targetEpoch - 1).FirstLayer()

	minerWeight := make(map[string]uint64)

	traversalFunc := db.createTraversalFuncForMinerWeights(minerWeight, targetEpoch)

	startTime := time.Now()
	err := db.meshDb.ForBlockInView(view, firstLayerOfPrevEpoch, traversalFunc)
	if err != nil {
		return nil, err
	}
	db.log.With().Info("done calculating miner weights",
		log.Int("numMiners", len(minerWeight)),
		log.String("duration", time.Now().Sub(startTime).String()))

	return minerWeight, nil
}

// CalcTotalWeightFromView traverses the provided view and returns the total weight of the ATXs found targeting
// targetEpoch. The function returns error if the view is not found.
func (db *DB) CalcTotalWeightFromView(view []types.BlockID, targetEpoch types.EpochID) (uint64, error) {
	if targetEpoch < 1 {
		return 0, fmt.Errorf("targetEpoch cannot be less than 1, got %v", targetEpoch)
	}
	viewHash := types.CalcBlocksHash12(view)
	totalWeight, found := totalWeightCache.Get(viewHash)
	if found {
		return totalWeight, nil
	}
	// check if we have a running calculation for this hash
	db.pTotalWeightLock.Lock()
	mu, alreadyRunning := db.pendingTotalWeight[viewHash]
	if alreadyRunning {
		db.pTotalWeightLock.Unlock()
		// if there is a running calculation, wait for it to end and get the result
		mu.Lock()
		totalWeight, found = totalWeightCache.Get(viewHash)
		if found {
			mu.Unlock()
			return totalWeight, nil
		}
		// if not found, keep running mutex, ensure it's still in the pending map and calculate total weight
		db.pTotalWeightLock.Lock()
		db.pendingTotalWeight[viewHash] = mu
		db.pTotalWeightLock.Unlock()
	} else {
		// if no running calc, insert new one
		mu = &sync.Mutex{}
		mu.Lock()
		db.pendingTotalWeight[viewHash] = mu
		db.pTotalWeightLock.Unlock()
	}

	mp := map[types.BlockID]struct{}{}
	for _, blk := range view {
		mp[blk] = struct{}{}
	}

	atxWeights, err := db.calcTotalWeightFunc(targetEpoch, mp)
	if err != nil {
		db.deleteLock(viewHash)
		mu.Unlock()
		return 0, err
	}
	totalWeight = 0
	for _, w := range atxWeights {
		totalWeight += w
	}
	totalWeightCache.Add(viewHash, totalWeight)
	db.deleteLock(viewHash)
	mu.Unlock()

	return totalWeight, nil
}

func (db *DB) deleteLock(viewHash types.Hash12) {
	db.pTotalWeightLock.Lock()
	if _, exist := db.pendingTotalWeight[viewHash]; exist {
		delete(db.pendingTotalWeight, viewHash)
	}
	db.pTotalWeightLock.Unlock()
}

// SyntacticallyValidateAtx ensures the following conditions apply, otherwise it returns an error.
//
// - If the sequence number is non-zero: PrevATX points to a syntactically valid ATX whose sequence number is one less
//   than the current ATX's sequence number.
// - If the sequence number is zero: PrevATX is empty.
// - Positioning ATX points to a syntactically valid ATX.
// - NIPoST challenge is a hash of the serialization of the following fields:
//   NodeID, SequenceNumber, PrevATXID, LayerID, StartTick, PositioningATX.
// - The NIPoST is valid.
// - ATX LayerID is NiPoSTLayerTime or less after the PositioningATX LayerID.
// - The ATX view of the previous epoch contains ActiveSetSize activations.
func (db *DB) SyntacticallyValidateAtx(atx *types.ActivationTx) error {
	events.ReportNewActivation(atx)
	pub, err := ExtractPublicKey(atx)
	if err != nil {
		return fmt.Errorf("cannot validate atx sig atx id %v err %v", atx.ShortString(), err)
	}

	if atx.NodeID.Key != pub.String() {
		return fmt.Errorf("node ids don't match")
	}

	if atx.PositioningATX == *types.EmptyATXID {
		return fmt.Errorf("empty positioning atx")
	}

	if atx.PrevATXID != *types.EmptyATXID {
		err = db.ValidateSignedAtx(*pub, atx)
		if err != nil { // means there is no such identity
			return fmt.Errorf("no id found %v err %v", atx.ShortString(), err)
		}
		prevATX, err := db.GetAtxHeader(atx.PrevATXID)
		if err != nil {
			return fmt.Errorf("validation failed: prevATX not found: %v", err)
		}

		if prevATX.NodeID.Key != atx.NodeID.Key {
			return fmt.Errorf("previous atx belongs to different miner. atx.ID: %v, atx.NodeID: %v, prevAtx.NodeID: %v",
				atx.ShortString(), atx.NodeID.Key, prevATX.NodeID.Key)
		}

		prevEp := prevATX.PubLayerID.GetEpoch()
		curEp := atx.PubLayerID.GetEpoch()
		if prevEp >= curEp {
			return fmt.Errorf(
				"prevAtx epoch (%v, layer %v) isn't older than current atx epoch (%v, layer %v)",
				prevEp, prevATX.PubLayerID, curEp, atx.PubLayerID)
		}

		if prevATX.Sequence+1 != atx.Sequence {
			return fmt.Errorf("sequence number is not one more than prev sequence number")
		}

		if atx.InitialPoST != nil {
			return fmt.Errorf("prevATX declared, but initial PoST is included")
		}

		if atx.InitialPoSTIndices != nil {
			return fmt.Errorf("prevATX declared, but initial PoST indices is included in challenge")
		}
	} else {
		if atx.Sequence != 0 {
			return fmt.Errorf("no prevATX declared, but sequence number not zero")
		}

		if atx.InitialPoST == nil {
			return fmt.Errorf("no prevATX declared, but initial PoST is not included")
		}

		if atx.InitialPoSTIndices == nil {
			return fmt.Errorf("no prevATX declared, but initial PoST indices is not included in challenge")
		}

		if !bytes.Equal(atx.InitialPoST.Indices, atx.InitialPoSTIndices) {
			return errors.New("initial PoST indices included in challenge does not equal to the initial PoST indices included in the atx")
		}

		// Use the NIPoST's PoST metadata, while overriding the challenge to a zero challenge,
		// as expected from the initial PoST.
		initialPoSTMetadata := *atx.NIPoST.PoSTMetadata
		initialPoSTMetadata.Challenge = shared.ZeroChallenge
		if err := db.nipostValidator.ValidatePoST(pub.Bytes(), atx.InitialPoST, &initialPoSTMetadata, atx.NumUnits); err != nil {
			return fmt.Errorf("invalid initial PoST: %v", err)
		}
	}

	if atx.PositioningATX != db.goldenATXID {
		posAtx, err := db.GetAtxHeader(atx.PositioningATX)
		if err != nil {
			return fmt.Errorf("positioning atx not found")
		}
		if atx.PubLayerID <= posAtx.PubLayerID {
			return fmt.Errorf("atx layer (%v) must be after positioning atx layer (%v)",
				atx.PubLayerID, posAtx.PubLayerID)
		}
		if uint64(atx.PubLayerID-posAtx.PubLayerID) > uint64(db.LayersPerEpoch) {
			return fmt.Errorf("expected distance of one epoch (%v layers) from pos atx but found %v",
				db.LayersPerEpoch, atx.PubLayerID-posAtx.PubLayerID)
		}
	} else {
		publicationEpoch := atx.PubLayerID.GetEpoch()
		if !publicationEpoch.NeedsGoldenPositioningATX() {
			return fmt.Errorf("golden atx used for atx in epoch %d, but is only valid in epoch 1", publicationEpoch)
		}
	}

	expectedChallengeHash, err := atx.NIPoSTChallenge.Hash()
	if err != nil {
		return fmt.Errorf("failed to compute NIPoST's expected challenge hash: %v", err)
	}

	db.log.With().Info("Validating NIPoST", log.String("expected_challenge_hash", expectedChallengeHash.String()), atx.ID())

	pubKey := signing.NewPublicKey(util.Hex2Bytes(atx.NodeID.Key))
	if err = db.nipostValidator.Validate(*pubKey, atx.NIPoST, *expectedChallengeHash, atx.NumUnits); err != nil {
		return fmt.Errorf("invalid NIPoST: %v", err)
	}

	return nil
}

// ContextuallyValidateAtx ensures that the previous ATX referenced is the last known ATX for the referenced miner ID.
// If a previous ATX is not referenced, it validates that indeed there's no previous known ATX for that miner ID.
func (db *DB) ContextuallyValidateAtx(atx *types.ActivationTxHeader) error {
	if atx.PrevATXID != *types.EmptyATXID {
		lastAtx, err := db.GetNodeLastAtxID(atx.NodeID)
		if err != nil {
			db.log.With().Error("could not fetch node last atx", atx.ID(),
				log.FieldNamed("atx_node_id", atx.NodeID),
				log.Err(err))
			return fmt.Errorf("could not fetch node last atx: %v", err)
		}
		// last atx is not the one referenced
		if lastAtx != atx.PrevATXID {
			return fmt.Errorf("last atx is not the one referenced")
		}
	} else {
		lastAtx, err := db.GetNodeLastAtxID(atx.NodeID)
		if _, ok := err.(ErrAtxNotFound); err != nil && !ok {
			db.log.With().Error("fetching atx ids failed", log.Err(err))
			return err
		}
		if err == nil { // we found an ATX for this node ID, although it reported no prevATX -- this is invalid
			return fmt.Errorf("no prevATX reported, but other atx with same nodeID (%v) found: %v",
				atx.NodeID.ShortString(), lastAtx.ShortString())
		}
	}

	return nil
}

// StoreAtx stores an atx for epoch ech, it stores atx for the current epoch and adds the atx for the nodeID that
// created it in a sorted manner by the sequence id. This function does not validate the atx and assumes all data is
// correct and that all associated atx exist in the db. Will return error if writing to db failed.
func (db *DB) StoreAtx(ech types.EpochID, atx *types.ActivationTx) error {
	db.Lock()
	defer db.Unlock()

	// todo: maybe cleanup DB if failed by using defer (#1921)
	if _, err := db.atxs.Get(getAtxHeaderKey(atx.ID())); err == nil {
		// exists - how should we handle this?
		return nil
	}

	err := db.storeAtxUnlocked(atx)
	if err != nil {
		return err
	}

	err = db.updateTopAtxIfNeeded(atx)
	if err != nil {
		return err
	}

	err = db.addAtxToNodeID(atx.NodeID, atx)
	if err != nil {
		return err
	}

	err = db.addNodeAtxToEpoch(atx.PubLayerID.GetEpoch(), atx.NodeID, atx)
	if err != nil {
		return err
	}

	err = db.addAtxTimestamp(time.Now(), atx)
	if err != nil {
		return err
	}

	db.log.With().Info("finished storing atx in epoch", atx.ID(), ech)
	return nil
}

func (db *DB) storeAtxUnlocked(atx *types.ActivationTx) error {
	atxHeaderBytes, err := types.InterfaceToBytes(atx.ActivationTxHeader)
	if err != nil {
		return err
	}
	err = db.atxs.Put(getAtxHeaderKey(atx.ID()), atxHeaderBytes)
	if err != nil {
		return err
	}

	// todo: this changed so that a full atx will be written - inherently there will be double data with atx header
	atxBytes, err := types.InterfaceToBytes(atx)
	if err != nil {
		return err
	}
	err = db.atxs.Put(getAtxBodyKey(atx.ID()), atxBytes)
	if err != nil {
		return err
	}

	// notify subscribers
	if ch, found := db.atxChannels[atx.ID()]; found {
		close(ch.ch)
		delete(db.atxChannels, atx.ID())
	}

	return nil
}

type atxIDAndLayer struct {
	AtxID   types.ATXID
	LayerID types.LayerID
}

// updateTopAtxIfNeeded replaces the top ATX (positioning ATX candidate) if the latest ATX has a higher layer ID.
// This function is not thread safe and needs to be called under a global lock.
func (db *DB) updateTopAtxIfNeeded(atx *types.ActivationTx) error {
	currentTopAtx, err := db.getTopAtx()
	if err != nil && err != database.ErrNotFound {
		return fmt.Errorf("failed to get current atx: %v", err)
	}
	if err == nil && currentTopAtx.LayerID >= atx.PubLayerID {
		return nil
	}

	newTopAtx := atxIDAndLayer{
		AtxID:   atx.ID(),
		LayerID: atx.PubLayerID,
	}
	topAtxBytes, err := types.InterfaceToBytes(&newTopAtx)
	if err != nil {
		return fmt.Errorf("failed to marshal top atx: %v", err)
	}

	err = db.atxs.Put([]byte(topAtxKey), topAtxBytes)
	if err != nil {
		return fmt.Errorf("failed to store top atx: %v", err)
	}
	return nil
}

func (db *DB) getTopAtx() (atxIDAndLayer, error) {
	topAtxBytes, err := db.atxs.Get([]byte(topAtxKey))
	if err != nil {
		if err == database.ErrNotFound {
			return atxIDAndLayer{
				AtxID:   db.goldenATXID,
				LayerID: 0,
			}, nil
		}
		return atxIDAndLayer{}, fmt.Errorf("failed to get top atx: %v", err)
	}
	var topAtx atxIDAndLayer
	err = types.BytesToInterface(topAtxBytes, &topAtx)
	if err != nil {
		return atxIDAndLayer{}, fmt.Errorf("failed to unmarshal top atx: %v", err)
	}
	return topAtx, nil
}

func (db *DB) getAtxTimestamp(id types.ATXID) (time.Time, error) {
	b, err := db.atxs.Get(getAtxTimestampKey(id))
	if err != nil {
		return time.Time{}, err
	}

	ts := time.Unix(0, int64(binary.LittleEndian.Uint64(b)))
	return ts, nil
}

// addAtxToNodeID inserts activation atx id by node
func (db *DB) addAtxToNodeID(nodeID types.NodeID, atx *types.ActivationTx) error {
	err := db.atxs.Put(getNodeAtxKey(nodeID, atx.PubLayerID.GetEpoch()), atx.ID().Bytes())
	if err != nil {
		return fmt.Errorf("failed to store atx ID for node: %v", err)
	}
	return nil
}

func (db *DB) addNodeAtxToEpoch(epoch types.EpochID, nodeID types.NodeID, atx *types.ActivationTx) error {
	db.log.Info("added atx %v to epoch %v", atx.ID().ShortString(), epoch)
	err := db.atxs.Put(getNodeAtxEpochKey(atx.PubLayerID.GetEpoch(), nodeID), atx.ID().Bytes())
	if err != nil {
		return fmt.Errorf("failed to store atx ID for node: %v", err)
	}
	return nil
}

func (db *DB) addAtxTimestamp(timestamp time.Time, atx *types.ActivationTx) error {
	db.log.Info("added atx %v timestamp %v", atx.ID().ShortString(), timestamp)

	b := make([]byte, 8)
	binary.LittleEndian.PutUint64(b, uint64(timestamp.UnixNano()))

	err := db.atxs.Put(getAtxTimestampKey(atx.ID()), b)
	if err != nil {
		return fmt.Errorf("failed to store atx timestamp for node: %v", err)
	}
	return nil
}

// ErrAtxNotFound is a specific error returned when no atx was found in DB
type ErrAtxNotFound error

// GetNodeLastAtxID returns the last atx id that was received for node nodeID
func (db *DB) GetNodeLastAtxID(nodeID types.NodeID) (types.ATXID, error) {
	nodeAtxsIterator := db.atxs.Find(getNodeAtxPrefix(nodeID))
	// ATX syntactic validation ensures that each ATX is at least one epoch after a referenced previous ATX.
	// Contextual validation ensures that the previous ATX referenced matches what this method returns, so the next ATX
	// added will always be the next ATX returned by this method.
	// leveldb_iterator.Last() returns the last entry in lexicographical order of the keys:
	//   https://github.com/google/leveldb/blob/master/doc/index.md#comparators
	// For the lexicographical order to match the epoch order we must encode the epoch id using big endian encoding when
	// composing the key.
	if exists := nodeAtxsIterator.Last(); !exists {
		return *types.EmptyATXID, ErrAtxNotFound(fmt.Errorf("atx for node %v does not exist", nodeID.ShortString()))
	}
	return types.ATXID(types.BytesToHash(nodeAtxsIterator.Value())), nil
}

// GetEpochAtxs returns all valid ATXs received in the epoch epochID
func (db *DB) GetEpochAtxs(epochID types.EpochID) (atxs []types.ATXID) {
	atxIterator := db.atxs.Find(getEpochPrefix(epochID))
	for atxIterator.Next() {
		if atxIterator.Key() == nil {
			break
		}
		var a types.ATXID
		if err := types.BytesToInterface(atxIterator.Value(), &a); err != nil {
			db.log.Panic("cannot parse atx from DB")
			break
		}
		atxs = append(atxs, a)
	}
	db.log.With().Info("returned epoch atxs", epochID, log.Int("count", len(atxs)))
	db.log.With().Debug("returned epoch atxs", epochID,
		log.Int("count", len(atxs)),
		log.String("atxs", fmt.Sprint(atxs)))
	return
}

// GetNodeAtxIDForEpoch returns an atx published by the provided nodeID for the specified publication epoch. meaning the atx
// that the requested nodeID has published. it returns an error if no atx was found for provided nodeID
func (db *DB) GetNodeAtxIDForEpoch(nodeID types.NodeID, publicationEpoch types.EpochID) (types.ATXID, error) {
	id, err := db.atxs.Get(getNodeAtxKey(nodeID, publicationEpoch))
	if err != nil {
		return *types.EmptyATXID, fmt.Errorf("atx for node %v with publication epoch %v: %v",
			nodeID.ShortString(), publicationEpoch, err)
	}
	return types.ATXID(types.BytesToHash(id)), nil
}

// GetPosAtxID returns the best (highest layer id), currently known to this node, pos atx id
func (db *DB) GetPosAtxID() (types.ATXID, error) {
	idAndLayer, err := db.getTopAtx()
	if err != nil {
		return *types.EmptyATXID, err
	}
	return idAndLayer.AtxID, nil
}

// GetAtxTimestamp returns ATX timestamp.
func (db *DB) GetAtxTimestamp(atxid types.ATXID) (time.Time, error) {
	ts, err := db.getAtxTimestamp(atxid)
	if err != nil {
		return time.Time{}, err
	}

	return ts, nil
}

// GetEpochWeight returns the total weight of ATXs targeting the given epochID.
func (db *DB) GetEpochWeight(epochID types.EpochID) (uint64, []types.ATXID, error) {
	weight := uint64(0)
	activeSet := db.GetEpochAtxs(epochID - 1)
	for _, atxID := range activeSet {
		atxHeader, err := db.GetAtxHeader(atxID)
		if err != nil {
			return 0, nil, err
		}
		weight += atxHeader.GetWeight()
	}
	return weight, activeSet, nil
}

// GetAtxHeader returns the ATX header by the given ID. This function is thread safe and will return an error if the ID
// is not found in the ATX DB.
func (db *DB) GetAtxHeader(id types.ATXID) (*types.ActivationTxHeader, error) {
	if id == *types.EmptyATXID {
		return nil, errors.New("trying to fetch empty atx id")
	}

	if atxHeader, gotIt := db.atxHeaderCache.Get(id); gotIt {
		return atxHeader, nil
	}
	db.RLock()
	atxHeaderBytes, err := db.atxs.Get(getAtxHeaderKey(id))
	db.RUnlock()
	if err != nil {
		return nil, err
	}
	var atxHeader types.ActivationTxHeader
	err = types.BytesToInterface(atxHeaderBytes, &atxHeader)
	if err != nil {
		return nil, err
	}
	atxHeader.SetID(&id)
	db.atxHeaderCache.Add(id, &atxHeader)
	return &atxHeader, nil
}

// GetFullAtx returns the full atx struct of the given atxId id, it returns an error if the full atx cannot be found
// in all databases
func (db *DB) GetFullAtx(id types.ATXID) (*types.ActivationTx, error) {
	if id == *types.EmptyATXID {
		return nil, errors.New("trying to fetch empty atx id")
	}

	db.RLock()
	atxBytes, err := db.atxs.Get(getAtxBodyKey(id))
	db.RUnlock()
	if err != nil {
		return nil, err
	}
	atx, err := types.BytesToAtx(atxBytes)
	if err != nil {
		return nil, err
	}
	atx.ActivationTxHeader.SetID(&id)
	db.atxHeaderCache.Add(id, atx.ActivationTxHeader)

	return atx, nil
}

// ValidateSignedAtx extracts public key from message and verifies public key exists in idStore, this is how we validate
// ATX signature. If this is the first ATX it is considered valid anyways and ATX syntactic validation will determine ATX validity
func (db *DB) ValidateSignedAtx(pubKey signing.PublicKey, signedAtx *types.ActivationTx) error {
	// this is the first occurrence of this identity, we cannot validate simply by extracting public key
	// pass it down to Atx handling so that atx can be syntactically verified and identity could be registered.
	if signedAtx.PrevATXID == *types.EmptyATXID {
		return nil
	}

	pubString := pubKey.String()
	_, err := db.GetIdentity(pubString)
	if err != nil { // means there is no such identity
		return errInvalidSig
	}
	return nil
}

// HandleGossipAtx handles the atx gossip data channel
func (db *DB) HandleGossipAtx(ctx context.Context, data service.GossipMessage, fetcher service.Fetcher) {
	if data == nil {
		return
	}
	err := db.HandleAtxData(ctx, data.Bytes(), fetcher)
	if err != nil {
		db.log.WithContext(ctx).With().Error("error handling atx data", log.Err(err))
		return
	}
	data.ReportValidation(ctx, AtxProtocol)
}

// HandleAtxData handles atxs received either by gossip or sync
func (db *DB) HandleAtxData(ctx context.Context, data []byte, fetcher service.Fetcher) error {
	atx, err := types.BytesToAtx(data)
	if err != nil {
		return fmt.Errorf("cannot parse incoming atx")
	}
	atx.CalcAndSetID()
	logger := db.log.WithContext(ctx).WithFields(atx.ID())

	logger.With().Info("got new atx", atx.Fields(len(data))...)

<<<<<<< HEAD
	// todo fetch from neighbour (#1925)
	if atx.NIPoST == nil {
		logger.Panic("nil nipst in gossip")
		return fmt.Errorf("nil nipst in gossip")
=======
	if atx.Nipst == nil {
		return fmt.Errorf("nil nipst in gossip for atx %s", atx.ShortString())
>>>>>>> 662420dc
	}

	if err := fetcher.GetPoetProof(ctx, atx.GetPoetProofRef()); err != nil {
		return fmt.Errorf("received atx (%v) with syntactically invalid or missing PoET proof (%x): %v",
			atx.ShortString(), atx.GetPoetProofRef().ShortString(), err)
	}

	if err := db.FetchAtxReferences(ctx, atx, fetcher); err != nil {
		return fmt.Errorf("received ATX with missing references of prev or pos id %v, %v, %v, %v",
			atx.ID().ShortString(), atx.PrevATXID.ShortString(), atx.PositioningATX.ShortString(), log.Err(err))
	}

	err = db.SyntacticallyValidateAtx(atx)
	events.ReportValidActivation(atx, err == nil)
	if err != nil {
		return fmt.Errorf("received syntactically invalid atx %v: %v", atx.ShortString(), err)
	}

	err = db.ProcessAtx(atx)
	if err != nil {
		return fmt.Errorf("cannot process atx %v: %v", atx.ShortString(), err)
		// TODO: blacklist peer
	}

	logger.With().Info("stored and propagated new syntactically valid atx", atx.ID())
	return nil
}

// FetchAtxReferences fetches positioning and prev atxs from peers if they are not found in db
func (db *DB) FetchAtxReferences(ctx context.Context, atx *types.ActivationTx, f service.Fetcher) error {
	logger := db.log.WithContext(ctx)
	if atx.PositioningATX != *types.EmptyATXID && atx.PositioningATX != db.goldenATXID {
		logger.With().Info("going to fetch pos atx", atx.PositioningATX, atx.ID())
		if err := f.FetchAtx(ctx, atx.PositioningATX); err != nil {
			return err
		}
	}

	if atx.PrevATXID != *types.EmptyATXID {
		logger.With().Info("going to fetch prev atx", atx.PrevATXID, atx.ID())
		if err := f.FetchAtx(ctx, atx.PrevATXID); err != nil {
			return err
		}
	}
	logger.With().Info("done fetching references for atx", atx.ID())

	return nil
}<|MERGE_RESOLUTION|>--- conflicted
+++ resolved
@@ -809,15 +809,8 @@
 
 	logger.With().Info("got new atx", atx.Fields(len(data))...)
 
-<<<<<<< HEAD
-	// todo fetch from neighbour (#1925)
 	if atx.NIPoST == nil {
-		logger.Panic("nil nipst in gossip")
-		return fmt.Errorf("nil nipst in gossip")
-=======
-	if atx.Nipst == nil {
 		return fmt.Errorf("nil nipst in gossip for atx %s", atx.ShortString())
->>>>>>> 662420dc
 	}
 
 	if err := fetcher.GetPoetProof(ctx, atx.GetPoetProofRef()); err != nil {
