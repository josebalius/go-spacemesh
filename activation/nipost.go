package activation

import (
	"context"
	"errors"
	"fmt"
	"time"

	"github.com/spacemeshos/go-spacemesh/common/types"
	"github.com/spacemeshos/go-spacemesh/log"
)

//go:generate mockgen -package=mocks -destination=./mocks/poet_client.go -source=./nipost.go PoetProvingServiceClient

// PoetProvingServiceClient provides a gateway to a trust-less public proving service, which may serve many PoET
// proving clients, and thus enormously reduce the cost-per-proof for PoET since each additional proof adds only
// a small number of hash evaluations to the total cost.
type PoetProvingServiceClient interface {
	// Submit registers a challenge in the proving service current open round.
	Submit(ctx context.Context, challenge types.Hash32) (*types.PoetRound, error)

	// PoetServiceID returns the public key of the PoET proving service.
	PoetServiceID(context.Context) ([]byte, error)
}

type builderState struct {
	Challenge types.Hash32

	NIPost *types.NIPost

	// PoetRound is the round of the PoET proving service in which the PoET challenge was included in.
	PoetRound *types.PoetRound

	// PoetServiceID returns the public key of the PoET proving service.
	PoetServiceID []byte `ssz-max:"1024"`

	// PoetProofRef is the root of the proof received from the PoET service.
	PoetProofRef []byte `ssz-max:"1024"`
}

func nipostBuildStateKey() []byte {
	return []byte("nipstate")
}

func (nb *NIPostBuilder) load(challenge types.Hash32) {
	if bts, err := nb.store.Get(nipostBuildStateKey()); err != nil {
		nb.log.With().Warning("cannot load nipost state", log.Err(err))
		return
	} else if len(bts) > 0 {
		var state builderState
		if err := types.BytesToInterface(bts, &state); err != nil {
			nb.log.With().Error("cannot load nipost state", log.Err(err))
		}
		if state.Challenge == challenge {
			nb.state = &state
		} else {
			nb.state = &builderState{Challenge: challenge, NIPost: &types.NIPost{}}
		}
	}
}

func (nb *NIPostBuilder) persist() {
<<<<<<< HEAD
	bts, err := types.InterfaceToBytes(nb.state)
	if err != nil {
		nb.log.Warning("cannot store NIPost state %v", err)
=======
	if bts, err := types.InterfaceToBytes(&nb.state); err != nil {
		nb.log.With().Warning("cannot store nipost state", log.Err(err))
>>>>>>> e803e533
		return
	} else if err := nb.store.Put(nipostBuildStateKey(), bts); err != nil {
		nb.log.With().Warning("cannot store nipost state", log.Err(err))
	}
}

// NIPostBuilder holds the required state and dependencies to create Non-Interactive Proofs of Space-Time (NIPost).
type NIPostBuilder struct {
	minerID           []byte
	postSetupProvider PostSetupProvider
	poetProver        PoetProvingServiceClient
	poetDB            poetDbAPI
	state             *builderState
	store             bytesStore
	log               log.Log
}

type poetDbAPI interface {
	SubscribeToProofRef(poetID []byte, roundID string) chan []byte
	GetMembershipMap(proofRef []byte) (map[types.Hash32]bool, error)
	UnsubscribeFromProofRef(poetID []byte, roundID string)
}

// NewNIPostBuilder returns a NIPostBuilder.
func NewNIPostBuilder(
	minerID []byte,
	postSetupProvider PostSetupProvider,
	poetProver PoetProvingServiceClient,
	poetDB poetDbAPI,
	store bytesStore,
	log log.Log,
) *NIPostBuilder {
	return &NIPostBuilder{
		minerID:           minerID,
		postSetupProvider: postSetupProvider,
		poetProver:        poetProver,
		poetDB:            poetDB,
		state:             &builderState{NIPost: &types.NIPost{}},
		store:             store,
		log:               log,
	}
}

// updatePoETProver updates poetProver reference. It should not be executed concurently with BuildNIPST.
func (nb *NIPostBuilder) updatePoETProver(poetProver PoetProvingServiceClient) {
	// reset the state for safety to avoid accidental erroneous wait in Phase 1.
	nb.state = &builderState{
		NIPost: &types.NIPost{},
	}
	nb.poetProver = poetProver
}

// BuildNIPost uses the given challenge to build a NIPost. "atxExpired" and "stop" are channels for early termination of
// the building process. The process can take considerable time, because it includes waiting for the poet service to
// publish a proof - a process that takes about an epoch.
func (nb *NIPostBuilder) BuildNIPost(ctx context.Context, challenge *types.Hash32, atxExpired chan struct{}) (*types.NIPost, error) {
	nb.load(*challenge)

	if s := nb.postSetupProvider.Status(); s.State != postSetupStateComplete {
		return nil, errors.New("post setup not complete")
	}

	nipost := nb.state.NIPost

	// Phase 0: Submit challenge to PoET service.
	if nb.state.PoetRound == nil {
		poetServiceID, err := nb.poetProver.PoetServiceID(ctx)
		if err != nil {
			return nil, fmt.Errorf("%w: failed to get PoET service ID: %v", ErrPoetServiceUnstable, err)
		}
		nb.state.PoetServiceID = poetServiceID

		poetChallenge := challenge
		nb.state.Challenge = *challenge

		nb.log.Debug("submitting challenge to poet proving service (poet id: %x, challenge: %x)",
			nb.state.PoetServiceID, poetChallenge)

		round, err := nb.poetProver.Submit(ctx, *poetChallenge)
		if err != nil {
			return nil, fmt.Errorf("%w: failed to submit challenge to poet service: %v", ErrPoetServiceUnstable, err)
		}

		nb.log.Info("challenge submitted to poet proving service (poet id: %x, round id: %v, challenge: %x)",
			nb.state.PoetServiceID, round.ID, poetChallenge)

		nipost.Challenge = *poetChallenge
		nb.state.PoetRound = round
		nb.persist()
	}

	// Phase 1: receive proofs from PoET service
	if nb.state.PoetProofRef == nil || len(nb.state.PoetProofRef) == 0 {
		var poetProofRef []byte
		select {
		case poetProofRef = <-nb.poetDB.SubscribeToProofRef(nb.state.PoetServiceID, nb.state.PoetRound.ID):
		case <-atxExpired:
			nb.poetDB.UnsubscribeFromProofRef(nb.state.PoetServiceID, nb.state.PoetRound.ID)
			return nil, fmt.Errorf("%w: while waiting for poet proof, target epoch ended", ErrATXChallengeExpired)
		case <-ctx.Done():
			return nil, ErrStopRequested
		}

		membership, err := nb.poetDB.GetMembershipMap(poetProofRef)
		if err != nil {
			nb.log.With().Panic("failed to fetch membership for poet proof",
				log.String("challenge", fmt.Sprintf("%x", nb.state.PoetProofRef))) // TODO: handle inconsistent state
		}
		if !membership[nipost.Challenge] {
			round := nb.state.PoetRound
			nb.state.PoetRound = nil // no point in waiting in Phase 1 since we are already received a proof
			return nil, fmt.Errorf("%w not a member of this round (poetId: %x, roundId: %s, challenge: %x, num of members: %d)", ErrPoetServiceUnstable,
				nb.state.PoetServiceID, round.ID, nipost.Challenge, len(membership)) // TODO(noamnelke): handle this case!
		}
		nb.state.PoetProofRef = poetProofRef
		nb.persist()
	}

	// Phase 2: Post execution.
<<<<<<< HEAD
	if len(nipost.Proof.Indices) == 0 {
		nb.log.With().Info("starting Post execution",
=======
	if nipost.Post == nil {
		nb.log.With().Info("starting post execution",
>>>>>>> e803e533
			log.String("challenge", fmt.Sprintf("%x", nb.state.PoetProofRef)))
		startTime := time.Now()
		proof, proofMetadata, err := nb.postSetupProvider.GenerateProof(nb.state.PoetProofRef)
		if err != nil {
			return nil, fmt.Errorf("failed to execute Post: %v", err)
		}

		nb.log.With().Info("finished post execution",
			log.Duration("duration", time.Now().Sub(startTime)))

		nipost.Proof = *proof
		nipost.PostMetadata = *proofMetadata

		nb.persist()
	}

	nb.log.Info("finished nipost construction")

	nb.state = &builderState{
		NIPost: &types.NIPost{},
	}
	nb.persist()
	return nipost, nil
}

// NewNIPostWithChallenge is a convenience method FOR TESTS ONLY. TODO: move this out of production code.
func NewNIPostWithChallenge(challenge *types.Hash32, poetRef []byte) *types.NIPost {
	return &types.NIPost{
		Challenge: *challenge,
		Proof: types.Post{
			Nonce:   0,
			Indices: []byte(nil),
		},
		PostMetadata: types.PostMetadata{
			Challenge: poetRef,
		},
	}
}<|MERGE_RESOLUTION|>--- conflicted
+++ resolved
@@ -60,14 +60,9 @@
 }
 
 func (nb *NIPostBuilder) persist() {
-<<<<<<< HEAD
 	bts, err := types.InterfaceToBytes(nb.state)
 	if err != nil {
 		nb.log.Warning("cannot store NIPost state %v", err)
-=======
-	if bts, err := types.InterfaceToBytes(&nb.state); err != nil {
-		nb.log.With().Warning("cannot store nipost state", log.Err(err))
->>>>>>> e803e533
 		return
 	} else if err := nb.store.Put(nipostBuildStateKey(), bts); err != nil {
 		nb.log.With().Warning("cannot store nipost state", log.Err(err))
@@ -187,13 +182,8 @@
 	}
 
 	// Phase 2: Post execution.
-<<<<<<< HEAD
 	if len(nipost.Proof.Indices) == 0 {
-		nb.log.With().Info("starting Post execution",
-=======
-	if nipost.Post == nil {
 		nb.log.With().Info("starting post execution",
->>>>>>> e803e533
 			log.String("challenge", fmt.Sprintf("%x", nb.state.PoetProofRef)))
 		startTime := time.Now()
 		proof, proofMetadata, err := nb.postSetupProvider.GenerateProof(nb.state.PoetProofRef)
