--- conflicted
+++ resolved
@@ -50,20 +50,12 @@
 
 // ValidateAndStoreMsg validates and stores a new PoET proof.
 func (db *PoetDb) ValidateAndStoreMsg(data []byte) error {
-<<<<<<< HEAD
-	var proofMessage *types.PoetProofMessage
-=======
 	var proofMessage types.PoetProofMessage
->>>>>>> 233360c9
 	err := types.BytesToInterface(data, &proofMessage)
 	if err != nil {
 		return err
 	}
-<<<<<<< HEAD
-	return db.ValidateAndStore(proofMessage)
-=======
 	return db.ValidateAndStore(&proofMessage)
->>>>>>> 233360c9
 }
 
 // Validate validates a new PoET proof.
@@ -95,7 +87,7 @@
 	}
 
 	batch := db.store.NewBatch()
-	if err := batch.Put(types.CalcHash32(ref).Bytes(), messageBytes); err != nil {
+	if err := batch.Put(ref, messageBytes); err != nil {
 		return fmt.Errorf("failed to store poet proof for poetId %x round %s: %v",
 			proofMessage.PoetServiceID[:5], proofMessage.RoundID, err)
 	}
