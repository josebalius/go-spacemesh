package activation

import (
	"errors"
	"fmt"
	"sync"

	"github.com/spacemeshos/go-spacemesh/common/types"
	"github.com/spacemeshos/go-spacemesh/log"
	"github.com/spacemeshos/post/config"
	"github.com/spacemeshos/post/gpu"
	"github.com/spacemeshos/post/initialization"
	"github.com/spacemeshos/post/proving"
)

type (
	// PostSetupComputeProvider represent a compute provider for Post setup data creation.
	PostSetupComputeProvider initialization.ComputeProvider
)

// PostConfig is the configuration of the Post protocol, used for data creation, proofs generation and validation.
type PostConfig struct {
	BitsPerLabel  uint `mapstructure:"post-bits-per-label"`
	LabelsPerUnit uint `mapstructure:"post-labels-per-unit"`
	MinNumUnits   uint `mapstructure:"post-min-numunits"`
	MaxNumUnits   uint `mapstructure:"post-max-numunits"`
	K1            uint `mapstructure:"post-k1"`
	K2            uint `mapstructure:"post-k2"`
}

// PostSetupOpts are the options used to initiate a Post setup data creation session,
// either via the public smesher API, or on node launch (via cmd args).
type PostSetupOpts struct {
	DataDir           string `mapstructure:"smeshing-opts-datadir"`
	NumUnits          uint   `mapstructure:"smeshing-opts-numunits"`
	NumFiles          uint   `mapstructure:"smeshing-opts-numfiles"`
	ComputeProviderID int    `mapstructure:"smeshing-opts-provider"`
	Throttle          bool   `mapstructure:"smeshing-opts-throttle"`
}

// DefaultPostConfig defines the default configuration for Post.
func DefaultPostConfig() PostConfig {
	return (PostConfig)(config.DefaultConfig())
}

// DefaultPostSetupOpts defines the default options for Post setup.
func DefaultPostSetupOpts() PostSetupOpts {
	return (PostSetupOpts)(config.DefaultInitOpts())
}

// PostSetupProvider defines the functionality required for Post setup.
type PostSetupProvider interface {
	Status() *PostSetupStatus
	StatusChan() <-chan *PostSetupStatus
	ComputeProviders() []PostSetupComputeProvider
	Benchmark(p PostSetupComputeProvider) (int, error)
	StartSession(opts PostSetupOpts) (chan struct{}, error)
	StopSession(deleteFiles bool) error
	GenerateProof(challenge []byte) (*types.Post, *types.PostMetadata, error)
	LastError() error
	LastOpts() *PostSetupOpts
	Config() PostConfig
}

// A compile time check to ensure that PostSetupManager fully implements the PostSetupProvider interface.
var _ PostSetupProvider = (*PostSetupManager)(nil)

// PostSetupManager implements the PostProvider interface.
type PostSetupManager struct {
	mu sync.RWMutex

	id     []byte
	cfg    PostConfig
	logger log.Log

	// stopMu  sync.Mutex

	state             postSetupState
	initCompletedChan chan struct{}

	// init is the current initializer instance. It is being
	// replaced at the beginning of every data creation session.
	initMu sync.RWMutex
	init   *initialization.Initializer

	lastOpts *PostSetupOpts
	lastErr  error

	startedChanMu sync.RWMutex
	// startedChan indicates whether a data creation session has started.
	// The channel instance is replaced in the end of the session.
	startedChan chan struct{}

	// doneChan indicates whether the current data creation session has finished.
	// The channel instance is replaced in the beginning of the session.
	doneChan chan struct{}
}

type postSetupState int32

const (
	postSetupStateNotStarted postSetupState = 1 + iota
	postSetupStateInProgress
	postSetupStateComplete
	postSetupStateError
)

// PostSetupStatus represents a status snapshot of the Post setup.
type PostSetupStatus struct {
	State            postSetupState
	NumLabelsWritten uint64
	LastOpts         *PostSetupOpts
	LastError        error
}

// NewPostSetupManager creates a new instance of PostSetupManager.
func NewPostSetupManager(id []byte, cfg PostConfig, logger log.Log) (*PostSetupManager, error) {
	mgr := &PostSetupManager{
		id:                id,
		cfg:               cfg,
		logger:            logger,
		state:             postSetupStateNotStarted,
		initCompletedChan: make(chan struct{}),
		startedChan:       make(chan struct{}),
	}

	return mgr, nil
}

var errNotComplete = errors.New("not complete")

// Status returns the setup current status.
func (mgr *PostSetupManager) Status() *PostSetupStatus {
	status := &PostSetupStatus{}
	status.State = mgr.getState()

	if status.State == postSetupStateNotStarted {
		return status
	}

	status.NumLabelsWritten = mgr.getInit().SessionNumLabelsWritten()
	status.LastOpts = mgr.LastOpts()
	status.LastError = mgr.LastError()

	return status
}

// StatusChan returns a channel with status updates of the setup current or the upcoming session.
func (mgr *PostSetupManager) StatusChan() <-chan *PostSetupStatus {
	// Wait for session to start because only then the initializer instance
	// used for retrieving the progress updates is already set.
	mgr.startedChanMu.RLock()
	startedChan := mgr.startedChan
	mgr.startedChanMu.RUnlock()

	<-startedChan

	statusChan := make(chan *PostSetupStatus, 1024)
	go func() {
		defer close(statusChan)

		initialStatus := mgr.Status()
		statusChan <- initialStatus

		ch := mgr.getInit().SessionNumLabelsWrittenChan()
		for numLabelsWritten := range ch {
			status := *initialStatus
			status.NumLabelsWritten = numLabelsWritten
			statusChan <- &status
		}

		if finalStatus := mgr.Status(); finalStatus.LastError != nil {
			statusChan <- finalStatus
		}
	}()

	return statusChan
}

// ComputeProviders returns a list of available compute providers for Post setup.
func (mgr *PostSetupManager) ComputeProviders() []PostSetupComputeProvider {
	providers := initialization.Providers()

	providersAlias := make([]PostSetupComputeProvider, len(providers))
	for i, p := range providers {
		providersAlias[i] = PostSetupComputeProvider(p)
	}

	return providersAlias
}

// BestProvider returns the most performant compute provider based on a short benchmarking session.
func (mgr *PostSetupManager) BestProvider() (*PostSetupComputeProvider, error) {
	var bestProvider PostSetupComputeProvider
	var maxHS int
	for _, p := range mgr.ComputeProviders() {
		hs, err := mgr.Benchmark(p)
		if err != nil {
			return nil, err
		}
		if hs > maxHS {
			maxHS = hs
			bestProvider = p
		}
	}
	return &bestProvider, nil
}

// Benchmark runs a short benchmarking session for a given provider to evaluate its performance.
func (mgr *PostSetupManager) Benchmark(p PostSetupComputeProvider) (int, error) {
	return gpu.Benchmark(initialization.ComputeProvider(p))
}

// StartSession starts (or continues) a data creation session.
// It supports resuming a previously started session, as well as changing the Post setup options (e.g., number of units)
// after initial setup.
func (mgr *PostSetupManager) StartSession(opts PostSetupOpts) (chan struct{}, error) {
<<<<<<< HEAD
	if mgr.getState() == postSetupStateInProgress {
		return nil, fmt.Errorf("Post setup session in-progress")
=======
	mgr.initStatusMtx.Lock()
	if mgr.state == postSetupStateInProgress {
		mgr.initStatusMtx.Unlock()
		return nil, fmt.Errorf("post setup session in progress")
>>>>>>> 4ed4fc6a
	}
	if mgr.getState() == postSetupStateComplete {
		// Check whether the new request invalidates the current status.
		lastOpts := mgr.LastOpts()
		invalidate := opts.DataDir != lastOpts.DataDir || opts.NumUnits != lastOpts.NumUnits
		if !invalidate {
			// Already complete.
			return mgr.doneChan, nil
		}
		mgr.initCompletedChan = make(chan struct{})
	}

	mgr.setState(postSetupStateInProgress)

	if opts.ComputeProviderID == config.BestProviderID {
		p, err := mgr.BestProvider()
		if err != nil {
			return nil, err
		}

		mgr.logger.Info("found best compute provider: id: %d, model: %v, computeAPI: %v", p.ID, p.Model, p.ComputeAPI)
		opts.ComputeProviderID = int(p.ID)
	}

	newInit, err := initialization.NewInitializer(config.Config(mgr.cfg), config.InitOpts(opts), mgr.id)
	if err != nil {
		mgr.setState(postSetupStateError)
		mgr.setLastErr(err)
		return nil, err
	}

	newInit.SetLogger(mgr.logger)

	mgr.setInit(newInit)

	mgr.setLastOpts(&opts)
	mgr.setLastErr(nil)

	mgr.startedChanMu.Lock()
	close(mgr.startedChan)
	mgr.startedChanMu.Unlock()

	mgr.doneChan = make(chan struct{})
	go func() {
		defer func() {
			mgr.startedChanMu.Lock()
			mgr.startedChan = make(chan struct{})
			mgr.startedChanMu.Unlock()

			close(mgr.doneChan)
		}()

		mgr.logger.With().Info("post setup session starting",
			log.String("data_dir", opts.DataDir),
			log.String("num_units", fmt.Sprintf("%d", opts.NumUnits)),
			log.String("labels_per_unit", fmt.Sprintf("%d", mgr.cfg.LabelsPerUnit)),
			log.String("bits_per_label", fmt.Sprintf("%d", mgr.cfg.BitsPerLabel)),
			log.String("provider", fmt.Sprintf("%d", opts.ComputeProviderID)),
		)

		if err := newInit.Initialize(); err != nil {
			if err == initialization.ErrStopped {
<<<<<<< HEAD
				mgr.logger.Info("Post setup session stopped")
				mgr.setState(postSetupStateNotStarted)
=======
				mgr.logger.Info("post setup session stopped")
				mgr.state = postSetupStateNotStarted
>>>>>>> 4ed4fc6a
			} else {
				mgr.setState(postSetupStateError)
				mgr.setLastErr(err)
			}
			return
		}

		mgr.logger.With().Info("post setup completed",
			log.String("datadir", opts.DataDir),
			log.String("num_units", fmt.Sprintf("%d", opts.NumUnits)),
			log.String("labels_per_unit", fmt.Sprintf("%d", mgr.cfg.LabelsPerUnit)),
			log.String("bits_per_label", fmt.Sprintf("%d", mgr.cfg.BitsPerLabel)),
		)

		mgr.setState(postSetupStateComplete)
		close(mgr.initCompletedChan)
	}()

	return mgr.doneChan, nil
}

// StopSession stops the current Post setup data creation session
// and optionally attempts to delete the data file(s).
func (mgr *PostSetupManager) StopSession(deleteFiles bool) error {
	// mgr.stopMu.Lock()
	// defer mgr.stopMu.Unlock()

	if mgr.getState() == postSetupStateInProgress {
		if err := mgr.getInit().Stop(); err != nil {
			return err
		}

		// Block until the current data creation session will be finished.
		<-mgr.doneChan
	}

	if deleteFiles {
		if err := mgr.getInit().Reset(); err != nil {
			return err
		}

		// Reset internal state.
		mgr.setState(postSetupStateNotStarted)
		mgr.initCompletedChan = make(chan struct{})
	}

	return nil
}

// GenerateProof generates a new Post.
func (mgr *PostSetupManager) GenerateProof(challenge []byte) (*types.Post, *types.PostMetadata, error) {
	if mgr.getState() != postSetupStateComplete {
		return nil, nil, errNotComplete
	}

	prover, err := proving.NewProver(config.Config(mgr.cfg), mgr.LastOpts().DataDir, mgr.id)
	if err != nil {
		return nil, nil, err
	}

	prover.SetLogger(mgr.logger)
	proof, proofMetadata, err := prover.GenerateProof(challenge)
	if err != nil {
		return nil, nil, err
	}

	m := new(types.PostMetadata)
	m.Challenge = proofMetadata.Challenge
	m.BitsPerLabel = proofMetadata.BitsPerLabel
	m.LabelsPerUnit = proofMetadata.LabelsPerUnit
	m.K1 = proofMetadata.K1
	m.K2 = proofMetadata.K2

	p := (*types.Post)(proof)

	return p, m, nil
}

// LastError returns the Post setup last error.
func (mgr *PostSetupManager) LastError() error {
	mgr.mu.RLock()
	defer mgr.mu.RUnlock()

	return mgr.lastErr
}

// LastOpts returns the Post setup last session options.
func (mgr *PostSetupManager) LastOpts() *PostSetupOpts {
	mgr.mu.RLock()
	defer mgr.mu.RUnlock()

	return mgr.lastOpts
}

// Config returns the Post protocol config.
func (mgr *PostSetupManager) Config() PostConfig {
	return mgr.cfg
}

func (mgr *PostSetupManager) getState() postSetupState {
	mgr.mu.RLock()
	defer mgr.mu.RUnlock()

	return mgr.state
}

func (mgr *PostSetupManager) setState(state postSetupState) {
	mgr.mu.Lock()
	defer mgr.mu.Unlock()

	mgr.state = state
}

func (mgr *PostSetupManager) getInit() *initialization.Initializer {
	mgr.mu.RLock()
	defer mgr.mu.RUnlock()

	return mgr.init
}

func (mgr *PostSetupManager) setInit(newInit *initialization.Initializer) {
	mgr.mu.Lock()
	defer mgr.mu.Unlock()

	mgr.init = newInit
}

func (mgr *PostSetupManager) setLastOpts(opts *PostSetupOpts) {
	mgr.mu.Lock()
	defer mgr.mu.Unlock()

	mgr.lastOpts = opts
}

func (mgr *PostSetupManager) setLastErr(err error) {
	mgr.mu.Lock()
	defer mgr.mu.Unlock()

	mgr.lastErr = err
}<|MERGE_RESOLUTION|>--- conflicted
+++ resolved
@@ -215,15 +215,8 @@
 // It supports resuming a previously started session, as well as changing the Post setup options (e.g., number of units)
 // after initial setup.
 func (mgr *PostSetupManager) StartSession(opts PostSetupOpts) (chan struct{}, error) {
-<<<<<<< HEAD
 	if mgr.getState() == postSetupStateInProgress {
-		return nil, fmt.Errorf("Post setup session in-progress")
-=======
-	mgr.initStatusMtx.Lock()
-	if mgr.state == postSetupStateInProgress {
-		mgr.initStatusMtx.Unlock()
 		return nil, fmt.Errorf("post setup session in progress")
->>>>>>> 4ed4fc6a
 	}
 	if mgr.getState() == postSetupStateComplete {
 		// Check whether the new request invalidates the current status.
@@ -286,13 +279,8 @@
 
 		if err := newInit.Initialize(); err != nil {
 			if err == initialization.ErrStopped {
-<<<<<<< HEAD
-				mgr.logger.Info("Post setup session stopped")
+				mgr.logger.Info("post setup session stopped")
 				mgr.setState(postSetupStateNotStarted)
-=======
-				mgr.logger.Info("post setup session stopped")
-				mgr.state = postSetupStateNotStarted
->>>>>>> 4ed4fc6a
 			} else {
 				mgr.setState(postSetupStateError)
 				mgr.setLastErr(err)
