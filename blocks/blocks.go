--- conflicted
+++ resolved
@@ -113,11 +113,7 @@
 		return nil
 	}
 
-<<<<<<< HEAD
-	if blk.Layer() <= bh.mesh.ProcessedLayer() {
-=======
 	if !blk.Layer().After(bh.mesh.ProcessedLayer()) { //|| blk.Layer() == bh.mesh.getValidatingLayer() {
->>>>>>> 1455be64
 		logger.With().Error("block is late",
 			log.FieldNamed("processed_layer", bh.mesh.ProcessedLayer()),
 			log.FieldNamed("miner_id", blk.MinerID()))
