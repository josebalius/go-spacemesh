package node

import (
	"bufio"
<<<<<<< HEAD
	"fmt"
	"io"
	"io/ioutil"
=======
	"context"
	"fmt"
	"io"
>>>>>>> 233360c9
	"os"
	"strconv"
	"sync"
	"time"

<<<<<<< HEAD
	"github.com/spacemeshos/amcl"
	"github.com/spacemeshos/amcl/BLS381"

=======
>>>>>>> 233360c9
	"github.com/spacemeshos/go-spacemesh/activation"
	"github.com/spacemeshos/go-spacemesh/api/grpcserver"
	"github.com/spacemeshos/go-spacemesh/collector"
	"github.com/spacemeshos/go-spacemesh/common/types"
	"github.com/spacemeshos/go-spacemesh/config"
	"github.com/spacemeshos/go-spacemesh/database"
	"github.com/spacemeshos/go-spacemesh/eligibility"
	"github.com/spacemeshos/go-spacemesh/events"
	"github.com/spacemeshos/go-spacemesh/log"
	"github.com/spacemeshos/go-spacemesh/p2p/service"
	"github.com/spacemeshos/go-spacemesh/signing"
	"github.com/spacemeshos/go-spacemesh/timesync"
<<<<<<< HEAD
	"github.com/spacemeshos/post/initialization"
=======
>>>>>>> 233360c9
)

// ManualClock is a clock that releases ticks on demand and not according to a real world clock
type ManualClock struct {
	subs          map[timesync.LayerTimer]struct{}
	layerChannels map[types.LayerID]chan struct{}
	m             sync.Mutex
	currentLayer  types.LayerID
	genesisTime   time.Time
}

// LayerToTime returns the time of the provided layer
func (clk *ManualClock) LayerToTime(types.LayerID) time.Time {
	return time.Now().Add(1000 * time.Hour) // hack so this wont take affect in the mock
}

// NewManualClock creates a new manual clock struct
func NewManualClock(genesisTime time.Time) *ManualClock {
	t := &ManualClock{
		subs:          make(map[timesync.LayerTimer]struct{}),
		layerChannels: make(map[types.LayerID]chan struct{}),
		currentLayer:  0, // genesis
		genesisTime:   genesisTime,
	}
	return t
}

// Unsubscribe removes this channel ch from channels notified on tick
func (clk *ManualClock) Unsubscribe(ch timesync.LayerTimer) {
	clk.m.Lock()
	delete(clk.subs, ch)
	clk.m.Unlock()
}

// StartNotifying is empty because this clock is manual
func (clk *ManualClock) StartNotifying() {
}

var closedChannel chan struct{}

func init() {
	closedChannel = make(chan struct{})
	close(closedChannel)
}

// AwaitLayer implement the ability to notify a subscriber when a layer has ticked
func (clk *ManualClock) AwaitLayer(layerID types.LayerID) chan struct{} {
	clk.m.Lock()
	defer clk.m.Unlock()
	if layerID <= clk.currentLayer {
		return closedChannel
	}
	if ch, found := clk.layerChannels[layerID]; found {
		return ch
	}
	ch := make(chan struct{})
	clk.layerChannels[layerID] = ch
	return ch
}

// Subscribe allow subscribes to be notified when a layer ticks
func (clk *ManualClock) Subscribe() timesync.LayerTimer {
	ch := make(timesync.LayerTimer)
	clk.m.Lock()
	clk.subs[ch] = struct{}{}
	clk.m.Unlock()
	return ch
}

// Tick notifies all subscribers to this clock
func (clk *ManualClock) Tick() {
	clk.m.Lock()
	defer clk.m.Unlock()

	clk.currentLayer++
	if ch, found := clk.layerChannels[clk.currentLayer]; found {
		close(ch)
		delete(clk.layerChannels, clk.currentLayer)
	}
	for s := range clk.subs {
		s <- clk.currentLayer
	}
}

// GetCurrentLayer gets the last ticked layer
func (clk *ManualClock) GetCurrentLayer() types.LayerID {
	clk.m.Lock()
	defer clk.m.Unlock()

	return clk.currentLayer
}

// GetGenesisTime returns the set genesis time for this clock
func (clk *ManualClock) GetGenesisTime() time.Time {
	clk.m.Lock()
	defer clk.m.Unlock()
	return clk.genesisTime
}

// Close does nothing because this clock is manual
func (clk *ManualClock) Close() {}

func getTestDefaultConfig(numOfInstances int) *config.Config {
	cfg, err := LoadConfigFromFile()
	if err != nil {
		log.Error("cannot load config from file")
		return nil
	}

<<<<<<< HEAD
	cfg.POST = activation.DefaultPoSTConfig()
	cfg.POST.LabelsPerUnit = 1 << 10
	cfg.POST.BitsPerLabel = 8

	cfg.SMESHING = config.DefaultSmeshingConfig()
	cfg.SMESHING.Opts.NumUnits = cfg.POST.MinNumUnits + 1
	cfg.SMESHING.Opts.NumFiles = 1
	cfg.SMESHING.Opts.ComputeProviderID = int(initialization.CPUProviderID())

	cfg.GenesisTotalWeight = uint64(cfg.SMESHING.Opts.NumUnits) * uint64(numOfInstances) // * 1 PoET ticks
=======
	cfg.POST = activation.DefaultConfig()
	cfg.POST.Difficulty = 5
	cfg.POST.NumProvenLabels = 10
	cfg.POST.SpacePerUnit = 1 << 10 // 1KB.
	cfg.POST.NumFiles = 1
	cfg.GenesisTotalWeight = cfg.POST.SpacePerUnit * uint64(numOfInstances) // * 1 PoET ticks
>>>>>>> 233360c9

	cfg.HARE.N = 5
	cfg.HARE.F = 2
	cfg.HARE.RoundDuration = 3
	cfg.HARE.WakeupDelta = 5
	cfg.HARE.ExpectedLeaders = 5
	cfg.HARE.SuperHare = true
	cfg.LayerAvgSize = 5
	cfg.LayersPerEpoch = 3
	cfg.TxsPerBlock = 100
	cfg.Hdist = 5

	cfg.LayerDurationSec = 20
	cfg.HareEligibility.ConfidenceParam = 4
	cfg.HareEligibility.EpochOffset = 0
	cfg.StartSmeshing = true
	cfg.SyncRequestTimeout = 500
	cfg.SyncInterval = 2
	cfg.SyncValidationDelta = 5
<<<<<<< HEAD
=======

	cfg.FETCH.RequestTimeout = 10
	cfg.FETCH.MaxRetiresForPeer = 5
	cfg.FETCH.BatchSize = 5
	cfg.FETCH.BatchTimeout = 5

	cfg.LAYERS.RequestTimeout = 10
>>>>>>> 233360c9
	cfg.GoldenATXID = "0x5678"

	types.SetLayersPerEpoch(int32(cfg.LayersPerEpoch))

	return cfg
}

// ActivateGrpcServer starts a grpc server on the provided node
func ActivateGrpcServer(smApp *SpacemeshApp) {
	// Activate the API services used by app_test
	smApp.Config.API.StartGatewayService = true
	smApp.Config.API.StartGlobalStateService = true
	smApp.Config.API.StartTransactionService = true
	smApp.Config.API.GrpcServerPort = 9094
	smApp.grpcAPIService = grpcserver.NewServerWithInterface(smApp.Config.API.GrpcServerPort, smApp.Config.API.GrpcServerInterface)
	smApp.gatewaySvc = grpcserver.NewGatewayService(smApp.P2P)
	smApp.globalstateSvc = grpcserver.NewGlobalStateService(smApp.mesh, smApp.txPool)
	smApp.txService = grpcserver.NewTransactionService(smApp.P2P, smApp.mesh, smApp.txPool, smApp.syncer)
	smApp.gatewaySvc.RegisterService(smApp.grpcAPIService)
	smApp.globalstateSvc.RegisterService(smApp.grpcAPIService)
	smApp.txService.RegisterService(smApp.grpcAPIService)
	smApp.grpcAPIService.Start()
}

// GracefulShutdown stops the current services running in apps
func GracefulShutdown(apps []*SpacemeshApp) {
	log.Info("Graceful shutdown begin")

	var wg sync.WaitGroup
	for _, app := range apps {
		wg.Add(1)
		go func(app *SpacemeshApp) {
			app.stopServices()
			wg.Done()
		}(app)
	}
	wg.Wait()

	log.Info("Graceful shutdown end")
}

type network interface {
	NewNode() *service.Node
}

// initialize a network mock object to simulate network between nodes.
// var net = service.NewSimulator()

// InitSingleInstance initializes a node instance with given
// configuration and parameters, it does not stop the instance.
<<<<<<< HEAD
func InitSingleInstance(cfg config.Config, i int, genesisTime string, rng *amcl.RAND, storePath string, rolacle *eligibility.FixedRolacle, poetClient *activation.HTTPPoetClient, clock TickProvider, net network, edSgn *signing.EdSigner) (*SpacemeshApp, error) {
	smApp := NewSpacemeshApp()
	smApp.Config = &cfg
	// MERGE FIX
	//smApp.Config.SpaceToCommit = smApp.Config.POST.SpacePerUnit << (i % 5)
=======
func InitSingleInstance(cfg config.Config, i int, genesisTime string, storePath string, rolacle *eligibility.FixedRolacle, poetClient *activation.HTTPPoetClient, clock TickProvider, net network) (*SpacemeshApp, error) {
	smApp := NewSpacemeshApp()
	smApp.Config = &cfg
	smApp.Config.SpaceToCommit = smApp.Config.POST.SpacePerUnit << (i % 5)
>>>>>>> 233360c9
	smApp.Config.CoinbaseAccount = strconv.Itoa(i + 1)
	smApp.Config.GenesisTime = genesisTime
	smApp.Config.SMESHING.Opts.DataDir, _ = ioutil.TempDir("", "sm-app-test-post-datadir")

<<<<<<< HEAD
	smApp.edSgn = edSgn

	pub := edSgn.PublicKey()
	vrfPriv, vrfPub := BLS381.GenKeyPair(rng)
	vrfSigner := BLS381.NewBlsSigner(vrfPriv)
=======
	vrfSigner, vrfPub, err := signing.NewVRFSigner(pub.Bytes())
	if err != nil {
		return nil, err
	}
>>>>>>> 233360c9
	nodeID := types.NodeID{Key: pub.String(), VRFPublicKey: vrfPub}

	swarm := net.NewNode()
	dbStorepath := storePath

	hareOracle := newLocalOracle(rolacle, 5, nodeID)
	hareOracle.Register(true, pub.String())

<<<<<<< HEAD
	err := smApp.initServices(nodeID, swarm, dbStorepath, edSgn, false, hareOracle, uint32(smApp.Config.LayerAvgSize), poetClient, vrfSigner, uint16(smApp.Config.LayersPerEpoch), clock)
=======
	postClient, err := activation.NewPostClient(&smApp.Config.POST, util.Hex2Bytes(nodeID.Key))
	if err != nil {
		return nil, err
	}

	err = smApp.initServices(context.TODO(), log.AppLog, nodeID, swarm, dbStorepath, edSgn, false, hareOracle, uint32(smApp.Config.LayerAvgSize), postClient, poetClient, vrfSigner, uint16(smApp.Config.LayersPerEpoch), clock)
>>>>>>> 233360c9
	if err != nil {
		return nil, err
	}

	return smApp, err
}

// StartMultiNode Starts the run of a number of nodes, running in process consensus between them.
// this also runs a single transaction between the nodes.
func StartMultiNode(numOfInstances, layerAvgSize int, runTillLayer uint32, dbPath string) {
	cfg := getTestDefaultConfig(numOfInstances)
	cfg.LayerAvgSize = layerAvgSize
	net := service.NewSimulator()
	path := dbPath + time.Now().Format(time.RFC3339)

	genesisTime := time.Now().Add(20 * time.Second).Format(time.RFC3339)

	poetHarness, err := activation.NewHTTPPoetHarness(false)
	if err != nil {
		log.Panic("failed creating poet client harness: %v", err)
	}
	defer func() {
		err := poetHarness.Teardown(true)
		if err != nil {
			log.With().Error("failed to tear down poet harness", log.Err(err))
		}
	}()

	rolacle := eligibility.New()
	gTime, err := time.Parse(time.RFC3339, genesisTime)
	if err != nil {
		log.Error("cannot parse genesis time %v", err)
	}
	events.CloseEventPubSub()
	pubsubAddr := "tcp://localhost:55666"
	if err := events.InitializeEventReporter(pubsubAddr); err != nil {
		log.With().Error("error initializing event reporter", log.Err(err))
	}
	clock := NewManualClock(gTime)

	apps := make([]*SpacemeshApp, 0, numOfInstances)
	name := 'a'
	for i := 0; i < numOfInstances; i++ {
		dbStorepath := path + string(name)
		database.SwitchCreationContext(dbStorepath, string(name))
<<<<<<< HEAD
		edSgn := signing.NewEdSigner()
		smApp, err := InitSingleInstance(*cfg, i, genesisTime, rng, dbStorepath, rolacle, poetHarness.HTTPPoetClient, clock, net, edSgn)
=======
		smApp, err := InitSingleInstance(*cfg, i, genesisTime, dbStorepath, rolacle, poetHarness.HTTPPoetClient, clock, net)
>>>>>>> 233360c9
		if err != nil {
			log.Error("cannot run multi node %v", err)
			return
		}
		apps = append(apps, smApp)
		name++
	}

	eventDb := collector.NewMemoryCollector()
	collect := collector.NewCollector(eventDb, pubsubAddr)
	for _, a := range apps {
		a.startServices(context.TODO(), log.AppLog)
	}
	collect.Start(false)
	ActivateGrpcServer(apps[0])

	go func() {
		r := bufio.NewReader(poetHarness.Stdout)
		for {
			line, _, err := r.ReadLine()
			if err == io.EOF || err == os.ErrClosed {
				return
			}
			if err != nil {
				log.Error("Failed to read PoET stdout: %v", err)
				return
			}

			fmt.Printf("[PoET stdout] %v\n", string(line))
		}
	}()
	go func() {
		r := bufio.NewReader(poetHarness.Stderr)
		for {
			line, _, err := r.ReadLine()
			if err == io.EOF || err == os.ErrClosed {
				return
			}
			if err != nil {
				log.Error("Failed to read PoET stderr: %v", err)
				return
			}

			fmt.Printf("[PoET stderr] %v\n", string(line))
		}
	}()

	if err := poetHarness.Start([]string{"127.0.0.1:9094"}); err != nil {
		log.Panic("failed to start poet server: %v", err)
	}

	defer GracefulShutdown(apps)

	timeout := time.After(time.Duration(runTillLayer*60) * time.Second)

	startLayer := time.Now()
	clock.Tick()
	errors := 0
loop:
	for {
		select {
		// Got a timeout! fail with a timeout error
		case <-timeout:
			log.Panic("run timed out", err)
			return
		default:
			if errors > 100 {
				log.Panic("too many errors and retries")
				break loop
			}
			layer := clock.GetCurrentLayer()

			if layer.GetEpoch().IsGenesis() {
				time.Sleep(20 * time.Second)
				clock.Tick()
				continue
			}

			if eventDb.GetBlockCreationDone(layer) < numOfInstances {
				log.Warning("blocks done in layer %v: %v", layer, eventDb.GetBlockCreationDone(layer))
				time.Sleep(500 * time.Millisecond)
				errors++
				continue
			}
			log.Info("all miners tried to create block in %v", layer)
			if eventDb.GetNumOfCreatedBlocks(layer)*numOfInstances != eventDb.GetReceivedBlocks(layer) {
				log.Warning("finished: %v, block received %v layer %v", eventDb.GetNumOfCreatedBlocks(layer), eventDb.GetReceivedBlocks(layer), layer)
				time.Sleep(500 * time.Millisecond)
				errors++
				continue
			}
			log.Info("all miners got blocks for layer: %v created: %v received: %v", layer, eventDb.GetNumOfCreatedBlocks(layer), eventDb.GetReceivedBlocks(layer))
			epoch := layer.GetEpoch()
			if !(eventDb.GetAtxCreationDone(epoch) >= numOfInstances && eventDb.GetAtxCreationDone(epoch)%numOfInstances == 0) {
				log.Warning("atx not created %v in epoch %v, created only %v atxs", numOfInstances-eventDb.GetAtxCreationDone(epoch), epoch, eventDb.GetAtxCreationDone(epoch))
				time.Sleep(500 * time.Millisecond)
				errors++
				continue
			}
			log.Info("all miners finished reading %v atxs, layer %v done in %v", eventDb.GetAtxCreationDone(epoch), layer, time.Since(startLayer))
			for _, atxID := range eventDb.GetCreatedAtx(epoch) {
				if !eventDb.AtxIDExists(atxID) {
<<<<<<< HEAD
					log.Info("atx %v not propagated", atxID)
=======
					log.Warning("atx %v not propagated", atxID)
>>>>>>> 233360c9
					errors++
					continue
				}
			}
			errors = 0

			startLayer = time.Now()
			clock.Tick()

			if apps[0].mesh.LatestLayer() >= types.LayerID(runTillLayer) {
				break loop
			}
			time.Sleep(200 * time.Millisecond)
		}
	}
	events.CloseEventReporter()
	events.CloseEventPubSub()
	collect.Stop()
}<|MERGE_RESOLUTION|>--- conflicted
+++ resolved
@@ -2,26 +2,18 @@
 
 import (
 	"bufio"
-<<<<<<< HEAD
 	"fmt"
+	"context"
 	"io"
 	"io/ioutil"
-=======
-	"context"
-	"fmt"
-	"io"
->>>>>>> 233360c9
 	"os"
 	"strconv"
 	"sync"
 	"time"
 
-<<<<<<< HEAD
 	"github.com/spacemeshos/amcl"
 	"github.com/spacemeshos/amcl/BLS381"
 
-=======
->>>>>>> 233360c9
 	"github.com/spacemeshos/go-spacemesh/activation"
 	"github.com/spacemeshos/go-spacemesh/api/grpcserver"
 	"github.com/spacemeshos/go-spacemesh/collector"
@@ -34,10 +26,7 @@
 	"github.com/spacemeshos/go-spacemesh/p2p/service"
 	"github.com/spacemeshos/go-spacemesh/signing"
 	"github.com/spacemeshos/go-spacemesh/timesync"
-<<<<<<< HEAD
 	"github.com/spacemeshos/post/initialization"
-=======
->>>>>>> 233360c9
 )
 
 // ManualClock is a clock that releases ticks on demand and not according to a real world clock
@@ -147,7 +136,6 @@
 		return nil
 	}
 
-<<<<<<< HEAD
 	cfg.POST = activation.DefaultPoSTConfig()
 	cfg.POST.LabelsPerUnit = 1 << 10
 	cfg.POST.BitsPerLabel = 8
@@ -158,15 +146,6 @@
 	cfg.SMESHING.Opts.ComputeProviderID = int(initialization.CPUProviderID())
 
 	cfg.GenesisTotalWeight = uint64(cfg.SMESHING.Opts.NumUnits) * uint64(numOfInstances) // * 1 PoET ticks
-=======
-	cfg.POST = activation.DefaultConfig()
-	cfg.POST.Difficulty = 5
-	cfg.POST.NumProvenLabels = 10
-	cfg.POST.SpacePerUnit = 1 << 10 // 1KB.
-	cfg.POST.NumFiles = 1
-	cfg.GenesisTotalWeight = cfg.POST.SpacePerUnit * uint64(numOfInstances) // * 1 PoET ticks
->>>>>>> 233360c9
-
 	cfg.HARE.N = 5
 	cfg.HARE.F = 2
 	cfg.HARE.RoundDuration = 3
@@ -185,8 +164,6 @@
 	cfg.SyncRequestTimeout = 500
 	cfg.SyncInterval = 2
 	cfg.SyncValidationDelta = 5
-<<<<<<< HEAD
-=======
 
 	cfg.FETCH.RequestTimeout = 10
 	cfg.FETCH.MaxRetiresForPeer = 5
@@ -194,7 +171,6 @@
 	cfg.FETCH.BatchTimeout = 5
 
 	cfg.LAYERS.RequestTimeout = 10
->>>>>>> 233360c9
 	cfg.GoldenATXID = "0x5678"
 
 	types.SetLayersPerEpoch(int32(cfg.LayersPerEpoch))
@@ -245,34 +221,22 @@
 
 // InitSingleInstance initializes a node instance with given
 // configuration and parameters, it does not stop the instance.
-<<<<<<< HEAD
-func InitSingleInstance(cfg config.Config, i int, genesisTime string, rng *amcl.RAND, storePath string, rolacle *eligibility.FixedRolacle, poetClient *activation.HTTPPoetClient, clock TickProvider, net network, edSgn *signing.EdSigner) (*SpacemeshApp, error) {
+func InitSingleInstance(cfg config.Config, i int, genesisTime string, storePath string, rolacle *eligibility.FixedRolacle, poetClient *activation.HTTPPoetClient, clock TickProvider, net network, edSgn *signing.EdSigner) (*SpacemeshApp, error) {
 	smApp := NewSpacemeshApp()
 	smApp.Config = &cfg
 	// MERGE FIX
 	//smApp.Config.SpaceToCommit = smApp.Config.POST.SpacePerUnit << (i % 5)
-=======
-func InitSingleInstance(cfg config.Config, i int, genesisTime string, storePath string, rolacle *eligibility.FixedRolacle, poetClient *activation.HTTPPoetClient, clock TickProvider, net network) (*SpacemeshApp, error) {
-	smApp := NewSpacemeshApp()
-	smApp.Config = &cfg
-	smApp.Config.SpaceToCommit = smApp.Config.POST.SpacePerUnit << (i % 5)
->>>>>>> 233360c9
 	smApp.Config.CoinbaseAccount = strconv.Itoa(i + 1)
 	smApp.Config.GenesisTime = genesisTime
 	smApp.Config.SMESHING.Opts.DataDir, _ = ioutil.TempDir("", "sm-app-test-post-datadir")
 
-<<<<<<< HEAD
 	smApp.edSgn = edSgn
 
 	pub := edSgn.PublicKey()
-	vrfPriv, vrfPub := BLS381.GenKeyPair(rng)
-	vrfSigner := BLS381.NewBlsSigner(vrfPriv)
-=======
 	vrfSigner, vrfPub, err := signing.NewVRFSigner(pub.Bytes())
 	if err != nil {
 		return nil, err
 	}
->>>>>>> 233360c9
 	nodeID := types.NodeID{Key: pub.String(), VRFPublicKey: vrfPub}
 
 	swarm := net.NewNode()
@@ -281,16 +245,7 @@
 	hareOracle := newLocalOracle(rolacle, 5, nodeID)
 	hareOracle.Register(true, pub.String())
 
-<<<<<<< HEAD
-	err := smApp.initServices(nodeID, swarm, dbStorepath, edSgn, false, hareOracle, uint32(smApp.Config.LayerAvgSize), poetClient, vrfSigner, uint16(smApp.Config.LayersPerEpoch), clock)
-=======
-	postClient, err := activation.NewPostClient(&smApp.Config.POST, util.Hex2Bytes(nodeID.Key))
-	if err != nil {
-		return nil, err
-	}
-
-	err = smApp.initServices(context.TODO(), log.AppLog, nodeID, swarm, dbStorepath, edSgn, false, hareOracle, uint32(smApp.Config.LayerAvgSize), postClient, poetClient, vrfSigner, uint16(smApp.Config.LayersPerEpoch), clock)
->>>>>>> 233360c9
+	err := smApp.initServices(context.TODO(), log.AppLog, nodeID, swarm, dbStorepath, edSgn, false, hareOracle, uint32(smApp.Config.LayerAvgSize), poetClient, vrfSigner, uint16(smApp.Config.LayersPerEpoch), clock)
 	if err != nil {
 		return nil, err
 	}
@@ -336,12 +291,8 @@
 	for i := 0; i < numOfInstances; i++ {
 		dbStorepath := path + string(name)
 		database.SwitchCreationContext(dbStorepath, string(name))
-<<<<<<< HEAD
 		edSgn := signing.NewEdSigner()
-		smApp, err := InitSingleInstance(*cfg, i, genesisTime, rng, dbStorepath, rolacle, poetHarness.HTTPPoetClient, clock, net, edSgn)
-=======
-		smApp, err := InitSingleInstance(*cfg, i, genesisTime, dbStorepath, rolacle, poetHarness.HTTPPoetClient, clock, net)
->>>>>>> 233360c9
+		smApp, err := InitSingleInstance(*cfg, i, genesisTime, dbStorepath, rolacle, poetHarness.HTTPPoetClient, clock, net, edSgn)
 		if err != nil {
 			log.Error("cannot run multi node %v", err)
 			return
@@ -444,11 +395,7 @@
 			log.Info("all miners finished reading %v atxs, layer %v done in %v", eventDb.GetAtxCreationDone(epoch), layer, time.Since(startLayer))
 			for _, atxID := range eventDb.GetCreatedAtx(epoch) {
 				if !eventDb.AtxIDExists(atxID) {
-<<<<<<< HEAD
-					log.Info("atx %v not propagated", atxID)
-=======
 					log.Warning("atx %v not propagated", atxID)
->>>>>>> 233360c9
 					errors++
 					continue
 				}
