package node

import (
	"bufio"
	"context"
	"io"
	"io/ioutil"
	"os"
	"strconv"
	"sync"
	"time"

	"github.com/spacemeshos/go-spacemesh/activation"
	"github.com/spacemeshos/go-spacemesh/api/grpcserver"
	"github.com/spacemeshos/go-spacemesh/collector"
	"github.com/spacemeshos/go-spacemesh/common/types"
	"github.com/spacemeshos/go-spacemesh/config"
	"github.com/spacemeshos/go-spacemesh/database"
	"github.com/spacemeshos/go-spacemesh/eligibility"
	"github.com/spacemeshos/go-spacemesh/events"
	"github.com/spacemeshos/go-spacemesh/log"
	"github.com/spacemeshos/go-spacemesh/p2p/service"
	"github.com/spacemeshos/go-spacemesh/signing"
	"github.com/spacemeshos/go-spacemesh/timesync"
	"github.com/spacemeshos/go-spacemesh/tortoisebeacon"
	"github.com/spacemeshos/post/initialization"
)

// ManualClock is a clock that releases ticks on demand and not according to a real world clock
type ManualClock struct {
	subs          map[timesync.LayerTimer]struct{}
	layerChannels map[types.LayerID]chan struct{}
	m             sync.Mutex
	currentLayer  types.LayerID
	genesisTime   time.Time
}

// LayerToTime returns the time of the provided layer
func (clk *ManualClock) LayerToTime(types.LayerID) time.Time {
	return time.Now().Add(1000 * time.Hour) // hack so this wont take affect in the mock
}

// NewManualClock creates a new manual clock struct
func NewManualClock(genesisTime time.Time) *ManualClock {
	t := &ManualClock{
		subs:          make(map[timesync.LayerTimer]struct{}),
		layerChannels: make(map[types.LayerID]chan struct{}),
		genesisTime:   genesisTime,
	}
	return t
}

// Unsubscribe removes this channel ch from channels notified on tick
func (clk *ManualClock) Unsubscribe(ch timesync.LayerTimer) {
	clk.m.Lock()
	delete(clk.subs, ch)
	clk.m.Unlock()
}

// StartNotifying is empty because this clock is manual
func (clk *ManualClock) StartNotifying() {
}

var closedChannel chan struct{}

func init() {
	closedChannel = make(chan struct{})
	close(closedChannel)
}

// AwaitLayer implement the ability to notify a subscriber when a layer has ticked
func (clk *ManualClock) AwaitLayer(layerID types.LayerID) chan struct{} {
	clk.m.Lock()
	defer clk.m.Unlock()
	if !layerID.After(clk.currentLayer) {
		return closedChannel
	}
	if ch, found := clk.layerChannels[layerID]; found {
		return ch
	}
	ch := make(chan struct{})
	clk.layerChannels[layerID] = ch
	return ch
}

// Subscribe allow subscribes to be notified when a layer ticks
func (clk *ManualClock) Subscribe() timesync.LayerTimer {
	ch := make(timesync.LayerTimer)
	clk.m.Lock()
	clk.subs[ch] = struct{}{}
	clk.m.Unlock()
	return ch
}

// Tick notifies all subscribers to this clock
func (clk *ManualClock) Tick() {
	clk.m.Lock()
	defer clk.m.Unlock()

	clk.currentLayer = clk.currentLayer.Add(1)
	if ch, found := clk.layerChannels[clk.currentLayer]; found {
		close(ch)
		delete(clk.layerChannels, clk.currentLayer)
	}
	for s := range clk.subs {
		s <- clk.currentLayer
	}
}

// GetCurrentLayer gets the last ticked layer
func (clk *ManualClock) GetCurrentLayer() types.LayerID {
	clk.m.Lock()
	defer clk.m.Unlock()

	return clk.currentLayer
}

// GetGenesisTime returns the set genesis time for this clock
func (clk *ManualClock) GetGenesisTime() time.Time {
	clk.m.Lock()
	defer clk.m.Unlock()
	return clk.genesisTime
}

// Close does nothing because this clock is manual
func (clk *ManualClock) Close() {}

func getTestDefaultConfig(numOfInstances int) *config.Config {
	cfg, err := LoadConfigFromFile()
	if err != nil {
		log.Error("cannot load config from file")
		return nil
	}

	cfg.POST = activation.DefaultPostConfig()
	cfg.POST.LabelsPerUnit = 32
	cfg.POST.BitsPerLabel = 8
	cfg.POST.K2 = 4

	cfg.SMESHING = config.DefaultSmeshingConfig()
	cfg.SMESHING.Start = true
	cfg.SMESHING.Opts.NumUnits = cfg.POST.MinNumUnits + 1
	cfg.SMESHING.Opts.NumFiles = 1
	cfg.SMESHING.Opts.ComputeProviderID = int(initialization.CPUProviderID())

	cfg.HARE.N = 5
	cfg.HARE.F = 2
	cfg.HARE.RoundDuration = 3
	cfg.HARE.WakeupDelta = 5
	cfg.HARE.ExpectedLeaders = 5
	cfg.HARE.SuperHare = true
	cfg.LayerAvgSize = 5
	cfg.LayersPerEpoch = 3
	cfg.TxsPerBlock = 100
	cfg.Hdist = 5

	cfg.LayerDurationSec = 20
	cfg.HareEligibility.ConfidenceParam = 4
	cfg.HareEligibility.EpochOffset = 0
	cfg.SyncRequestTimeout = 500
	cfg.SyncInterval = 2
	cfg.SyncValidationDelta = 5

	cfg.FETCH.RequestTimeout = 10
	cfg.FETCH.MaxRetiresForPeer = 5
	cfg.FETCH.BatchSize = 5
	cfg.FETCH.BatchTimeout = 5

	cfg.LAYERS.RequestTimeout = 10
	cfg.GoldenATXID = "0x5678"

<<<<<<< HEAD
	// increase from 2s to 10s: for some reason, the multi node test requires a long timeout
	cfg.SyncRequestTimeout = 10000

	types.SetLayersPerEpoch(int32(cfg.LayersPerEpoch))
=======
	cfg.TortoiseBeacon = tortoisebeacon.NodeSimUnitTestConfig()

	types.SetLayersPerEpoch(cfg.LayersPerEpoch)
>>>>>>> f0494557

	return cfg
}

// ActivateGrpcServer starts a grpc server on the provided node
func ActivateGrpcServer(smApp *App) {
	// Activate the API services used by app_test
	smApp.Config.API.StartGatewayService = true
	smApp.Config.API.StartGlobalStateService = true
	smApp.Config.API.StartTransactionService = true
	smApp.Config.API.GrpcServerPort = 9094
	smApp.grpcAPIService = grpcserver.NewServerWithInterface(smApp.Config.API.GrpcServerPort, smApp.Config.API.GrpcServerInterface)
	smApp.gatewaySvc = grpcserver.NewGatewayService(smApp.P2P)
	smApp.globalstateSvc = grpcserver.NewGlobalStateService(smApp.mesh, smApp.txPool)
	smApp.txService = grpcserver.NewTransactionService(smApp.P2P, smApp.mesh, smApp.txPool, smApp.syncer)
	smApp.gatewaySvc.RegisterService(smApp.grpcAPIService)
	smApp.globalstateSvc.RegisterService(smApp.grpcAPIService)
	smApp.txService.RegisterService(smApp.grpcAPIService)
	smApp.grpcAPIService.Start()
}

// GracefulShutdown stops the current services running in apps
func GracefulShutdown(apps []*App) {
	log.Info("Graceful shutdown begin")

	var wg sync.WaitGroup
	for _, app := range apps {
		wg.Add(1)
		go func(app *App) {
			app.stopServices()
			wg.Done()
		}(app)
	}
	wg.Wait()

	log.Info("Graceful shutdown end")
}

type network interface {
	NewNode() *service.Node
}

// InitSingleInstance initializes a node instance with given
// configuration and parameters, it does not stop the instance.
func InitSingleInstance(lg log.Log, cfg config.Config, i int, genesisTime string, storePath string, rolacle *eligibility.FixedRolacle, poetClient *activation.HTTPPoetClient, clock TickProvider, net network, edSgn *signing.EdSigner) (*App, error) {
	smApp := New(WithLog(lg))
	smApp.Config = &cfg

	smApp.Config.GenesisTime = genesisTime

	smApp.Config.SMESHING.CoinbaseAccount = strconv.Itoa(i + 1)
	smApp.Config.SMESHING.Opts.DataDir, _ = ioutil.TempDir("", "sm-app-test-post-datadir")
	smApp.Config.POST.MaxNumUnits = smApp.Config.SMESHING.Opts.NumUnits << 5
	smApp.Config.SMESHING.Opts.NumUnits = smApp.Config.SMESHING.Opts.NumUnits << (i % 5)

	smApp.edSgn = edSgn

	pub := edSgn.PublicKey()
	vrfSigner, vrfPub, err := signing.NewVRFSigner(pub.Bytes())
	if err != nil {
		return nil, err
	}
	nodeID := types.NodeID{Key: pub.String(), VRFPublicKey: vrfPub}

	swarm := net.NewNode()
	dbStorepath := storePath

	hareOracle := newLocalOracle(rolacle, 5, nodeID)
	hareOracle.Register(true, pub.String())

	err = smApp.initServices(context.TODO(), nodeID, swarm, dbStorepath, edSgn, false, hareOracle,
		uint32(smApp.Config.LayerAvgSize), poetClient, vrfSigner, smApp.Config.LayersPerEpoch, clock)
	if err != nil {
		return nil, err
	}

	return smApp, err
}

// StartMultiNode Starts the run of a number of nodes, running in process consensus between them.
// this also runs a single transaction between the nodes.
func StartMultiNode(logger log.Log, numOfInstances, layerAvgSize int, runTillLayer uint32, dbPath string) {
	cfg := getTestDefaultConfig(numOfInstances)
	cfg.LayerAvgSize = layerAvgSize
	net := service.NewSimulator()
	path := dbPath + time.Now().Format(time.RFC3339)

	genesisTime := time.Now().Add(20 * time.Second).Format(time.RFC3339)

	poetHarness, err := activation.NewHTTPPoetHarness(false)
	if err != nil {
		logger.Panic("failed creating poet client harness: %v", err)
	}
	defer func() {
		err := poetHarness.Teardown(true)
		if err != nil {
			logger.With().Error("failed to tear down poet harness", log.Err(err))
		}
	}()

	rolacle := eligibility.New(logger)
	gTime, err := time.Parse(time.RFC3339, genesisTime)
	if err != nil {
		logger.Error("cannot parse genesis time %v", err)
	}
	events.CloseEventPubSub()
	pubsubAddr := "tcp://localhost:55666"
	if err := events.InitializeEventReporter(pubsubAddr); err != nil {
		logger.With().Error("error initializing event reporter", log.Err(err))
	}
	clock := NewManualClock(gTime)

	apps := make([]*App, 0, numOfInstances)
	name := 'a'
	for i := 0; i < numOfInstances; i++ {
		dbStorepath := path + string(name)
		database.SwitchCreationContext(dbStorepath, string(name))
		edSgn := signing.NewEdSigner()
		smApp, err := InitSingleInstance(logger, *cfg, i, genesisTime, dbStorepath, rolacle, poetHarness.HTTPPoetClient, clock, net, edSgn)
		if err != nil {
			logger.Error("cannot run multi node %v", err)
			return
		}
		apps = append(apps, smApp)
		name++
	}

	eventDb := collector.NewMemoryCollector()
	collect := collector.NewCollector(eventDb, pubsubAddr)
	for _, a := range apps {
		a.startServices(context.TODO(), logger)
	}
	collect.Start(false)
	ActivateGrpcServer(apps[0])

	go func() {
		r := bufio.NewReader(poetHarness.Stdout)
		for {
			line, _, err := r.ReadLine()
			if err == io.EOF || err == os.ErrClosed {
				return
			}
			if err != nil {
				logger.Error("Failed to read PoET stdout: %v", err)
				return
			}

			logger.Info("[PoET stdout] %v\n", string(line))
		}
	}()
	go func() {
		r := bufio.NewReader(poetHarness.Stderr)
		for {
			line, _, err := r.ReadLine()
			if err == io.EOF || err == os.ErrClosed {
				return
			}
			if err != nil {
				logger.Error("Failed to read PoET stderr: %v", err)
				return
			}

			logger.Info("[PoET stderr] %v", string(line))
		}
	}()

	if err := poetHarness.Start(context.TODO(), []string{"127.0.0.1:9094"}); err != nil {
		logger.Panic("failed to start poet server: %v", err)
	}

	defer GracefulShutdown(apps)

	timeout := time.After(time.Duration(runTillLayer*60) * time.Second)

	startLayer := time.Now()
	clock.Tick()
	errors := 0
loop:
	for {
		select {
		// Got a timeout! fail with a timeout error
		case <-timeout:
			logger.Panic("run timed out", err)
			return
		default:
			if errors > 100 {
				logger.Panic("too many errors and retries")
				break loop
			}
			layer := clock.GetCurrentLayer()

			if layer.GetEpoch().IsGenesis() {
				time.Sleep(20 * time.Second)
				clock.Tick()
				continue
			}

			if eventDb.GetBlockCreationDone(layer) < numOfInstances {
				logger.Warning("blocks done in layer %v: %v", layer, eventDb.GetBlockCreationDone(layer))
				time.Sleep(500 * time.Millisecond)
				errors++
				continue
			}
			log.Info("all miners tried to create block in %v", layer)
			if eventDb.GetNumOfCreatedBlocks(layer)*numOfInstances != eventDb.GetReceivedBlocks(layer) {
				logger.Warning("finished: %v, block received %v layer %v", eventDb.GetNumOfCreatedBlocks(layer), eventDb.GetReceivedBlocks(layer), layer)
				time.Sleep(500 * time.Millisecond)
				errors++
				continue
			}
			logger.Info("all miners got blocks for layer: %v created: %v received: %v", layer, eventDb.GetNumOfCreatedBlocks(layer), eventDb.GetReceivedBlocks(layer))
			epoch := layer.GetEpoch()
			if !(eventDb.GetAtxCreationDone(epoch) >= numOfInstances && eventDb.GetAtxCreationDone(epoch)%numOfInstances == 0) {
				logger.Warning("atx not created %v in epoch %v, created only %v atxs", numOfInstances-eventDb.GetAtxCreationDone(epoch), epoch, eventDb.GetAtxCreationDone(epoch))
				time.Sleep(500 * time.Millisecond)
				errors++
				continue
			}
			logger.Info("all miners finished reading %v atxs, layer %v done in %v", eventDb.GetAtxCreationDone(epoch), layer, time.Since(startLayer))
			for _, atxID := range eventDb.GetCreatedAtx(epoch) {
				if !eventDb.AtxIDExists(atxID) {
					logger.Warning("atx %v not propagated", atxID)
					errors++
					continue
				}
			}
			beacons := eventDb.GetTortoiseBeacon(epoch)
			logger.Info("all miners finished calculating %v tortoise beacons, epoch %v done in %v", len(beacons), epoch, time.Since(startLayer))
			if len(beacons) != 0 {
				first := beacons[0]
				for _, beacon := range beacons {
					if first != beacon {
						logger.Info("tortoise beacons %v and %v differ", first, beacon)
						errors++
						continue
					}
				}
			}

			errors = 0

			startLayer = time.Now()
			clock.Tick()

			if !apps[0].mesh.LatestLayer().Before(types.NewLayerID(runTillLayer)) {
				break loop
			}
			time.Sleep(200 * time.Millisecond)
		}
	}
	events.CloseEventReporter()
	events.CloseEventPubSub()
	collect.Stop()
}<|MERGE_RESOLUTION|>--- conflicted
+++ resolved
@@ -169,16 +169,12 @@
 	cfg.LAYERS.RequestTimeout = 10
 	cfg.GoldenATXID = "0x5678"
 
-<<<<<<< HEAD
 	// increase from 2s to 10s: for some reason, the multi node test requires a long timeout
 	cfg.SyncRequestTimeout = 10000
 
-	types.SetLayersPerEpoch(int32(cfg.LayersPerEpoch))
-=======
 	cfg.TortoiseBeacon = tortoisebeacon.NodeSimUnitTestConfig()
 
 	types.SetLayersPerEpoch(cfg.LayersPerEpoch)
->>>>>>> f0494557
 
 	return cfg
 }
