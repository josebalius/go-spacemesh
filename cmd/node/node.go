--- conflicted
+++ resolved
@@ -698,13 +698,8 @@
 		// TODO: genesisMinerWeight is set to app.Config.SpaceToCommit, because PoET ticks are currently hardcoded to 1
 	}
 
-<<<<<<< HEAD
-	gossipListener := service.NewListener(swarm, layerFetch, syncer.ListenToGossip, app.Config.P2P, app.addLogger(GossipListener, lg))
-	rabbit := app.HareFactory(ctx, mdb, swarm, sgn, nodeID, syncer, msh, hOracle, idStore, clock, lg)
-=======
-	gossipListener := service.NewListener(swarm, layerFetch, newSyncer.ListenToGossip, app.addLogger(GossipListener, lg))
+	gossipListener := service.NewListener(swarm, layerFetch, newSyncer.ListenToGossip, app.Config.P2P, app.addLogger(GossipListener, lg))
 	rabbit := app.HareFactory(ctx, mdb, swarm, sgn, nodeID, newSyncer, msh, hOracle, idStore, clock, lg)
->>>>>>> 520d8b9d
 
 	stateAndMeshProjector := pendingtxs.NewStateAndMeshProjector(processor, msh)
 	minerCfg := miner.Config{
