package types

import (
	"bytes"
	"encoding/hex"
	"fmt"
	"github.com/spacemeshos/go-spacemesh/common/util"
	"github.com/spacemeshos/go-spacemesh/log"
	"github.com/spacemeshos/poet/shared"
	"github.com/spacemeshos/post/proving"
	"github.com/spacemeshos/sha256-simd"
	"sort"
	"strings"
)

// EpochID is the running epoch number. It's zero-based, so the genesis epoch has EpochID == 0.
type EpochID uint64

// ToBytes returns a byte-slice representation of the EpochID, using little endian encoding.
func (l EpochID) ToBytes() []byte { return util.Uint64ToBytes(uint64(l)) }

// IsGenesis returns true if this epoch is in genesis. The first two epochs are considered genesis epochs.
func (l EpochID) IsGenesis() bool {
	return l < 2
}

// FirstLayer returns the layer ID of the first layer in the epoch.
func (l EpochID) FirstLayer() LayerID {
	return LayerID(uint64(l) * uint64(getLayersPerEpoch()))
}

// Field returns a log field. Implements the LoggableField interface.
func (l EpochID) Field() log.Field { return log.Uint64("epoch_id", uint64(l)) }

// ATXID is a 32-bit hash used to identify an activation transaction.
type ATXID Hash32

// ShortString returns the first few characters of the ID, for logging purposes.
func (t ATXID) ShortString() string {
	return t.Hash32().ShortString()
}

// Hash32 returns the ATXID as a Hash32.
func (t ATXID) Hash32() Hash32 {
	return Hash32(t)
}

// Bytes returns the ATXID as a byte slice.
func (t ATXID) Bytes() []byte {
	return Hash32(t).Bytes()
}

// Field returns a log field. Implements the LoggableField interface.
func (t ATXID) Field() log.Field { return t.Hash32().Field("atx_id") }

// Compare returns true if other (the given ATXID) is less than this ATXID, by lexicographic comparison.
func (t ATXID) Compare(other ATXID) bool {
	return bytes.Compare(t.Bytes(), other.Bytes()) < 0
}

// CalcAtxHash32Presorted returns the 32-byte sha256 sum of the Atx IDs, in the order given. The pre-image is
// prefixed with additionalBytes.
func CalcAtxHash32Presorted(sortedView []ATXID, additionalBytes []byte) Hash32 {
	hash := sha256.New()
	hash.Write(additionalBytes)
	for _, id := range sortedView {
		hash.Write(id.Bytes()) // this never returns an error: https://golang.org/pkg/hash/#Hash
	}
	var res Hash32
	hash.Sum(res[:0])
	return res
}

// EmptyATXID is a canonical empty ATXID.
var EmptyATXID = &ATXID{}

// ActivationTxHeader is the header of an activation transaction. It includes all fields from the NIPSTChallenge, as
// well as the coinbase address and total weight.
type ActivationTxHeader struct {
	NIPSTChallenge
<<<<<<< HEAD
	id          *ATXID // non-exported cache of the ATXID
	Space       uint64
	Coinbase    Address
	TotalWeight uint64
=======
	id       *ATXID // non-exported cache of the ATXID
	Coinbase Address
>>>>>>> c9c2adbd
}

// ShortString returns the first 5 characters of the ID, for logging purposes.
func (atxh *ActivationTxHeader) ShortString() string {
	return atxh.ID().ShortString()
}

// Hash32 returns the ATX's ID as a Hash32.
func (atxh *ActivationTxHeader) Hash32() Hash32 {
	return atxh.ID().Hash32()
}

// ID returns the ATX's ID.
func (atxh *ActivationTxHeader) ID() ATXID {
	if atxh.id == nil {
		panic("id field must be set")
	}
	return *atxh.id
}

// TargetEpoch returns the target epoch of the activation transaction. This is the epoch in which the miner is eligible
// to participate thanks to the ATX.
func (atxh *ActivationTxHeader) TargetEpoch() EpochID {
	return atxh.PubLayerID.GetEpoch() + 1
}

// SetID sets the ATXID in this ATX's cache.
func (atxh *ActivationTxHeader) SetID(id *ATXID) {
	atxh.id = id
}

// GetWeight returns the ATX's weight = space * ticks.
func (atxh *ActivationTxHeader) GetWeight() uint64 {
	// TODO: Limit the number of bits this can occupy
	return atxh.Space * (atxh.EndTick - atxh.StartTick)
}

// NIPSTChallenge is the set of fields that's serialized, hashed and submitted to the PoET service to be included in the
// PoET membership proof. It includes the node ID, ATX sequence number, the previous ATX's ID (for all but the first in
// the sequence), the intended publication layer ID, the PoET's start and end ticks, the positioning ATX's ID and for
// the first ATX in the sequence also the commitment Merkle root.
type NIPSTChallenge struct {
	NodeID               NodeID
	Sequence             uint64
	PrevATXID            ATXID
	PubLayerID           LayerID
	StartTick            uint64
	EndTick              uint64
	PositioningATX       ATXID
	CommitmentMerkleRoot []byte
}

// Hash serializes the NIPSTChallenge and returns its hash.
func (challenge *NIPSTChallenge) Hash() (*Hash32, error) {
	ncBytes, err := NIPSTChallengeToBytes(challenge)
	if err != nil {
		return nil, err
	}
	hash := CalcHash32(ncBytes)
	return &hash, nil
}

// String returns a string representation of the NIPSTChallenge, for logging purposes.
// It implements the Stringer interface.
func (challenge *NIPSTChallenge) String() string {
	return fmt.Sprintf("<id: [vrf: %v ed: %v], seq: %v, prevATX: %v, PubLayer: %v, s tick: %v, e tick: %v, "+
		"posATX: %v>",
		util.Bytes2Hex(challenge.NodeID.VRFPublicKey)[:5],
		challenge.NodeID.Key[:5],
		challenge.Sequence,
		challenge.PrevATXID.ShortString(),
		challenge.PubLayerID,
		challenge.StartTick,
		challenge.EndTick,
		challenge.PositioningATX.ShortString())
}

// InnerActivationTx is a set of all of an ATX's fields, except the signature. To generate the ATX signature, this
// structure is serialized and signed. It includes the header fields, as well as the larger fields that are only used
// for validation: the NIPST, view and PoST proof.
type InnerActivationTx struct {
	*ActivationTxHeader
	Nipst      *NIPST
	Commitment *PostProof
}

// ActivationTx is a full, signed activation transaction. It includes (or references) everything a miner needs to prove
// they are eligible to actively participate in the Spacemesh protocol in the next epoch.
type ActivationTx struct {
	*InnerActivationTx
	Sig []byte
}

// NewActivationTx returns a new activation transaction. The ATXID is calculated and cached.
<<<<<<< HEAD
func NewActivationTx(nipstChallenge NIPSTChallenge, coinbase Address, epochWeight uint64, view []BlockID, nipst *NIPST,
	space uint64, commitment *PostProof) *ActivationTx {
=======
func NewActivationTx(nipstChallenge NIPSTChallenge, coinbase Address, nipst *NIPST, commitment *PostProof) *ActivationTx {
>>>>>>> c9c2adbd

	atx := &ActivationTx{
		InnerActivationTx: &InnerActivationTx{
			ActivationTxHeader: &ActivationTxHeader{
				NIPSTChallenge: nipstChallenge,
				Space:          space,
				Coinbase:       coinbase,
<<<<<<< HEAD
				TotalWeight:    epochWeight,
=======
>>>>>>> c9c2adbd
			},
			Nipst:      nipst,
			Commitment: commitment,
		},
	}
	atx.CalcAndSetID()
	return atx
}

// InnerBytes returns a byte slice of the serialization of the inner ATX (excluding the signature field).
func (atx *ActivationTx) InnerBytes() ([]byte, error) {
	return InterfaceToBytes(atx.InnerActivationTx)
}

// Fields returns an array of LoggableFields for logging
func (atx *ActivationTx) Fields(size int) []log.LoggableField {
	commitmentStr := ""
	if atx.Commitment != nil {
		commitmentStr = atx.Commitment.String()
	}

	challenge := ""
	h, err := atx.NIPSTChallenge.Hash()
	if err == nil && h != nil {
		challenge = h.String()
	}

	return []log.LoggableField{
		atx.ID(),
		log.FieldNamed("sender_id", atx.NodeID),
		log.FieldNamed("prev_atx_id", atx.PrevATXID),
		log.FieldNamed("pos_atx_id", atx.PositioningATX),
		atx.PubLayerID,
<<<<<<< HEAD
		atx.PubLayerID.GetEpoch(layersPerEpoch),
		log.Uint64("space", atx.Space),
		log.Uint64("start_tick", atx.StartTick),
		log.Uint64("end_tick", atx.EndTick),
		log.Uint64("weight", atx.GetWeight()),
		log.Uint64("total_weight", atx.TotalWeight),
		log.Int("viewlen", len(atx.View)),
=======
		atx.PubLayerID.GetEpoch(),
>>>>>>> c9c2adbd
		log.Uint64("sequence_number", atx.Sequence),
		log.String("NIPSTChallenge", challenge),
		log.String("commitment", commitmentStr),
		log.Int("atx_size", size),
	}
}

// AtxIdsField returns a list of loggable fields for a given list of ATXIDs
func AtxIdsField(ids []ATXID) log.Field {
	strs := []string{}
	for _, a := range ids {
		strs = append(strs, a.ShortString())
	}
	return log.String("atx_ids", strings.Join(strs, ", "))
}

// CalcAndSetID calculates and sets the cached ID field. This field must be set before calling the ID() method.
func (atx *ActivationTx) CalcAndSetID() {
	id := ATXID(CalcATXHash32(atx))
	atx.SetID(&id)
}

// GetPoetProofRef returns the reference to the PoET proof.
func (atx *ActivationTx) GetPoetProofRef() []byte {
	return atx.Nipst.PostProof.Challenge
}

// GetShortPoetProofRef returns the first 5 characters of the PoET proof reference, for logging purposes.
func (atx *ActivationTx) GetShortPoetProofRef() []byte {
	return atx.Nipst.PostProof.Challenge[:util.Min(5, len(atx.Nipst.PostProof.Challenge))]
}

// PoetProof is the full PoET service proof of elapsed time. It includes the list of members, a leaf count declaration
// and the actual PoET Merkle proof.
type PoetProof struct {
	shared.MerkleProof
	Members   [][]byte
	LeafCount uint64
}

// PoetProofMessage is the envelope which includes the PoetProof, service ID, round ID and signature.
type PoetProofMessage struct {
	PoetProof
	PoetServiceID []byte
	RoundID       string
	Signature     []byte
}

// Ref returns the reference to the PoET proof message. It's the sha256 sum of the entire proof message.
func (proofMessage PoetProofMessage) Ref() ([]byte, error) {
	poetProofBytes, err := InterfaceToBytes(&proofMessage.PoetProof)
	if err != nil {
		return nil, fmt.Errorf("failed to marshal poet proof for poetId %x round %v: %v",
			proofMessage.PoetServiceID, proofMessage.RoundID, err)
	}

	ref := sha256.Sum256(poetProofBytes)
	return ref[:], nil
}

// PoetRound includes the PoET's round ID.
type PoetRound struct {
	ID string
}

// NIPST is Non-Interactive Proof of Space-Time.
// Given an id, a space parameter S, a duration D and a challenge C,
// it can convince a verifier that (1) the prover expended S * D space-time
// after learning the challenge C. (2) the prover did not know the NIPST until D time
// after the prover learned C.
type NIPST struct {
	// nipstChallenge is the challenge for PoET which is
	// constructed from fields in the activation transaction.
	NipstChallenge *Hash32

	// postProof is the proof that the prover data
	// is still stored (or was recomputed).
	PostProof *PostProof
}

// PostProof is an alias to the PoST proof.
type PostProof proving.Proof

// String returns a string representation of the PostProof, for logging purposes.
// It implements the Stringer interface.
func (p PostProof) String() string {
	return fmt.Sprintf("challenge: %v, root: %v",
		bytesToShortString(p.Challenge), bytesToShortString(p.MerkleRoot))
}

func bytesToShortString(b []byte) string {
	l := len(b)
	if l == 0 {
		return "empty"
	}
	return fmt.Sprintf("\"%s…\"", hex.EncodeToString(b)[:util.Min(l, 5)])
}

// ProcessingError is a type of error (implements the error interface) that is used to differentiate processing errors
// from validation errors.
type ProcessingError string

// Error returns the processing error as a string. It implements the error interface.
func (s ProcessingError) Error() string {
	return string(s)
}

// IsProcessingError returns true if the given error is a processing error.
func IsProcessingError(err error) bool {
	_, ok := err.(ProcessingError)
	return ok
}

// SortAtxIDs sorts a list of atx IDs in lexicographic order, in-place.
func SortAtxIDs(ids []ATXID) []ATXID {
	sort.Slice(ids, func(i, j int) bool { return ids[i].Compare(ids[j]) })
	return ids
}

// CalcATXIdsHash32 returns the 32-byte sha256 sum of the atx IDs, sorted in lexicographic order. The pre-image is
// prefixed with additionalBytes.
func CalcATXIdsHash32(view []ATXID, additionalBytes []byte) Hash32 {
	sortedView := make([]ATXID, len(view))
	copy(sortedView, view)
	SortAtxIDs(sortedView)
	return CalcAtxHash32Presorted(sortedView, additionalBytes)
}<|MERGE_RESOLUTION|>--- conflicted
+++ resolved
@@ -78,15 +78,9 @@
 // well as the coinbase address and total weight.
 type ActivationTxHeader struct {
 	NIPSTChallenge
-<<<<<<< HEAD
-	id          *ATXID // non-exported cache of the ATXID
-	Space       uint64
-	Coinbase    Address
-	TotalWeight uint64
-=======
 	id       *ATXID // non-exported cache of the ATXID
+	Space    uint64
 	Coinbase Address
->>>>>>> c9c2adbd
 }
 
 // ShortString returns the first 5 characters of the ID, for logging purposes.
@@ -181,12 +175,7 @@
 }
 
 // NewActivationTx returns a new activation transaction. The ATXID is calculated and cached.
-<<<<<<< HEAD
-func NewActivationTx(nipstChallenge NIPSTChallenge, coinbase Address, epochWeight uint64, view []BlockID, nipst *NIPST,
-	space uint64, commitment *PostProof) *ActivationTx {
-=======
-func NewActivationTx(nipstChallenge NIPSTChallenge, coinbase Address, nipst *NIPST, commitment *PostProof) *ActivationTx {
->>>>>>> c9c2adbd
+func NewActivationTx(nipstChallenge NIPSTChallenge, coinbase Address, nipst *NIPST, space uint64, commitment *PostProof) *ActivationTx {
 
 	atx := &ActivationTx{
 		InnerActivationTx: &InnerActivationTx{
@@ -194,10 +183,6 @@
 				NIPSTChallenge: nipstChallenge,
 				Space:          space,
 				Coinbase:       coinbase,
-<<<<<<< HEAD
-				TotalWeight:    epochWeight,
-=======
->>>>>>> c9c2adbd
 			},
 			Nipst:      nipst,
 			Commitment: commitment,
@@ -231,17 +216,11 @@
 		log.FieldNamed("prev_atx_id", atx.PrevATXID),
 		log.FieldNamed("pos_atx_id", atx.PositioningATX),
 		atx.PubLayerID,
-<<<<<<< HEAD
-		atx.PubLayerID.GetEpoch(layersPerEpoch),
+		atx.PubLayerID.GetEpoch(),
 		log.Uint64("space", atx.Space),
 		log.Uint64("start_tick", atx.StartTick),
 		log.Uint64("end_tick", atx.EndTick),
 		log.Uint64("weight", atx.GetWeight()),
-		log.Uint64("total_weight", atx.TotalWeight),
-		log.Int("viewlen", len(atx.View)),
-=======
-		atx.PubLayerID.GetEpoch(),
->>>>>>> c9c2adbd
 		log.Uint64("sequence_number", atx.Sequence),
 		log.String("NIPSTChallenge", challenge),
 		log.String("commitment", commitmentStr),
