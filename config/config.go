// Package config contains go-spacemesh node configuration definitions
package config

import (
	"fmt"
	"path/filepath"
	"time"

	"github.com/spacemeshos/go-spacemesh/fetch"
	"github.com/spacemeshos/go-spacemesh/layerfetcher"

	"github.com/spacemeshos/go-spacemesh/activation"
	apiConfig "github.com/spacemeshos/go-spacemesh/api/config"
	"github.com/spacemeshos/go-spacemesh/filesystem"
	hareConfig "github.com/spacemeshos/go-spacemesh/hare/config"
	eligConfig "github.com/spacemeshos/go-spacemesh/hare/eligibility/config"
	"github.com/spacemeshos/go-spacemesh/log"
	"github.com/spacemeshos/go-spacemesh/mesh"
	p2pConfig "github.com/spacemeshos/go-spacemesh/p2p/config"
	timeConfig "github.com/spacemeshos/go-spacemesh/timesync/config"
	"github.com/spacemeshos/go-spacemesh/tortoisebeacon"

	"github.com/spf13/viper"
)

const (
	defaultConfigFileName = "./config.toml"
	defaultDataDirName    = "spacemesh"
	// NewBlockProtocol indicates the protocol name for new blocks arriving.
)

var (
	defaultHomeDir = filesystem.GetUserHomeDirectory()
	defaultDataDir = filepath.Join(defaultHomeDir, defaultDataDirName, "/")
)

// Config defines the top level configuration for a spacemesh node
type Config struct {
	BaseConfig      `mapstructure:"main"`
	Genesis         *apiConfig.GenesisConfig `mapstructure:"genesis"`
	P2P             p2pConfig.Config         `mapstructure:"p2p"`
	API             apiConfig.Config         `mapstructure:"api"`
	HARE            hareConfig.Config        `mapstructure:"hare"`
	HareEligibility eligConfig.Config        `mapstructure:"hare-eligibility"`
	TortoiseBeacon  tortoisebeacon.Config    `mapstructure:"tortoise-beacon"`
	TIME            timeConfig.TimeConfig    `mapstructure:"time"`
	REWARD          mesh.Config              `mapstructure:"reward"`
	POST            activation.PostConfig    `mapstructure:"post"`
	SMESHING        SmeshingConfig           `mapstructure:"smeshing"`
	LOGGING         LoggerConfig             `mapstructure:"logging"`
	LAYERS          layerfetcher.Config      `mapstructure:"layer-fetch"`
	FETCH           fetch.Config             `mapstructure:"fetch"`
}

// DataDir returns the absolute path to use for the node's data. This is the tilde-expanded path given in the config
// with a subfolder named after the network ID.
func (cfg *Config) DataDir() string {
	return filepath.Join(filesystem.GetCanonicalPath(cfg.DataDirParent), fmt.Sprint(cfg.P2P.NetworkID))
}

// BaseConfig defines the default configuration options for spacemesh app
type BaseConfig struct {
	DataDirParent string `mapstructure:"data-folder"`

	ConfigFile string `mapstructure:"config"`

	TestMode bool `mapstructure:"test-mode"`

	CollectMetrics bool `mapstructure:"metrics"`
	MetricsPort    int  `mapstructure:"metrics-port"`

	MetricsPush       string `mapstructure:"metrics-push"`
	MetricsPushPeriod int    `mapstructure:"metrics-push-period"`

	ProfilerName string `mapstructure:"profiler-name"`
	ProfilerURL  string `mapstructure:"profiler-url"`

	OracleServer        string `mapstructure:"oracle_server"`
	OracleServerWorldID int    `mapstructure:"oracle_server_worldid"`

	GenesisTime      string `mapstructure:"genesis-time"`
	LayerDurationSec int    `mapstructure:"layer-duration-sec"`
	LayerAvgSize     int    `mapstructure:"layer-average-size"`
	LayersPerEpoch   uint32 `mapstructure:"layers-per-epoch"`
	Hdist            uint32 `mapstructure:"hdist"`                     // hare/input vector lookback distance
	Zdist            uint32 `mapstructure:"zdist"`                     // hare result wait distance
	ConfidenceParam  uint32 `mapstructure:"tortoise-confidence-param"` // layers to wait for global consensus
	WindowSize       uint32 `mapstructure:"tortoise-window-size"`      // size of the tortoise sliding window (in layers)
	GlobalThreshold  uint8  `mapstructure:"tortoise-global-threshold"` // threshold for finalizing blocks and layers
	LocalThreshold   uint8  `mapstructure:"tortoise-local-threshold"`  // threshold for choosing when to use weak coin

	// how often we rerun tortoise from scratch, in minutes
	TortoiseRerunInterval uint32 `mapstructure:"tortoise-rerun-interval"`

	PoETServer string `mapstructure:"poet-server"`

	PprofHTTPServer bool `mapstructure:"pprof-server"`

	GoldenATXID string `mapstructure:"golden-atx"`

	GenesisActiveSet int `mapstructure:"genesis-active-size"` // the active set size for genesis

	SyncRequestTimeout int `mapstructure:"sync-request-timeout"` // ms the timeout for direct request in the sync

	SyncInterval int `mapstructure:"sync-interval"` // sync interval in seconds

	SyncValidationDelta int `mapstructure:"sync-validation-delta"` // sync interval in seconds

	SyncTBCalculationLayers uint32 `mapstructure:"sync-tb-calculation-layers"` // how many layers tortoise beacon calculation takes

	PublishEventsURL string `mapstructure:"events-url"`

	AtxsPerBlock int `mapstructure:"atxs-per-block"`

	TxsPerBlock int `mapstructure:"txs-per-block"`

	BlockCacheSize int `mapstructure:"block-cache-size"`

	AlwaysListen bool `mapstructure:"always-listen"` // force gossip to always be on (for testing)
}

// LoggerConfig holds the logging level for each module.
type LoggerConfig struct {
	AppLoggerLevel            string `mapstructure:"app"`
	P2PLoggerLevel            string `mapstructure:"p2p"`
	PostLoggerLevel           string `mapstructure:"post"`
	StateDbLoggerLevel        string `mapstructure:"stateDb"`
	StateLoggerLevel          string `mapstructure:"state"`
	AtxDbStoreLoggerLevel     string `mapstructure:"atxDbStore"`
	TBeaconDbStoreLoggerLevel string `mapstructure:"tbDbStore"`
	TBeaconDbLoggerLevel      string `mapstructure:"tbDb"`
	TBeaconLoggerLevel        string `mapstructure:"tBeacon"`
	WeakCoinLoggerLevel       string `mapstructure:"weakCoin"`
	PoetDbStoreLoggerLevel    string `mapstructure:"poetDbStore"`
	StoreLoggerLevel          string `mapstructure:"store"`
	PoetDbLoggerLevel         string `mapstructure:"poetDb"`
	MeshDBLoggerLevel         string `mapstructure:"meshDb"`
	TrtlLoggerLevel           string `mapstructure:"trtl"`
	AtxDbLoggerLevel          string `mapstructure:"atxDb"`
	BlkEligibilityLoggerLevel string `mapstructure:"block-eligibility"`
	MeshLoggerLevel           string `mapstructure:"mesh"`
	SyncLoggerLevel           string `mapstructure:"sync"`
	BlockOracleLevel          string `mapstructure:"block-oracle"`
	HareOracleLoggerLevel     string `mapstructure:"hare-oracle"`
	HareLoggerLevel           string `mapstructure:"hare"`
	BlockBuilderLoggerLevel   string `mapstructure:"block-builder"`
	BlockListenerLoggerLevel  string `mapstructure:"block-listener"`
	PoetListenerLoggerLevel   string `mapstructure:"poet"`
	NipostBuilderLoggerLevel  string `mapstructure:"nipost"`
	AtxBuilderLoggerLevel     string `mapstructure:"atx-builder"`
	HareBeaconLoggerLevel     string `mapstructure:"hare-beacon"`
	TimeSyncLoggerLevel       string `mapstructure:"timesync"`
}

// SmeshingConfig defines configuration for the node's smeshing (mining).
type SmeshingConfig struct {
	Start           bool                     `mapstructure:"smeshing-start"`
	CoinbaseAccount string                   `mapstructure:"smeshing-coinbase"`
	Opts            activation.PostSetupOpts `mapstructure:"smeshing-opts"`
}

// DefaultConfig returns the default configuration for a spacemesh node
func DefaultConfig() Config {
	return Config{
		BaseConfig:      defaultBaseConfig(),
		P2P:             p2pConfig.DefaultConfig(),
		API:             apiConfig.DefaultConfig(),
		HARE:            hareConfig.DefaultConfig(),
		HareEligibility: eligConfig.DefaultConfig(),
		TortoiseBeacon:  tortoisebeacon.DefaultConfig(),
		TIME:            timeConfig.DefaultConfig(),
		REWARD:          mesh.DefaultMeshConfig(),
		POST:            activation.DefaultPostConfig(),
		SMESHING:        DefaultSmeshingConfig(),
		FETCH:           fetch.DefaultConfig(),
		LAYERS:          layerfetcher.DefaultConfig(),
	}
}

// DefaultTestConfig returns the default config for tests.
func DefaultTestConfig() Config {
	conf := DefaultConfig()
	conf.BaseConfig = defaultTestConfig()
	conf.P2P = p2pConfig.DefaultTestConfig()
	conf.API = apiConfig.DefaultTestConfig()
	return conf
}

// DefaultBaseConfig returns a default configuration for spacemesh
func defaultBaseConfig() BaseConfig {
	return BaseConfig{
<<<<<<< HEAD
		DataDirParent:           defaultDataDir,
		ConfigFile:              defaultConfigFileName,
		TestMode:                defaultTestMode,
		CollectMetrics:          false,
		MetricsPort:             1010,
		MetricsPush:             "", // "" = doesn't push
		MetricsPushPeriod:       60,
		ProfilerURL:             "",
		ProfilerName:            "gp-spacemesh",
		OracleServer:            "http://localhost:3030",
		OracleServerWorldID:     0,
		GenesisTime:             time.Now().Format(time.RFC3339),
		LayerDurationSec:        30,
		LayersPerEpoch:          3,
		PoETServer:              "127.0.0.1",
		GoldenATXID:             "0x5678", // TODO: Change the value
		Hdist:                   5,
		BlockCacheSize:          20,
		SyncRequestTimeout:      2000,
		SyncInterval:            10,
		SyncValidationDelta:     300,
		SyncTBCalculationLayers: 1, // TODO(nkryuchkov): define
		AtxsPerBlock:            100,
		TxsPerBlock:             100,
=======
		DataDirParent:         defaultDataDir,
		ConfigFile:            defaultConfigFileName,
		TestMode:              false,
		CollectMetrics:        false,
		MetricsPort:           1010,
		MetricsPush:           "", // "" = doesn't push
		MetricsPushPeriod:     60,
		ProfilerURL:           "",
		ProfilerName:          "gp-spacemesh",
		OracleServer:          "http://localhost:3030",
		OracleServerWorldID:   0,
		GenesisTime:           time.Now().Format(time.RFC3339),
		LayerDurationSec:      30,
		LayersPerEpoch:        3,
		PoETServer:            "127.0.0.1",
		GoldenATXID:           "0x5678", // TODO: Change the value
		Hdist:                 10,
		Zdist:                 5,
		ConfidenceParam:       5,
		WindowSize:            100,     // should be "a few thousand layers" in production
		GlobalThreshold:       60,      // in percentage terms, must be in interval [0, 100]
		LocalThreshold:        20,      // in percentage terms, must be in interval [0, 100]
		TortoiseRerunInterval: 60 * 24, // in minutes, once per day
		BlockCacheSize:        20,
		SyncRequestTimeout:    2000,
		SyncInterval:          10,
		SyncValidationDelta:   300,
		AtxsPerBlock:          100,
		TxsPerBlock:           100,
>>>>>>> e4b9bb98
	}
}

// DefaultSmeshingConfig returns the node's default smeshing configuration.
func DefaultSmeshingConfig() SmeshingConfig {
	return SmeshingConfig{
		Start:           false,
		CoinbaseAccount: "",
		Opts:            activation.DefaultPostSetupOpts(),
	}
}

func defaultTestConfig() BaseConfig {
	conf := defaultBaseConfig()
	conf.MetricsPort += 10000
	return conf
}

// LoadConfig load the config file
func LoadConfig(fileLocation string, vip *viper.Viper) (err error) {
	if fileLocation == "" {
		fileLocation = defaultConfigFileName
	}

	vip.SetConfigFile(fileLocation)
	err = vip.ReadInConfig()

	if err != nil {
		if fileLocation != defaultConfigFileName {
			log.Warning("failed loading config from %v trying %v. error %v", fileLocation, defaultConfigFileName, err)
			vip.SetConfigFile(defaultConfigFileName)
			err = vip.ReadInConfig()
		}
		// we change err so check again
		if err != nil {
			return fmt.Errorf("failed to read config file %v", err)
		}
	}

	return nil
}

// SetConfigFile overrides the default config file path
func (cfg *BaseConfig) SetConfigFile(file string) {
	cfg.ConfigFile = file
}<|MERGE_RESOLUTION|>--- conflicted
+++ resolved
@@ -189,10 +189,9 @@
 // DefaultBaseConfig returns a default configuration for spacemesh
 func defaultBaseConfig() BaseConfig {
 	return BaseConfig{
-<<<<<<< HEAD
 		DataDirParent:           defaultDataDir,
 		ConfigFile:              defaultConfigFileName,
-		TestMode:                defaultTestMode,
+		TestMode:                false,
 		CollectMetrics:          false,
 		MetricsPort:             1010,
 		MetricsPush:             "", // "" = doesn't push
@@ -206,7 +205,13 @@
 		LayersPerEpoch:          3,
 		PoETServer:              "127.0.0.1",
 		GoldenATXID:             "0x5678", // TODO: Change the value
-		Hdist:                   5,
+		Hdist:                   10,
+		Zdist:                 5,
+		ConfidenceParam:       5,
+		WindowSize:            100,     // should be "a few thousand layers" in production
+		GlobalThreshold:       60,      // in percentage terms, must be in interval [0, 100]
+		LocalThreshold:        20,      // in percentage terms, must be in interval [0, 100]
+		TortoiseRerunInterval: 60 * 24, // in minutes, once per day
 		BlockCacheSize:          20,
 		SyncRequestTimeout:      2000,
 		SyncInterval:            10,
@@ -214,37 +219,6 @@
 		SyncTBCalculationLayers: 1, // TODO(nkryuchkov): define
 		AtxsPerBlock:            100,
 		TxsPerBlock:             100,
-=======
-		DataDirParent:         defaultDataDir,
-		ConfigFile:            defaultConfigFileName,
-		TestMode:              false,
-		CollectMetrics:        false,
-		MetricsPort:           1010,
-		MetricsPush:           "", // "" = doesn't push
-		MetricsPushPeriod:     60,
-		ProfilerURL:           "",
-		ProfilerName:          "gp-spacemesh",
-		OracleServer:          "http://localhost:3030",
-		OracleServerWorldID:   0,
-		GenesisTime:           time.Now().Format(time.RFC3339),
-		LayerDurationSec:      30,
-		LayersPerEpoch:        3,
-		PoETServer:            "127.0.0.1",
-		GoldenATXID:           "0x5678", // TODO: Change the value
-		Hdist:                 10,
-		Zdist:                 5,
-		ConfidenceParam:       5,
-		WindowSize:            100,     // should be "a few thousand layers" in production
-		GlobalThreshold:       60,      // in percentage terms, must be in interval [0, 100]
-		LocalThreshold:        20,      // in percentage terms, must be in interval [0, 100]
-		TortoiseRerunInterval: 60 * 24, // in minutes, once per day
-		BlockCacheSize:        20,
-		SyncRequestTimeout:    2000,
-		SyncInterval:          10,
-		SyncValidationDelta:   300,
-		AtxsPerBlock:          100,
-		TxsPerBlock:           100,
->>>>>>> e4b9bb98
 	}
 }
 
