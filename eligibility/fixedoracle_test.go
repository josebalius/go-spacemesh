--- conflicted
+++ resolved
@@ -36,13 +36,8 @@
 	v := genStr()
 	oracle.Register(true, v)
 
-<<<<<<< HEAD
-	res, _ := oracle.eligible(1, 1, 10, types.NodeID{Key: v}, nil)
-	res2, _ := oracle.eligible(1, 1, 10, types.NodeID{Key: v}, nil)
-=======
 	res, _ := oracle.eligible(context.TODO(), 1, 1, 10, types.NodeID{Key: v}, nil)
 	res2, _ := oracle.eligible(context.TODO(), 1, 1, 10, types.NodeID{Key: v}, nil)
->>>>>>> 233360c9
 	assert.True(t, res == res2)
 }
 
@@ -57,11 +52,7 @@
 
 	count := 0
 	for _, p := range pubs {
-<<<<<<< HEAD
-		res, _ := oracle.eligible(1, 1, 10, types.NodeID{Key: p}, nil)
-=======
 		res, _ := oracle.eligible(context.TODO(), 1, 1, 10, types.NodeID{Key: p}, nil)
->>>>>>> 233360c9
 		if res {
 			count++
 		}
@@ -71,11 +62,7 @@
 
 	count = 0
 	for _, p := range pubs {
-<<<<<<< HEAD
-		res, _ := oracle.eligible(1, 1, 20, types.NodeID{Key: p}, nil)
-=======
 		res, _ := oracle.eligible(context.TODO(), 1, 1, 20, types.NodeID{Key: p}, nil)
->>>>>>> 233360c9
 		if res {
 			count++
 		}
@@ -95,11 +82,7 @@
 
 	count := 0
 	for _, p := range pubs {
-<<<<<<< HEAD
-		res, _ := oracle.eligible(1, 1, numOfClients, types.NodeID{Key: p}, nil)
-=======
 		res, _ := oracle.eligible(context.TODO(), 1, 1, numOfClients, types.NodeID{Key: p}, nil)
->>>>>>> 233360c9
 		if res {
 			count++
 		}
@@ -110,11 +93,7 @@
 
 	count = 0
 	for _, p := range pubs {
-<<<<<<< HEAD
-		res, _ := oracle.eligible(2, 1, 0, types.NodeID{Key: p}, nil)
-=======
 		res, _ := oracle.eligible(context.TODO(), 2, 1, 0, types.NodeID{Key: p}, nil)
->>>>>>> 233360c9
 		if res {
 			count++
 		}
@@ -137,21 +116,13 @@
 	}
 
 	exp := numOfClients / 2
-<<<<<<< HEAD
-	ok, err := oracle.eligible(1, 1, exp, types.NodeID{Key: ""}, nil)
-=======
 	ok, err := oracle.eligible(context.TODO(), 1, 1, exp, types.NodeID{Key: ""}, nil)
->>>>>>> 233360c9
 	require.NoError(t, err)
 	require.False(t, ok)
 
 	hc := 0
 	for k := range oracle.honest {
-<<<<<<< HEAD
-		res, _ := oracle.eligible(1, 1, exp, types.NodeID{Key: k}, nil)
-=======
 		res, _ := oracle.eligible(context.TODO(), 1, 1, exp, types.NodeID{Key: k}, nil)
->>>>>>> 233360c9
 		if res {
 			hc++
 		}
@@ -159,11 +130,7 @@
 
 	dc := 0
 	for k := range oracle.faulty {
-<<<<<<< HEAD
-		res, _ := oracle.eligible(1, 1, exp, types.NodeID{Key: k}, nil)
-=======
 		res, _ := oracle.eligible(context.TODO(), 1, 1, exp, types.NodeID{Key: k}, nil)
->>>>>>> 233360c9
 		if res {
 			dc++
 		}
@@ -202,11 +169,7 @@
 	// when requesting a bigger committee size everyone should be eligible
 
 	for _, s := range ids {
-<<<<<<< HEAD
-		res, _ := oracle.eligible(0, 1, numOfClients, types.NodeID{Key: s}, nil)
-=======
 		res, _ := oracle.eligible(context.TODO(), 0, 1, numOfClients, types.NodeID{Key: s}, nil)
->>>>>>> 233360c9
 		assert.True(t, res)
 	}
 }
