// Package fetch contains mechanism to fetch Data from remote peers
package fetch

import (
	"context"
	"fmt"
	"sync"
	"time"

	"github.com/spacemeshos/go-spacemesh/common/types"
	"github.com/spacemeshos/go-spacemesh/database"
	"github.com/spacemeshos/go-spacemesh/log"
	p2pconf "github.com/spacemeshos/go-spacemesh/p2p/config"
	"github.com/spacemeshos/go-spacemesh/p2p/p2pcrypto"
	p2ppeers "github.com/spacemeshos/go-spacemesh/p2p/peers"
	"github.com/spacemeshos/go-spacemesh/p2p/server"
	"github.com/spacemeshos/go-spacemesh/p2p/service"
	"github.com/spacemeshos/go-spacemesh/rand"
)

// Hint marks which DB should be queried for a certain provided hash
type Hint string

// DB hints per DB
const (
	BlockDB Hint = "blocksDB"
	ATXDB   Hint = "ATXDB"
	TXDB    Hint = "TXDB"
	POETDB  Hint = "POETDB"
	IVDB    Hint = "IVDB"
	TBDB    Hint = "TBDB"
)

// priority defines whether Data will be fetched at once or batched and waited for up to "batchTimeout"
// until fetched
type priority uint16

// Message priority constants
const (
	// Low will perform batched calls
	Low priority = 0
	// High will call fetch immediately
	High priority = 1
)

const (
	fetchProtocol = "/sync/2.0/"
	batchMaxSize  = 20
)

// ErrCouldNotSend is a special type of error indicating fetch could not be done because message could not be sent to peers
type ErrCouldNotSend error

// Fetcher is the general interface of the fetching unit, capable of requesting bytes that corresponds to a hash
// from other remote peers.
type Fetcher interface {
	GetHash(hash types.Hash32, h Hint, validateHash bool) chan HashDataPromiseResult
	GetHashes(hash []types.Hash32, hint Hint, validateHash bool) map[types.Hash32]chan HashDataPromiseResult
	AddDB(hint Hint, db database.Store)
	Stop()
	Start()
}

/// request contains all relevant Data for a single request for a specified hash
type request struct {
	hash                 types.Hash32               // hash is the hash of the Data requested
	priority             priority                   // priority is for QoS
	validateResponseHash bool                       // if true perform hash validation on received Data
	hint                 Hint                       // the hint from which database to fetch this hash
	returnChan           chan HashDataPromiseResult //channel that will signal if the call succeeded or not
	retries              int
}

// requestMessage is the on the wire message that will be send to the peer for hash query
type requestMessage struct {
	Hint Hint
	Hash types.Hash32
}

// responseMessage is the on the wire message that will be send to the this node as response,
type responseMessage struct {
	Hash types.Hash32
	Data []byte
}

// requestBatch is a batch of requests and a hash of all requests as ID
type requestBatch struct {
	ID       types.Hash32
	Requests []requestMessage
}

// SetID calculates the hash of all requests and sets it as this batches ID
func (b *requestBatch) SetID() {
	bts, err := types.InterfaceToBytes(b.Requests)
	if err != nil {
		return
	}
	b.ID = types.CalcHash32(bts)
}

//ToMap converts the array of requests to map so it can be easily invalidated
func (b requestBatch) ToMap() map[types.Hash32]requestMessage {
	m := make(map[types.Hash32]requestMessage)
	for _, r := range b.Requests {
		m[r.Hash] = r
	}
	return m
}

// responseBatch is the response struct send for a requestBatch. the responseBatch ID must be the same
// as stated in requestBatch even if not all Data is present
type responseBatch struct {
	ID        types.Hash32
	Responses []responseMessage
}

// Config is the configuration file of the Fetch component
type Config struct {
	BatchTimeout         int // in seconds
	MaxRetriesForPeer    int
	BatchSize            int
	RequestTimeout       int // in seconds
	MaxRetriesForRequest int
}

// DefaultConfig is the default config for the fetch component
func DefaultConfig() Config {
	return Config{
		BatchTimeout:         1,
		MaxRetriesForPeer:    2,
		BatchSize:            20,
		RequestTimeout:       10,
		MaxRetriesForRequest: 20,
	}
}

type peersProvider interface {
	GetPeers() []p2ppeers.Peer
}

// MessageNetwork is a network interface that allows fetch to communicate with other nodes with 'fetch servers'
type MessageNetwork struct {
	*server.MessageServer
	peersProvider
	log.Log
}

// NewMessageNetwork creates a new instance of the fetch network server
func NewMessageNetwork(ctx context.Context, requestTimeOut int, net service.Service, protocol string, log log.Log) *MessageNetwork {
	return &MessageNetwork{
		server.NewMsgServer(ctx, net.(server.Service), protocol, time.Duration(requestTimeOut)*time.Second, make(chan service.DirectMessage, p2pconf.Values.BufferSize), log),
		p2ppeers.NewPeers(net, log.WithName("peers")),
		log,
	}
}

// GetRandomPeer returns a random peer from current peer list
func GetRandomPeer(peers []p2ppeers.Peer) p2ppeers.Peer {
	if len(peers) == 0 {
		log.Panic("cannot send fetch - no peers found")
	}
	rand.Seed(time.Now().Unix()) // initialize global pseudo random generator
	return peers[rand.Intn(len(peers))]
}

// GetPeers return active peers
func (f MessageNetwork) GetPeers() []p2ppeers.Peer {
	return f.peersProvider.GetPeers()
}

type network interface {
	GetPeers() []p2ppeers.Peer
	SendRequest(ctx context.Context, msgType server.MessageType, payload []byte, address p2pcrypto.PublicKey, resHandler func(msg []byte), failHandler func(err error)) error
	RegisterBytesMsgHandler(msgType server.MessageType, reqHandler func(ctx context.Context, b []byte) []byte)
	Close()
}

// Fetch is the main struct that contains network peers and logic to batch and dispatch hash fetch requests
type Fetch struct {
	cfg                  Config
	log                  log.Log
	dbs                  map[Hint]database.Store
	activeRequests       map[types.Hash32][]*request
	activeBatches        map[types.Hash32]requestBatch
	net                  network
	requestReceiver      chan request
	batchRequestReceiver chan []request
	batchTimeout         *time.Ticker
	stop                 chan struct{}
	activeReqM           sync.RWMutex
	activeBatchM         sync.RWMutex
	stopM                sync.RWMutex
	onlyOnce             sync.Once
	doneChan             chan struct{}
	dbLock               sync.RWMutex
}

// NewFetch creates a new Fetch struct
func NewFetch(ctx context.Context, cfg Config, network service.Service, logger log.Log) *Fetch {
	srv := NewMessageNetwork(ctx, cfg.RequestTimeout, network, fetchProtocol, logger)

	f := &Fetch{
		cfg:             cfg,
		log:             logger,
		dbs:             make(map[Hint]database.Store),
		activeRequests:  make(map[types.Hash32][]*request),
		net:             srv,
		requestReceiver: make(chan request),
		batchTimeout:    time.NewTicker(time.Millisecond * 50),
		stop:            make(chan struct{}),
		activeBatches:   make(map[types.Hash32]requestBatch),
		doneChan:        make(chan struct{}),
	}

	return f
}

// Start starts handling fetch requests
func (f *Fetch) Start() {
	f.onlyOnce.Do(func() {
		f.net.RegisterBytesMsgHandler(server.Fetch, f.FetchRequestHandler)
		go f.loop()
	})
}

// Stop stops handling fetch requests
func (f *Fetch) Stop() {
	f.log.Info("stopping fetch")
	f.batchTimeout.Stop()
	f.net.Close()
	close(f.stop)
	f.activeReqM.Lock()
	for _, batch := range f.activeRequests {

		for _, req := range batch {
			close(req.returnChan)
		}
	}
	f.activeReqM.Unlock()
	f.log.Info("stopped fetch")

	// wait for close to end
	<-f.doneChan
}

// stopped returns if we should stop
func (f *Fetch) stopped() bool {
	select {
	case <-f.stop:
		return true
	default:
		return false
	}
}

// AddDB adds a DB with corresponding hint
// all network peersProvider will be able to query this DB
func (f *Fetch) AddDB(hint Hint, db database.Store) {
	f.dbLock.Lock()
	f.dbs[hint] = db
	f.dbLock.Unlock()
}

// here we receive all requests for hashes for all DBs and batch them together before we send the request to peer
// there can be a priority request that will not be batched
func (f *Fetch) loop() {
	f.log.Info("starting main loop")
	for {
		select {
		case req := <-f.requestReceiver:
			// group requests by hash
			f.activeReqM.Lock()
			f.activeRequests[req.hash] = append(f.activeRequests[req.hash], &req)
			rLen := len(f.activeRequests)
			f.activeReqM.Unlock()
			f.log.Info("request added to queue %v", req.hash.ShortString())
			if req.priority > Low {
				f.sendBatch([]requestMessage{{req.hint, req.hash}})
				break
			}
			if rLen > batchMaxSize {
				go f.requestHashBatchFromPeers() // Process the batch.
			}
		case <-f.batchTimeout.C:
			go f.requestHashBatchFromPeers() // Process the batch.
		case <-f.stop:
			close(f.doneChan)
			return
		}
	}
}

// FetchRequestHandler handles requests for sync from peersProvider, and basically reads Data from database and puts it
// in a response batch
func (f *Fetch) FetchRequestHandler(ctx context.Context, data []byte) []byte {
	if f.stopped() {
		return nil
	}

	var requestBatch requestBatch
	err := types.BytesToInterface(data, &requestBatch)
	if err != nil {
		f.log.With().Error("cannot parse request", log.Err(err))
		return []byte{}
	}
	resBatch := responseBatch{
		ID:        requestBatch.ID,
		Responses: make([]responseMessage, 0, len(requestBatch.Requests)),
	}
	// this will iterate all requests and populate appropriate Responses, if there are any missing items they will not
	// be included in the response at all
	for _, r := range requestBatch.Requests {
		f.dbLock.RLock()
		db, ok := f.dbs[r.Hint]
		f.dbLock.RUnlock()
		if !ok {
			f.log.With().Warning("hint not found in database", log.String("hint", string(r.Hint)))
			continue
		}
		res, err := db.Get(r.Hash.Bytes())
		if err != nil {
			f.log.With().Debug("peer requested nonexistent hash", r.Hash, log.Err(err))
			continue
		} else {
			f.log.With().Debug("responded to hash request", r.Hash, log.Int("bytes", len(res)))
		}
		// add response to batch
		m := responseMessage{
			Hash: r.Hash,
			Data: res,
		}
		resBatch.Responses = append(resBatch.Responses, m)
	}

	bts, err := types.InterfaceToBytes(&resBatch)
	f.log.Debug("returning response batch id %v responses %v total bytes %v", resBatch.ID.Hex(), len(resBatch.Responses), len(bts))
	if err != nil {
		f.log.Error("cannot parse message")
		return nil
	}
	return bts
}

// receive Data from message server and call response handlers accordingly
func (f *Fetch) receiveResponse(data []byte) {
	if f.stopped() {
		return
	}

	var response responseBatch
	err := types.BytesToInterface(data, &response)
	if err != nil {
		f.log.Error("response was unclear, maybe leaking")
		return
	}

	f.activeBatchM.RLock()
	batch, has := f.activeBatches[response.ID]
	f.activeBatchM.RUnlock()
	if !has {
		f.log.Warning("unknown batch response received, or already invalidated %v", response.ID.Hex())
		return
	}

	// convert requests to map so it can be invalidated when reading Responses
	batchMap := batch.ToMap()
	// iterate all hash Responses
	for _, resID := range response.Responses {
		//take lock here to make handling of a single hash atomic
		f.activeReqM.Lock()
		// for each hash, send Data on waiting channel
		reqs := f.activeRequests[resID.Hash]
		for _, req := range reqs {
			var err error
			if req.validateResponseHash {
				actual := types.CalcHash32(data)
				if actual != resID.Hash {
					err = fmt.Errorf("hash didnt match expected: %v, actual %v", resID.Hash.ShortString(), actual.ShortString())
				}

			}
			req.returnChan <- HashDataPromiseResult{
				Err:     err,
				Hash:    resID.Hash,
				Data:    resID.Data,
				IsLocal: false,
			}
			//todo: mark peer as malicious
		}
		//remove from map
		delete(batchMap, resID.Hash)

		// remove from active list
		delete(f.activeRequests, resID.Hash)
		f.activeReqM.Unlock()
	}

	// iterate all requests that didn't return value from peer and notify
	// they will be retried for MaxRetriesForRequest
	err = fmt.Errorf("hash did not return")
	for h := range batchMap {
		if f.stopped() {
			return
		}
		f.log.With().Debug("hash not found in response", log.String("hint", string(batchMap[h].Hint)), h)
		f.activeReqM.Lock()
		reqs := f.activeRequests[h]
		invalidatedRequests := 0
		for i, req := range reqs {
			req.retries++
			if req.retries > f.cfg.MaxRetriesForRequest {
				f.log.With().Error("returning error to request",
					req.hash,
					log.Int("return_chan", len(req.returnChan)),
					log.Int("count_reqs", len(reqs)))
				req.returnChan <- HashDataPromiseResult{
					Err:     err,
					Hash:    req.hash,
					Data:    []byte{},
					IsLocal: false,
				}
				invalidatedRequests++
				f.activeRequests[h] = reqs[i+1:]
			}
		}
		if invalidatedRequests == len(reqs) {
			delete(f.activeRequests, h)
		}
		f.activeReqM.Unlock()
	}

	//delete the hash of waiting batch
	f.activeBatchM.Lock()
	delete(f.activeBatches, response.ID)
	f.activeBatchM.Unlock()
}

// this is the main function that sends the hash request to the peer
func (f *Fetch) requestHashBatchFromPeers() {
	var requestList []requestMessage
	f.activeReqM.RLock()
	for hash, req := range f.activeRequests {
		f.log.Debug("batching %v", hash.ShortString())
		requestList = append(requestList, requestMessage{Hash: hash, Hint: req[0].hint})
	}
	f.activeReqM.RUnlock()

	// send in batches
	for i := 0; i < len(requestList); i += f.cfg.BatchSize {
		j := i + f.cfg.BatchSize
		if j > len(requestList) {
			j = len(requestList)
		}
		f.sendBatch(requestList[i:j])
	}
}

// sendBatch dispatches batched request messages
func (f *Fetch) sendBatch(requests []requestMessage) {
	// build list of batch messages
	var batch requestBatch
	batch.Requests = requests
	batch.SetID()

	f.activeBatchM.Lock()
	f.activeBatches[batch.ID] = batch
	f.activeBatchM.Unlock()
	// timeout function will be called if no response was received for the hashes sent
	timeoutFunc := func(err error) {
		f.log.Error("request %v timed out", batch.ID.Hex())
		f.handleHashError(batch.ID, err)
	}

	bytes, err := types.InterfaceToBytes(&batch)
	if err != nil {
		f.handleHashError(batch.ID, err)
	}
	// try sending batch to some random peer
	retries := 0
	for {
		if f.stopped() {
			return
		}

		// get random peer
		p := GetRandomPeer(f.net.GetPeers())
<<<<<<< HEAD
		f.log.Debug("sending request batch %v items %v", batch.ID.Hex(), len(batch.Requests))
		err := f.net.SendRequest(context.TODO(), fetch, bytes, p, f.receiveResponse, timeoutFunc)
=======
		f.log.Info("sending request batch %v items %v", batch.ID.Hex(), len(batch.Requests))
		err := f.net.SendRequest(context.TODO(), server.Fetch, bytes, p, f.receiveResponse, timeoutFunc)
>>>>>>> 50268fc6
		// if call succeeded, continue to other requests
		if err != nil {
			retries++
			if retries > f.cfg.MaxRetriesForPeer {
				f.handleHashError(batch.ID, ErrCouldNotSend(fmt.Errorf("could not send message")))
				break
			}
			//todo: mark number of fails per peer to make it low priority
			f.log.Warning("could not send message to peer %v, retrying, retries %v", p, retries)
		} else {
			break
		}

	}
}

// handleHashError is called when an error occurred processing batches of the following hashes
func (f *Fetch) handleHashError(batchHash types.Hash32, err error) {
	f.log.Error("cannot fetch message %v err %v", batchHash.Hex(), err)
	f.activeBatchM.RLock()
	batch, ok := f.activeBatches[batchHash]
	if !ok {
		f.activeBatchM.RUnlock()
		f.log.Error("batch invalidated twice %v", batchHash.Hex())
		return
	}
	f.activeBatchM.RUnlock()
	f.activeReqM.Lock()
	for _, h := range batch.Requests {
		for _, callback := range f.activeRequests[h.Hash] {
			f.log.Error("hash error to request %v %v %v %p", h.Hash.ShortString(), len(callback.returnChan), len(f.activeRequests[h.Hash]), callback)
			callback.returnChan <- HashDataPromiseResult{
				Err:     err,
				Hash:    h.Hash,
				Data:    nil,
				IsLocal: false,
			}
		}
		delete(f.activeRequests, h.Hash)
	}
	f.activeReqM.Unlock()

	f.activeBatchM.Lock()
	delete(f.activeBatches, batchHash)
	f.activeBatchM.Unlock()
}

// HashDataPromiseResult is the result strict when requesting Data corresponding to the Hash
type HashDataPromiseResult struct {
	Err     error
	Hash    types.Hash32
	Data    []byte
	IsLocal bool
}

// GetHashes gets a list of hashes to be fetched and will return a map of hashes and their respective promise channels
func (f *Fetch) GetHashes(hashes []types.Hash32, hint Hint, validateHash bool) map[types.Hash32]chan HashDataPromiseResult {
	hashWaiting := make(map[types.Hash32]chan HashDataPromiseResult)
	for _, id := range hashes {
		resChan := f.GetHash(id, hint, validateHash)
		hashWaiting[id] = resChan
	}

	return hashWaiting
}

// GetHash is the regular buffered call to get a specific hash, using provided hash, h as hint the receiving end will
// know where to look for the hash, this function returns HashDataPromiseResult channel that will hold Data received or error
func (f *Fetch) GetHash(hash types.Hash32, h Hint, validateHash bool) chan HashDataPromiseResult {
	resChan := make(chan HashDataPromiseResult, 1)

	if f.stopped() {
		close(resChan)
		return resChan
	}

	//check if we already have this hash locally
	f.dbLock.RLock()
	db, ok := f.dbs[h]
	f.dbLock.RUnlock()
	if !ok {
		f.log.Panic("tried to fetch Data from DB that doesn't exist locally: %v", h)
	}

	if b, err := db.Get(hash.Bytes()); err == nil {
		resChan <- HashDataPromiseResult{
			Err:     nil,
			Hash:    hash,
			Data:    b,
			IsLocal: true,
		}
		return resChan
	}

	// if not present in db, call fetching of the item
	req := request{
		hash,
		Low,
		validateHash,
		h,
		resChan,
		0,
	}

	f.requestReceiver <- req

	return resChan
}<|MERGE_RESOLUTION|>--- conflicted
+++ resolved
@@ -484,13 +484,8 @@
 
 		// get random peer
 		p := GetRandomPeer(f.net.GetPeers())
-<<<<<<< HEAD
 		f.log.Debug("sending request batch %v items %v", batch.ID.Hex(), len(batch.Requests))
-		err := f.net.SendRequest(context.TODO(), fetch, bytes, p, f.receiveResponse, timeoutFunc)
-=======
-		f.log.Info("sending request batch %v items %v", batch.ID.Hex(), len(batch.Requests))
 		err := f.net.SendRequest(context.TODO(), server.Fetch, bytes, p, f.receiveResponse, timeoutFunc)
->>>>>>> 50268fc6
 		// if call succeeded, continue to other requests
 		if err != nil {
 			retries++
