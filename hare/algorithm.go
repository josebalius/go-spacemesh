// Package hare implements the Hare Protocol.
package hare

import (
	"context"
	"errors"
	"fmt"
	"time"

	"github.com/spacemeshos/ed25519"
	"github.com/spacemeshos/go-spacemesh/common/types"
	"github.com/spacemeshos/go-spacemesh/common/util"
	"github.com/spacemeshos/go-spacemesh/hare/config"
	"github.com/spacemeshos/go-spacemesh/hare/metrics"
	"github.com/spacemeshos/go-spacemesh/log"
	"github.com/spacemeshos/go-spacemesh/p2p/service"
	"github.com/spacemeshos/go-spacemesh/priorityq"
	"github.com/spacemeshos/go-spacemesh/signing"
)

const protoName = "HARE_PROTOCOL"

type role byte

const ( // constants of the different roles
	passive = role(0)
	active  = role(1)
	leader  = role(2)
)

// Rolacle is the roles oracle provider.
type Rolacle interface {
	Validate(ctx context.Context, layer types.LayerID, round uint32, committeeSize int, id types.NodeID, sig []byte, eligibilityCount uint16) (bool, error)
	CalcEligibility(ctx context.Context, layer types.LayerID, round uint32, committeeSize int, id types.NodeID, sig []byte) (uint16, error)
	Proof(ctx context.Context, layer types.LayerID, round uint32) ([]byte, error)
	IsIdentityActiveOnConsensusView(ctx context.Context, edID string, layer types.LayerID) (bool, error)
}

// NetworkService provides the registration and broadcast abilities in the network.
type NetworkService interface {
	RegisterGossipProtocol(protocol string, prio priorityq.Priority) chan service.GossipMessage
	Broadcast(ctx context.Context, protocol string, payload []byte) error
}

// Signer provides signing and public-key getter.
type Signer interface {
	Sign(m []byte) []byte
	PublicKey() *signing.PublicKey
}

const (
	completed    = true
	notCompleted = false
)

// procReport is the termination report of the CP
type procReport struct {
	id        types.LayerID // layer id
	set       *Set          // agreed-upon set
	coinflip  bool          // weak coin value
	completed bool          // whether the CP completed
}

func (cpo procReport) ID() types.LayerID {
	return cpo.id
}

func (cpo procReport) Set() *Set {
	return cpo.set
}

func (cpo procReport) Coinflip() bool {
	return cpo.coinflip
}

func (cpo procReport) Completed() bool {
	return cpo.completed
}

func (proc *consensusProcess) report(completed bool) {
	proc.terminationReport <- procReport{proc.instanceID, proc.s, proc.preRoundTracker.coinflip, completed}
}

var _ TerminationOutput = (*procReport)(nil)

// State holds the current state of the consensus process (aka the participant).
type State struct {
	k           uint32       // the round counter (k%4 is the round number)
	ki          uint32       // indicates when S was first committed upon
	s           *Set         // the set of values
	certificate *certificate // the certificate
}

// StateQuerier provides a query to check if an Ed public key is active on the current consensus view.
// It returns true if the identity is active and false otherwise.
// An error is set iff the identity could not be checked for activeness.
type StateQuerier interface {
	IsIdentityActiveOnConsensusView(ctx context.Context, edID string, layer types.LayerID) (bool, error)
}

// Msg is the wrapper of the protocol's message.
// Messages are sent as type Message. Upon receiving, the public key is added to this wrapper (public key extraction).
type Msg struct {
	*Message
	PubKey    *signing.PublicKey
	RequestID string
}

func (m *Msg) String() string {
	return fmt.Sprintf("Pubkey: %v Message: %v", m.PubKey.ShortString(), m.Message.String())
}

// Bytes returns the message as bytes (without the public key).
// It panics if the message erred on unmarshal.
func (m *Msg) Bytes() []byte {
	buf, err := types.InterfaceToBytes(m.Message)
	if err != nil {
		log.Panic("could not marshal innermsg before send")
	}
	return buf
}

// Upon receiving a protocol message, we try to build the full message.
// The full message consists of the original message and the extracted public key.
// An extracted public key is considered valid if it represents an active identity for a consensus view.
func newMsg(ctx context.Context, logger log.Log, hareMsg *Message, querier StateQuerier) (*Msg, error) {
	logger = logger.WithContext(ctx)

	// extract pub key
	pubKey, err := ed25519.ExtractPublicKey(hareMsg.InnerMsg.Bytes(), hareMsg.Sig)
	if err != nil {
		logger.With().Error("newmsg construction failed: could not extract public key",
			log.Err(err),
			log.Int("sig_len", len(hareMsg.Sig)))
		return nil, err
	}

	// query if identity is active
	pub := signing.NewPublicKey(pubKey)
	res, err := querier.IsIdentityActiveOnConsensusView(ctx, pub.String(), hareMsg.InnerMsg.InstanceID)
	if err != nil {
		logger.With().Error("error while checking if identity is active",
			log.String("sender_id", pub.ShortString()),
			log.Err(err),
			hareMsg.InnerMsg.InstanceID,
			log.String("msg_type", hareMsg.InnerMsg.Type.String()))
		return nil, errors.New("is identity active query failed")
	}

	// check query result
	if !res {
		logger.With().Error("identity is not active",
			log.String("sender_id", pub.ShortString()),
			hareMsg.InnerMsg.InstanceID,
			log.String("msg_type", hareMsg.InnerMsg.Type.String()))
		return nil, errors.New("inactive identity")
	}

	msg := &Msg{Message: hareMsg, PubKey: pub}

	// add reqID from context
	if reqID, ok := log.ExtractRequestID(ctx); ok {
		msg.RequestID = reqID
	} else {
		logger.Warning("no requestID in context, cannot add to new hare message")
	}

	return msg, nil
}

// consensusProcess is an entity (a single participant) in the Hare protocol.
// Once started, the CP iterates through the rounds until consensus is reached or the instance is cancelled.
// The output is then written to the provided TerminationReport channel.
// If the consensus process is canceled one should not expect the output to be written to the output channel.
type consensusProcess struct {
	log.Log
	State
	util.Closer
	instanceID        types.LayerID
	oracle            Rolacle // the roles oracle provider
	signing           Signer
	nid               types.NodeID
	network           NetworkService
	isStarted         bool
	inbox             chan *Msg
	terminationReport chan TerminationOutput
	validator         messageValidator
	preRoundTracker   *preRoundTracker
	statusesTracker   *statusTracker
	proposalTracker   proposalTrackerProvider
	commitTracker     commitTrackerProvider
	notifyTracker     *notifyTracker
	cfg               config.Config
	pending           map[string]*Msg // buffer for early messages that are pending process
	notifySent        bool            // flag to set in case a notification had already been sent by this instance
	mTracker          *msgsTracker    // tracks valid messages
	terminating       bool
	eligibilityCount  uint16
}

// newConsensusProcess creates a new consensus process instance.
func newConsensusProcess(cfg config.Config, instanceID types.LayerID, s *Set, oracle Rolacle, stateQuerier StateQuerier,
	layersPerEpoch uint16, signing Signer, nid types.NodeID, p2p NetworkService,
	terminationReport chan TerminationOutput, ev roleValidator, logger log.Log) *consensusProcess {
	msgsTracker := newMsgsTracker()
	proc := &consensusProcess{
		State:             State{preRound, preRound, s.Clone(), nil},
		Closer:            util.NewCloser(),
		instanceID:        instanceID,
		oracle:            oracle,
		signing:           signing,
		nid:               nid,
		network:           p2p,
		preRoundTracker:   newPreRoundTracker(cfg.F+1, cfg.N, logger),
		notifyTracker:     newNotifyTracker(cfg.N),
		cfg:               cfg,
		terminationReport: terminationReport,
		pending:           make(map[string]*Msg, cfg.N),
		Log:               logger,
		mTracker:          msgsTracker,
	}
	proc.validator = newSyntaxContextValidator(signing, cfg.F+1, proc.statusValidator(), stateQuerier, layersPerEpoch, ev, msgsTracker, logger)

	return proc
}

// Returns the iteration number from a given round counter
func iterationFromCounter(roundCounter uint32) uint32 {
	return roundCounter / 4
}

// Start the consensus process.
// It starts the PreRound round and then iterates through the rounds until consensus is reached or the instance is cancelled.
// It is assumed that the inbox is set before the call to Start.
// It returns an error if Start has been called more than once, the set size is zero (no values) or the inbox is nil.
func (proc *consensusProcess) Start(ctx context.Context) error {
	logger := proc.WithContext(ctx)
	if proc.isStarted { // called twice on same instance
		logger.Error("consensusProcess has already been started")
		return startInstanceError(errors.New("instance already started"))
	}

	if proc.inbox == nil { // no inbox
		logger.Error("consensusProcess cannot be started with nil inbox")
		return startInstanceError(errors.New("instance started with nil inbox"))
	}

	proc.isStarted = true

	go proc.eventLoop(ctx)

	return nil
}

// ID returns the instance id.
func (proc *consensusProcess) ID() types.LayerID {
	return proc.instanceID
}

// SetInbox sets the inbox channel for incoming messages.
func (proc *consensusProcess) SetInbox(inbox chan *Msg) {
	if inbox == nil {
		proc.Error("consensusProcess tried to SetInbox with nil")
		return
	}

	proc.inbox = inbox
}

// runs the main loop of the protocol
func (proc *consensusProcess) eventLoop(ctx context.Context) {
	logger := proc.WithContext(ctx)
	logger.With().Info("consensus process started",
		log.Int("hare_n", proc.cfg.N),
		log.Int("f", proc.cfg.F),
		log.String("duration", (time.Duration(proc.cfg.RoundDuration)*time.Second).String()),
		types.LayerID(proc.instanceID),
		log.Int("exp_leaders", proc.cfg.ExpectedLeaders),
		log.String("current_set", proc.s.String()),
		log.Int("set_size", proc.s.Size()))

	// start the timer
	timer := time.NewTimer(time.Duration(proc.cfg.RoundDuration) * time.Second)
	defer timer.Stop()

	// check participation and send message
	go func() {
		// check participation
		if proc.shouldParticipate(ctx) {
			// set pre-round InnerMsg and send
			builder, err := proc.initDefaultBuilder(proc.s)
			if err != nil {
				logger.With().Error("init default builder failed", log.Err(err))
				return
			}
			m := builder.SetType(pre).Sign(proc.signing).Build()
			proc.sendMessage(ctx, m)
		} else {
			logger.With().Info("should not participate",
				log.Uint32("current_k", proc.k),
				types.LayerID(proc.instanceID))
		}
	}()

PreRound:
	for {
		select {
		// listen to pre-round messages
		case msg := <-proc.inbox:
			proc.handleMessage(ctx, msg)
		case <-timer.C:
			break PreRound
		case <-proc.CloseChannel():
			logger.With().Info("terminating during preround: received termination signal",
				log.Uint32("current_k", proc.k),
				types.LayerID(proc.instanceID))
			return
		}
	}
	logger.With().Debug("preround ended, filtering preliminary set",
		types.LayerID(proc.instanceID),
		log.Int("set_size", proc.s.Size()))
	proc.preRoundTracker.FilterSet(proc.s)
	logger.With().Debug("preround set size after filtering",
		types.LayerID(proc.instanceID),
		log.Int("set_size", proc.s.Size()))
	if proc.s.Size() == 0 {
		logger.Event().Warning("preround ended with empty set", types.LayerID(proc.instanceID))
	} else {
		logger.With().Info("preround ended",
			log.Int("set_size", proc.s.Size()),
			types.LayerID(proc.instanceID))
	}
	proc.advanceToNextRound(ctx) // K was initialized to -1, K should be 0

	// start first iteration
	proc.onRoundBegin(ctx)
	ticker := time.NewTicker(time.Duration(proc.cfg.RoundDuration) * time.Second)
	defer ticker.Stop()

	for {
		select {
		case msg := <-proc.inbox: // msg event
			proc.handleMessage(ctx, msg)
			if proc.terminating {
				return
			}
		case <-ticker.C: // next round event
			proc.onRoundEnd(ctx)
			proc.advanceToNextRound(ctx)

			// exit if we reached the limit on number of iterations
			if proc.k/4 >= uint32(proc.cfg.LimitIterations) {
				logger.With().Warning("terminating: reached iterations limit",
					log.Int("limit", proc.cfg.LimitIterations),
					log.Uint32("current_k", proc.k),
					types.LayerID(proc.instanceID))
				proc.report(notCompleted)
				return
			}

			proc.onRoundBegin(ctx)
		case <-proc.CloseChannel(): // close event
			logger.With().Info("terminating: received termination signal",
				log.Uint32("current_k", proc.k),
				types.LayerID(proc.instanceID))
			proc.report(notCompleted)
			return
		}
	}
}

// handles a message that has arrived early
func (proc *consensusProcess) onEarlyMessage(ctx context.Context, m *Msg) {
	logger := proc.WithContext(ctx)

	if m == nil {
		logger.Error("onEarlyMessage called with nil")
		return
	}

	if m.Message == nil {
		logger.Error("onEarlyMessage called with nil message")
		return
	}

	if m.InnerMsg == nil {
		logger.Error("onEarlyMessage called with nil inner message")
		return
	}

	pub := m.PubKey
	if _, exist := proc.pending[pub.String()]; exist { // ignore, already received
		logger.With().Warning("already received message from sender",
			log.String("sender_id", pub.ShortString()))
		return
	}

	proc.pending[pub.String()] = m
}

// the very first step of handling a message
func (proc *consensusProcess) handleMessage(ctx context.Context, m *Msg) {
	logger := proc.WithContext(ctx).WithFields(
		log.String("msg_type", m.InnerMsg.Type.String()),
		log.FieldNamed("sender_id", m.PubKey),
		log.Uint32("current_k", proc.k),
		log.Uint32("msg_k", m.InnerMsg.K),
		types.LayerID(proc.instanceID))

	// Try to extract reqID from message and restore it to context
	if m.RequestID == "" {
		logger.Warning("no reqID found in hare message, cannot restore to context")
	} else {
		ctx = log.WithRequestID(ctx, m.RequestID)
		logger = logger.WithContext(ctx)
	}

	// Note: instanceID is already verified by the broker
	logger.Debug("consensus process received message")

	// validate context
	if err := proc.validator.ContextuallyValidateMessage(ctx, m, proc.k); err != nil {
		// early message, keep for later
		if err == errEarlyMsg {
			logger.With().Debug("early message detected, keeping", log.Err(err))

			// validate syntax for early messages
			if !proc.validator.SyntacticallyValidateMessage(ctx, m) {
				logger.Warning("early message failed syntactic validation, discarding")
				return
			}

			proc.onEarlyMessage(ctx, m)
			return
		}

		// not an early message but also contextually invalid
		logger.With().Error("late message failed contextual validation, discarding", log.Err(err))
		return
	}

	// validate syntax for contextually valid messages
	if !proc.validator.SyntacticallyValidateMessage(ctx, m) {
		logger.Warning("message failed syntactic validation, discarding")
		return
	}

	// warn on late pre-round msgs
	if m.InnerMsg.Type == pre && proc.k != preRound {
		logger.Warning("encountered late preround message")
	}

	// valid, continue to process msg by type
	proc.processMsg(ctx, m)
}

// process the message by its type
func (proc *consensusProcess) processMsg(ctx context.Context, m *Msg) {
	proc.WithContext(ctx).With().Debug("processing message",
		log.String("msg_type", m.InnerMsg.Type.String()),
		log.Int("num_values", len(m.InnerMsg.Values)))
	metrics.MessageTypeCounter.With("type_id", m.InnerMsg.Type.String(), "layer", m.InnerMsg.InstanceID.String(), "reporter", "processMsg").Add(1)

	switch m.InnerMsg.Type {
	case pre:
		proc.processPreRoundMsg(ctx, m)
	case status: // end of round 1
		proc.processStatusMsg(ctx, m)
	case proposal: // end of round 2
		proc.processProposalMsg(ctx, m)
	case commit: // end of round 3
		proc.processCommitMsg(ctx, m)
	case notify: // end of round 4
		proc.processNotifyMsg(ctx, m)
	default:
		proc.WithContext(ctx).With().Warning("unknown message type",
			log.String("msg_type", m.InnerMsg.Type.String()),
			log.String("sender_id", m.PubKey.ShortString()))
	}
}

// sends a message to the network.
// Returns true if the message is assumed to be sent, false otherwise.
func (proc *consensusProcess) sendMessage(ctx context.Context, msg *Msg) bool {
	// invalid msg
	if msg == nil {
		proc.WithContext(ctx).Error("sendMessage was called with nil")
		return false
	}

	// generate a new requestID for this message
	ctx = log.WithNewRequestID(ctx,
		types.LayerID(proc.instanceID),
		log.Uint32("msg_k", msg.InnerMsg.K),
		log.String("msg_type", msg.InnerMsg.Type.String()),
		log.Int("eligibility_count", int(msg.InnerMsg.EligibilityCount)),
		log.String("current_set", proc.s.String()),
		log.Uint32("current_k", proc.k),
	)
	logger := proc.WithContext(ctx)

	if err := proc.network.Broadcast(ctx, protoName, msg.Bytes()); err != nil {
		logger.With().Error("could not broadcast round message", log.Err(err))
		return false
	}

	logger.Info("should participate: message sent")
	return true
}

// logic of the end of a round by the round type
func (proc *consensusProcess) onRoundEnd(ctx context.Context) {
	logger := proc.WithContext(ctx).WithFields(
		log.Uint32("current_k", proc.k),
		types.LayerID(proc.instanceID),
	)
	logger.Debug("end of round")

	// reset trackers
	switch proc.currentRound() {
	case statusRound:
		proc.endOfStatusRound()
	case proposalRound:
		s := proc.proposalTracker.ProposedSet()
		sStr := "nil"
		if s != nil {
			sStr = s.String()
		}
		logger.Event().Info("proposal round ended",
			log.Int("set_size", proc.s.Size()),
			log.String("proposed_set", sStr),
			log.Bool("is_conflicting", proc.proposalTracker.IsConflicting()))
	case commitRound:
		logger.With().Info("commit round ended", log.Int("set_size", proc.s.Size()))
	}
}

// advances the state to the next round
func (proc *consensusProcess) advanceToNextRound(ctx context.Context) {
	proc.k++
	if proc.k >= nextIteration && proc.k%nextIteration == 0 {
		proc.WithContext(ctx).Event().Warning("starting new iteration",
			log.Uint32("current_k", proc.k),
			types.LayerID(proc.instanceID))
	}
}

func (proc *consensusProcess) beginStatusRound(ctx context.Context) {
	proc.statusesTracker = newStatusTracker(proc.cfg.F+1, proc.cfg.N)
	proc.statusesTracker.Log = proc.Log

	// check participation
	if !proc.shouldParticipate(ctx) {
		return
	}

	b, err := proc.initDefaultBuilder(proc.s)
	if err != nil {
		proc.With().Error("init default builder failed", log.Err(err))
		return
	}
	statusMsg := b.SetType(status).Sign(proc.signing).Build()
	proc.sendMessage(ctx, statusMsg)
}

func (proc *consensusProcess) beginProposalRound(ctx context.Context) {
	proc.proposalTracker = newProposalTracker(proc.Log)

	// done with building proposal, reset statuses tracking
	defer func() { proc.statusesTracker = nil }()

	if proc.statusesTracker.IsSVPReady() && proc.shouldParticipate(ctx) {
		builder, err := proc.initDefaultBuilder(proc.statusesTracker.ProposalSet(defaultSetSize))
		if err != nil {
			proc.With().Error("init default builder failed", log.Err(err))
			return
		}
		svp := proc.statusesTracker.BuildSVP()
		if svp != nil {
			proposalMsg := builder.SetType(proposal).SetSVP(svp).Sign(proc.signing).Build()
			proc.sendMessage(ctx, proposalMsg)
		} else {
			proc.Error("failed to build SVP (nil) after verifying SVP is ready")
		}
	}
}

func (proc *consensusProcess) beginCommitRound(ctx context.Context) {
	proposedSet := proc.proposalTracker.ProposedSet()

	// proposedSet may be nil, in such case the tracker will ignore Messages
	proc.commitTracker = newCommitTracker(proc.cfg.F+1, proc.cfg.N, proposedSet) // track commits for proposed set

	if proposedSet != nil { // has proposal to commit on

		// check participation
		if !proc.shouldParticipate(ctx) {
			return
		}

		builder, err := proc.initDefaultBuilder(proposedSet)
		if err != nil {
			proc.WithContext(ctx).With().Error("init default builder failed", log.Err(err))
			return
		}
		builder = builder.SetType(commit).Sign(proc.signing)
		commitMsg := builder.Build()
		proc.sendMessage(ctx, commitMsg)
	}
}

func (proc *consensusProcess) beginNotifyRound(ctx context.Context) {
	logger := proc.WithContext(ctx).WithFields(types.LayerID(proc.instanceID))

	// release proposal & commit trackers
	defer func() {
		proc.commitTracker = nil
		proc.proposalTracker = nil
	}()

	// send notify message only once
	if proc.notifySent {
		logger.Info("begin notify round: notify already sent")
		return
	}

	if proc.proposalTracker.IsConflicting() {
		logger.Warning("begin notify round: proposal is conflicting")
		return
	}

	if !proc.commitTracker.HasEnoughCommits() {
		logger.With().Warning("begin notify round: not enough commits",
			log.Int("expected", proc.cfg.F+1),
			log.Int("actual", proc.commitTracker.CommitCount()))
		return
	}

	cert := proc.commitTracker.BuildCertificate()
	if cert == nil {
		logger.Error("begin notify round: BuildCertificate returned nil")
		return
	}

	s := proc.proposalTracker.ProposedSet()
	if s == nil {
		logger.Error("begin notify round: ProposedSet returned nil")
		return
	}

	// update set & matching certificate
	proc.s = s
	proc.certificate = cert

	// check participation
	if !proc.shouldParticipate(ctx) {
		return
	}

	// build & send notify message
	builder, err := proc.initDefaultBuilder(proc.s)
	if err != nil {
		logger.With().Error("init default builder failed", log.Err(err))
		return
	}

	builder = builder.SetType(notify).SetCertificate(proc.certificate).Sign(proc.signing)
	notifyMsg := builder.Build()
	logger.With().Debug("sending notify message", notifyMsg)
	if proc.sendMessage(ctx, notifyMsg) { // on success, mark sent
		proc.notifySent = true
	}
}

// passes all pending messages to the inbox of the process so they will be handled
func (proc *consensusProcess) handlePending(pending map[string]*Msg) {
	for _, m := range pending {
		proc.inbox <- m
	}
}

// runs the logic of the beginning of a round by its type
// pending messages are passed for handling
func (proc *consensusProcess) onRoundBegin(ctx context.Context) {
	// reset trackers
	switch proc.currentRound() {
	case statusRound:
		proc.beginStatusRound(ctx)
	case proposalRound:
		proc.beginProposalRound(ctx)
	case commitRound:
		proc.beginCommitRound(ctx)
	case notifyRound:
		proc.beginNotifyRound(ctx)
	default:
		proc.Panic("current round out of bounds. Expected: %d-%d, Found: %v", statusRound, notifyRound, proc.currentRound())
	}

	if len(proc.pending) == 0 { // no pending messages
		return
	}

	// handle pending messages
	pendingProcess := proc.pending
	proc.pending = make(map[string]*Msg, proc.cfg.N)
	go proc.handlePending(pendingProcess)
}

// init a new message builder with the current state (s, k, ki) for this instance
func (proc *consensusProcess) initDefaultBuilder(s *Set) (*messageBuilder, error) {
	builder := newMessageBuilder().SetInstanceID(proc.instanceID)
	builder = builder.SetRoundCounter(proc.k).SetKi(proc.ki).SetValues(s)
	proof, err := proc.oracle.Proof(context.TODO(), types.LayerID(proc.instanceID), int32(proc.k))
	if err != nil {
		proc.With().Error("could not initialize default builder", log.Err(err))
		return nil, err
	}
	builder.SetRoleProof(proof)
	builder.SetEligibilityCount(proc.eligibilityCount)

	return builder, nil
}

func (proc *consensusProcess) processPreRoundMsg(ctx context.Context, msg *Msg) {
	proc.preRoundTracker.OnPreRound(ctx, msg)
}

func (proc *consensusProcess) processStatusMsg(ctx context.Context, msg *Msg) {
	// record status
	proc.statusesTracker.RecordStatus(ctx, msg)
}

func (proc *consensusProcess) processProposalMsg(ctx context.Context, msg *Msg) {
	currRnd := proc.currentRound()

	if currRnd == proposalRound { // regular proposal
		proc.proposalTracker.OnProposal(ctx, msg)
	} else if currRnd == commitRound { // late proposal
		proc.proposalTracker.OnLateProposal(ctx, msg)
	} else {
		proc.WithContext(ctx).With().Error("received proposal message for processing in an invalid context",
			log.Uint32("current_k", proc.k),
			log.Uint32("msg_k", msg.InnerMsg.K))
	}
}

func (proc *consensusProcess) processCommitMsg(ctx context.Context, msg *Msg) {
	proc.mTracker.Track(msg) // a commit msg passed for processing is assumed to be valid
	proc.commitTracker.OnCommit(msg)
}

func (proc *consensusProcess) processNotifyMsg(ctx context.Context, msg *Msg) {
	s := NewSet(msg.InnerMsg.Values)

	if ignored := proc.notifyTracker.OnNotify(msg); ignored {
		proc.WithContext(ctx).With().Warning("ignoring notification",
			log.String("sender_id", msg.PubKey.ShortString()))
		return
	}

	if proc.currentRound() == notifyRound { // not necessary to update otherwise
		// we assume that this expression was checked before
		if msg.InnerMsg.Cert.AggMsgs.Messages[0].InnerMsg.K >= proc.ki { // update state iff K >= Ki
			proc.s = s
			proc.certificate = msg.InnerMsg.Cert
			proc.ki = msg.InnerMsg.Ki
		}
	}

	if proc.notifyTracker.NotificationsCount(s) < proc.cfg.F+1 { // not enough
		proc.WithContext(ctx).With().Debug("not enough notifications for termination",
			log.String("current_set", proc.s.String()),
			log.Uint32("current_k", proc.k),
			types.LayerID(proc.instanceID),
			log.Int("expected", proc.cfg.F+1),
			log.Int("actual", proc.notifyTracker.NotificationsCount(s)))
		return
	}

	// enough notifications, should terminate
	proc.s = s // update to the agreed set
	proc.WithContext(ctx).Event().Info("consensus process terminated",
		log.String("current_set", proc.s.String()),
		log.Uint32("current_k", proc.k),
		types.LayerID(proc.instanceID),
		log.Int("set_size", proc.s.Size()), log.Uint32("K", proc.k))
	proc.report(completed)
	proc.terminating = true
	close(proc.CloseChannel())
}

func (proc *consensusProcess) currentRound() uint32 {
<<<<<<< HEAD
	return proc.k % nextIteration
=======
	return proc.k % 4
>>>>>>> e803e533
}

// returns a function to validate status messages
func (proc *consensusProcess) statusValidator() func(m *Msg) bool {
	validate := func(m *Msg) bool {
		s := NewSet(m.InnerMsg.Values)
		if m.InnerMsg.Ki == preRound { // no certificates, validate by pre-round msgs
			if proc.preRoundTracker.CanProveSet(s) { // can prove s
				return true
			}
		} else { // Ki>=0, we should have received a certificate for that set
			if proc.notifyTracker.HasCertificate(m.InnerMsg.Ki, s) { // can prove s
				return true
			}
		}
		return false
	}

	return validate
}

func (proc *consensusProcess) endOfStatusRound() {
	// validate and track wrapper for validation func
	valid := proc.statusValidator()
	vtFunc := func(m *Msg) bool {
		if valid(m) {
			proc.mTracker.Track(m)
			return true
		}

		return false
	}

	// assumption: AnalyzeStatuses calls vtFunc for every recorded status message
	before := time.Now()
	proc.statusesTracker.AnalyzeStatuses(vtFunc)
	proc.Event().Info("status round ended",
		log.Bool("is_svp_ready", proc.statusesTracker.IsSVPReady()),
		types.LayerID(proc.instanceID),
		log.Int("set_size", proc.s.Size()),
		log.String("analyze_duration", time.Since(before).String()))
}

// checks if we should participate in the current round
// returns true if we should participate, false otherwise
func (proc *consensusProcess) shouldParticipate(ctx context.Context) bool {
	logger := proc.WithContext(ctx)

	// query if identity is active
	res, err := proc.oracle.IsIdentityActiveOnConsensusView(ctx, proc.signing.PublicKey().String(), types.LayerID(proc.instanceID))
	if err != nil {
		logger.With().Error("should not participate: error checking our identity for activeness",
			log.Err(err), types.LayerID(proc.instanceID))
		return false
	}

	if !res {
		logger.With().Info("should not participate: identity is not active",
			types.LayerID(proc.instanceID))
		return false
	}

	currentRole := proc.currentRole(ctx)
	if currentRole == passive {
		logger.With().Info("should not participate: passive",
			log.Uint32("current_k", proc.k), types.LayerID(proc.instanceID))
		return false
	}

	// should participate
	logger.With().Info("should participate",
		log.Uint32("current_k", proc.k), types.LayerID(proc.instanceID),
		log.Bool("leader", currentRole == leader),
		log.Uint32("eligibility_count", uint32(proc.eligibilityCount)),
	)
	return true
}

// Returns the role matching the current round if eligible for this round, false otherwise
func (proc *consensusProcess) currentRole(ctx context.Context) role {
	logger := proc.WithContext(ctx)
	proof, err := proc.oracle.Proof(ctx, types.LayerID(proc.instanceID), int32(proc.k))
	if err != nil {
		logger.With().Error("could not retrieve eligibility proof from oracle", log.Err(err))
		return passive
	}

	eligibilityCount, err := proc.oracle.CalcEligibility(ctx, types.LayerID(proc.instanceID),
		int32(proc.k), expectedCommitteeSize(proc.k, proc.cfg.N, proc.cfg.ExpectedLeaders), proc.nid, proof)
	if err != nil {
		logger.With().Error("failed to check eligibility", log.Err(err), types.LayerID(proc.instanceID))
		return passive
	}

	proc.eligibilityCount = eligibilityCount
	if eligibilityCount > 0 { // eligible
		if proc.currentRound() == proposalRound {
			return leader
		}
		return active
	}

	return passive
}

// Returns the expected committee size for the given round assuming maxExpActives is the default size
func expectedCommitteeSize(k uint32, maxExpActive, expLeaders int) int {
	if k%4 == proposalRound {
		return expLeaders // expected number of leaders
	}

	// N actives in any other case
	return maxExpActive
}<|MERGE_RESOLUTION|>--- conflicted
+++ resolved
@@ -539,7 +539,7 @@
 // advances the state to the next round
 func (proc *consensusProcess) advanceToNextRound(ctx context.Context) {
 	proc.k++
-	if proc.k >= nextIteration && proc.k%nextIteration == 0 {
+	if proc.k >= 4 && proc.k%4 == 0 {
 		proc.WithContext(ctx).Event().Warning("starting new iteration",
 			log.Uint32("current_k", proc.k),
 			types.LayerID(proc.instanceID))
@@ -711,7 +711,7 @@
 func (proc *consensusProcess) initDefaultBuilder(s *Set) (*messageBuilder, error) {
 	builder := newMessageBuilder().SetInstanceID(proc.instanceID)
 	builder = builder.SetRoundCounter(proc.k).SetKi(proc.ki).SetValues(s)
-	proof, err := proc.oracle.Proof(context.TODO(), types.LayerID(proc.instanceID), int32(proc.k))
+	proof, err := proc.oracle.Proof(context.TODO(), types.LayerID(proc.instanceID), proc.k)
 	if err != nil {
 		proc.With().Error("could not initialize default builder", log.Err(err))
 		return nil, err
@@ -791,11 +791,7 @@
 }
 
 func (proc *consensusProcess) currentRound() uint32 {
-<<<<<<< HEAD
-	return proc.k % nextIteration
-=======
 	return proc.k % 4
->>>>>>> e803e533
 }
 
 // returns a function to validate status messages
@@ -877,14 +873,14 @@
 // Returns the role matching the current round if eligible for this round, false otherwise
 func (proc *consensusProcess) currentRole(ctx context.Context) role {
 	logger := proc.WithContext(ctx)
-	proof, err := proc.oracle.Proof(ctx, types.LayerID(proc.instanceID), int32(proc.k))
+	proof, err := proc.oracle.Proof(ctx, types.LayerID(proc.instanceID), proc.k)
 	if err != nil {
 		logger.With().Error("could not retrieve eligibility proof from oracle", log.Err(err))
 		return passive
 	}
 
 	eligibilityCount, err := proc.oracle.CalcEligibility(ctx, types.LayerID(proc.instanceID),
-		int32(proc.k), expectedCommitteeSize(proc.k, proc.cfg.N, proc.cfg.ExpectedLeaders), proc.nid, proof)
+		proc.k, expectedCommitteeSize(proc.k, proc.cfg.N, proc.cfg.ExpectedLeaders), proc.nid, proof)
 	if err != nil {
 		logger.With().Error("failed to check eligibility", log.Err(err), types.LayerID(proc.instanceID))
 		return passive
