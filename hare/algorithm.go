// Package hare implements the Hare Protocol.
package hare

import (
	"bytes"
	"context"
	"errors"
	"fmt"
	"github.com/nullstyle/go-xdr/xdr3"
	"github.com/spacemeshos/ed25519"
	"github.com/spacemeshos/go-spacemesh/common/types"
	"github.com/spacemeshos/go-spacemesh/hare/config"
	"github.com/spacemeshos/go-spacemesh/hare/metrics"
	"github.com/spacemeshos/go-spacemesh/log"
	"github.com/spacemeshos/go-spacemesh/p2p/service"
	"github.com/spacemeshos/go-spacemesh/priorityq"
	"github.com/spacemeshos/go-spacemesh/signing"
	"strconv"
	"time"
)

const protoName = "HARE_PROTOCOL"

type role byte

const ( // constants of the different roles
	passive = role(0)
	active  = role(1)
	leader  = role(2)
)

// Rolacle is the roles oracle provider.
type Rolacle interface {
<<<<<<< HEAD
	Validate(layer types.LayerID, round int32, committeeSize int, id types.NodeID, sig []byte, eligibilityCount uint16) (bool, error)
	CalcEligibility(layer types.LayerID, round int32, committeeSize int, id types.NodeID, sig []byte) (uint16, error)
	Proof(layer types.LayerID, round int32) ([]byte, error)
=======
	Validate(ctx context.Context, layer types.LayerID, round int32, committeeSize int, id types.NodeID, sig []byte, eligibilityCount uint16) (bool, error)
	CalcEligibility(ctx context.Context, layer types.LayerID, round int32, committeeSize int, id types.NodeID, sig []byte) (uint16, error)
	Proof(ctx context.Context, layer types.LayerID, round int32) ([]byte, error)
>>>>>>> 233360c9
	IsIdentityActiveOnConsensusView(edID string, layer types.LayerID) (bool, error)
}

// NetworkService provides the registration and broadcast abilities in the network.
type NetworkService interface {
	RegisterGossipProtocol(protocol string, prio priorityq.Priority) chan service.GossipMessage
	Broadcast(ctx context.Context, protocol string, payload []byte) error
}

// Signer provides signing and public-key getter.
type Signer interface {
	Sign(m []byte) []byte
	PublicKey() *signing.PublicKey
}

const (
	completed    = true
	notCompleted = false
)

// procReport is the termination report of the CP
type procReport struct {
	id        instanceID // layer id
	set       *Set       // agreed-upon set
	coinflip  bool       // weak coin value
	completed bool       // whether the CP completed
}

func (cpo procReport) ID() instanceID {
	return cpo.id
}

func (cpo procReport) Set() *Set {
	return cpo.set
}

func (cpo procReport) Coinflip() bool {
	return cpo.coinflip
}

func (cpo procReport) Completed() bool {
	return cpo.completed
}

func (proc *consensusProcess) report(completed bool) {
	proc.terminationReport <- procReport{proc.instanceID, proc.s, proc.preRoundTracker.coinflip, completed}
}

var _ TerminationOutput = (*procReport)(nil)

// State holds the current state of the consensus process (aka the participant).
type State struct {
	k           int32        // the round counter (k%4 is the round number)
	ki          int32        // indicates when S was first committed upon
	s           *Set         // the set of values
	certificate *certificate // the certificate
}

// StateQuerier provides a query to check if an Ed public key is active on the current consensus view.
// It returns true if the identity is active and false otherwise.
// An error is set iff the identity could not be checked for activeness.
type StateQuerier interface {
	IsIdentityActiveOnConsensusView(edID string, layer types.LayerID) (bool, error)
}

// Msg is the wrapper of the protocol's message.
// Messages are sent as type Message. Upon receiving, the public key is added to this wrapper (public key extraction).
type Msg struct {
	*Message
	PubKey    *signing.PublicKey
	RequestID string
}

func (m *Msg) String() string {
	return fmt.Sprintf("Pubkey: %v Message: %v", m.PubKey.ShortString(), m.Message.String())
}

// Bytes returns the message as bytes (without the public key).
// It panics if the message erred on unmarshal.
func (m *Msg) Bytes() []byte {
	var w bytes.Buffer
	if _, err := xdr.Marshal(&w, m.Message); err != nil {
		log.Panic("could not marshal InnerMsg before send")
	}

	return w.Bytes()
}

// Upon receiving a protocol's message, we try to build the full message.
// The full message consists of the original message and the extracted public key.
// An extracted public key is considered valid if it represents an active identity for a consensus view.
func newMsg(ctx context.Context, hareMsg *Message, querier StateQuerier) (*Msg, error) {
	logger := log.AppLog.WithContext(ctx)

	// extract pub key
	pubKey, err := ed25519.ExtractPublicKey(hareMsg.InnerMsg.Bytes(), hareMsg.Sig)
	if err != nil {
<<<<<<< HEAD
		log.With().Error("newMsg construction failed: could not extract public key",
			log.Err(err),
			log.Int("sig len", len(hareMsg.Sig)))
=======
		logger.With().Error("newMsg construction failed: could not extract public key",
			log.Err(err),
			log.Int("sig_len", len(hareMsg.Sig)))
>>>>>>> 233360c9
		return nil, err
	}

	// query if identity is active
	pub := signing.NewPublicKey(pubKey)
	res, err := querier.IsIdentityActiveOnConsensusView(pub.String(), types.LayerID(hareMsg.InnerMsg.InstanceID))
	if err != nil {
<<<<<<< HEAD
		log.With().Error("error while checking if identity is active",
=======
		logger.With().Error("error while checking if identity is active",
>>>>>>> 233360c9
			log.String("sender_id", pub.ShortString()),
			log.Err(err),
			types.LayerID(hareMsg.InnerMsg.InstanceID),
			log.String("msg_type", hareMsg.InnerMsg.Type.String()))
		return nil, errors.New("is identity active query failed")
	}

	// check query result
	if !res {
<<<<<<< HEAD
		log.With().Error("identity is not active",
=======
		logger.With().Error("identity is not active",
>>>>>>> 233360c9
			log.String("sender_id", pub.ShortString()),
			types.LayerID(hareMsg.InnerMsg.InstanceID),
			log.String("msg_type", hareMsg.InnerMsg.Type.String()))
		return nil, errors.New("inactive identity")
	}

	msg := &Msg{Message: hareMsg, PubKey: pub}

	// add reqID from context
	if reqID, ok := log.ExtractRequestID(ctx); ok {
		msg.RequestID = reqID
	} else {
		logger.Warning("no requestID in context, cannot add to new hare message")
	}

	return msg, nil
}

// consensusProcess is an entity (a single participant) in the Hare protocol.
// Once started, the CP iterates through the rounds until consensus is reached or the instance is cancelled.
// The output is then written to the provided TerminationReport channel.
// If the consensus process is canceled one should not expect the output to be written to the output channel.
type consensusProcess struct {
	log.Log
	State
	Closer
	instanceID        instanceID // the layer id
	oracle            Rolacle    // the roles oracle provider
	signing           Signer
	nid               types.NodeID
	network           NetworkService
	isStarted         bool
	inbox             chan *Msg
	terminationReport chan TerminationOutput
	validator         messageValidator
	preRoundTracker   *preRoundTracker
	statusesTracker   *statusTracker
	proposalTracker   proposalTrackerProvider
	commitTracker     commitTrackerProvider
	notifyTracker     *notifyTracker
	cfg               config.Config
	pending           map[string]*Msg // buffer for early messages that are pending process
	notifySent        bool            // flag to set in case a notification had already been sent by this instance
	mTracker          *msgsTracker    // tracks valid messages
	terminating       bool
	eligibilityCount  uint16
}

// newConsensusProcess creates a new consensus process instance.
func newConsensusProcess(cfg config.Config, instanceID instanceID, s *Set, oracle Rolacle, stateQuerier StateQuerier,
	layersPerEpoch uint16, signing Signer, nid types.NodeID, p2p NetworkService,
	terminationReport chan TerminationOutput, ev roleValidator, logger log.Log) *consensusProcess {
	msgsTracker := newMsgsTracker()
	proc := &consensusProcess{
		State:             State{-1, -1, s.Clone(), nil},
		Closer:            NewCloser(),
		instanceID:        instanceID,
		oracle:            oracle,
		signing:           signing,
		nid:               nid,
		network:           p2p,
		preRoundTracker:   newPreRoundTracker(cfg.F+1, cfg.N, logger),
		notifyTracker:     newNotifyTracker(cfg.N),
		cfg:               cfg,
		terminationReport: terminationReport,
		pending:           make(map[string]*Msg, cfg.N),
		Log:               logger,
		mTracker:          msgsTracker,
	}
	proc.validator = newSyntaxContextValidator(signing, cfg.F+1, proc.statusValidator(), stateQuerier, layersPerEpoch, ev, msgsTracker, logger)

	return proc
}

// Returns the iteration number from a given round counter
func iterationFromCounter(roundCounter int32) int32 {
	return roundCounter / 4
}

// Start the consensus process.
// It starts the PreRound round and then iterates through the rounds until consensus is reached or the instance is cancelled.
// It is assumed that the inbox is set before the call to Start.
// It returns an error if Start has been called more than once, the set size is zero (no values) or the inbox is nil.
func (proc *consensusProcess) Start(ctx context.Context) error {
	logger := proc.WithContext(ctx)
	if proc.isStarted { // called twice on same instance
		logger.Error("consensusProcess has already been started")
		return startInstanceError(errors.New("instance already started"))
	}

	if proc.inbox == nil { // no inbox
		logger.Error("consensusProcess cannot be started with nil inbox")
		return startInstanceError(errors.New("instance started with nil inbox"))
	}

	proc.isStarted = true

	go proc.eventLoop(ctx)

	return nil
}

// ID returns the instance id.
func (proc *consensusProcess) ID() instanceID {
	return proc.instanceID
}

// SetInbox sets the inbox channel for incoming messages.
func (proc *consensusProcess) SetInbox(inbox chan *Msg) {
	if inbox == nil {
		proc.Error("consensusProcess tried to SetInbox with nil")
		return
	}

	proc.inbox = inbox
}

// runs the main loop of the protocol
<<<<<<< HEAD
func (proc *consensusProcess) eventLoop() {
	proc.With().Info("consensus process started",
		log.Int("Hare-N", proc.cfg.N),
=======
func (proc *consensusProcess) eventLoop(ctx context.Context) {
	logger := proc.WithContext(ctx)
	logger.With().Info("consensus process started",
		log.Int("hare_n", proc.cfg.N),
>>>>>>> 233360c9
		log.Int("f", proc.cfg.F),
		log.String("duration", (time.Duration(proc.cfg.RoundDuration)*time.Second).String()),
		types.LayerID(proc.instanceID),
		log.Int("exp_leaders", proc.cfg.ExpectedLeaders),
		log.String("current_set", proc.s.String()),
		log.Int("set_size", proc.s.Size()))

	// start the timer
	timer := time.NewTimer(time.Duration(proc.cfg.RoundDuration) * time.Second)
	defer timer.Stop()

	// check participation and send message
	go func() {
		// check participation
		if proc.shouldParticipate(ctx) {
			// set pre-round InnerMsg and send
			builder, err := proc.initDefaultBuilder(proc.s)
			if err != nil {
<<<<<<< HEAD
				proc.With().Error("init default builder failed", log.Err(err))
=======
				logger.With().Error("init default builder failed", log.Err(err))
>>>>>>> 233360c9
				return
			}
			m := builder.SetType(pre).Sign(proc.signing).Build()
			proc.sendMessage(ctx, m)
		} else {
<<<<<<< HEAD
			proc.With().Info("should not participate",
=======
			logger.With().Info("should not participate",
>>>>>>> 233360c9
				log.Int32("current_k", proc.k),
				types.LayerID(proc.instanceID))
		}
	}()

PreRound:
	for {
		select {
		// listen to pre-round messages
		case msg := <-proc.inbox:
			proc.handleMessage(ctx, msg)
		case <-timer.C:
			break PreRound
		case <-proc.CloseChannel():
<<<<<<< HEAD
			proc.With().Info("terminating during preround: received termination signal",
=======
			logger.With().Info("terminating during preround: received termination signal",
>>>>>>> 233360c9
				log.Int32("current_k", proc.k),
				types.LayerID(proc.instanceID))
			return
		}
	}
<<<<<<< HEAD
	proc.With().Debug("preround ended, filtering preliminary set",
		types.LayerID(proc.instanceID),
		log.Int("set_size", proc.s.Size()))
	proc.preRoundTracker.FilterSet(proc.s)
	proc.With().Debug("preround set size after filtering",
		types.LayerID(proc.instanceID),
		log.Int("set_size", proc.s.Size()))
	if proc.s.Size() == 0 {
		proc.Event().Error("preround ended with empty set", types.LayerID(proc.instanceID))
	} else {
		proc.With().Info("preround ended",
=======
	logger.With().Debug("preround ended, filtering preliminary set",
		types.LayerID(proc.instanceID),
		log.Int("set_size", proc.s.Size()))
	proc.preRoundTracker.FilterSet(proc.s)
	logger.With().Debug("preround set size after filtering",
		types.LayerID(proc.instanceID),
		log.Int("set_size", proc.s.Size()))
	if proc.s.Size() == 0 {
		logger.Event().Warning("preround ended with empty set", types.LayerID(proc.instanceID))
	} else {
		logger.With().Info("preround ended",
>>>>>>> 233360c9
			log.Int("set_size", proc.s.Size()),
			types.LayerID(proc.instanceID))
	}
	proc.advanceToNextRound(ctx) // K was initialized to -1, K should be 0

	// start first iteration
	proc.onRoundBegin(ctx)
	ticker := time.NewTicker(time.Duration(proc.cfg.RoundDuration) * time.Second)
	defer ticker.Stop()

	for {
		select {
		case msg := <-proc.inbox: // msg event
			proc.handleMessage(ctx, msg)
			if proc.terminating {
				return
			}
		case <-ticker.C: // next round event
			proc.onRoundEnd(ctx)
			proc.advanceToNextRound(ctx)

			// exit if we reached the limit on number of iterations
			if proc.k/4 >= int32(proc.cfg.LimitIterations) {
<<<<<<< HEAD
				proc.With().Warning("terminating: reached iterations limit",
=======
				logger.With().Warning("terminating: reached iterations limit",
>>>>>>> 233360c9
					log.Int("limit", proc.cfg.LimitIterations),
					log.Int32("current_k", proc.k),
					types.LayerID(proc.instanceID))
				proc.report(notCompleted)
				return
			}

			proc.onRoundBegin(ctx)
		case <-proc.CloseChannel(): // close event
<<<<<<< HEAD
			proc.With().Info("terminating: received termination signal",
=======
			logger.With().Info("terminating: received termination signal",
>>>>>>> 233360c9
				log.Int32("current_k", proc.k),
				types.LayerID(proc.instanceID))
			proc.report(notCompleted)
			return
		}
	}
}

// handles a message that has arrived early
func (proc *consensusProcess) onEarlyMessage(ctx context.Context, m *Msg) {
	logger := proc.WithContext(ctx)

	if m == nil {
		logger.Error("onEarlyMessage called with nil")
		return
	}

	if m.Message == nil {
		logger.Error("onEarlyMessage called with nil message")
		return
	}

	if m.InnerMsg == nil {
		logger.Error("onEarlyMessage called with nil inner message")
		return
	}

	pub := m.PubKey
	if _, exist := proc.pending[pub.String()]; exist { // ignore, already received
<<<<<<< HEAD
		proc.With().Warning("already received message from sender",
=======
		logger.With().Warning("already received message from sender",
>>>>>>> 233360c9
			log.String("sender_id", pub.ShortString()))
		return
	}

	proc.pending[pub.String()] = m
}

// the very first step of handling a message
func (proc *consensusProcess) handleMessage(ctx context.Context, m *Msg) {
	logger := proc.WithContext(ctx).WithFields(
		log.String("msg_type", m.InnerMsg.Type.String()),
		log.FieldNamed("sender_id", m.PubKey),
		log.Int32("current_k", proc.k),
		log.Int32("msg_k", m.InnerMsg.K),
		types.LayerID(proc.instanceID))

<<<<<<< HEAD
	proc.With().Debug("received message",
		log.Int32("current_k", proc.k),
		types.LayerID(proc.instanceID),
		log.String("sender_id", m.PubKey.ShortString()),
		log.FieldNamed("msg_layer_id", types.LayerID(m.InnerMsg.InstanceID)),
		log.String("msg_type", m.InnerMsg.Type.String()))

	// validate context
	mType := m.InnerMsg.Type.String()
	if err := proc.validator.ContextuallyValidateMessage(m, proc.k); err != nil {
		// early message, keep for later
		if err == errEarlyMsg {
			proc.With().Debug("early message detected, keeping",
				log.String("msg_type", mType),
				log.String("sender_id", m.PubKey.ShortString()),
				log.Int32("current_k", proc.k),
				log.Int32("msg_k", m.InnerMsg.K),
				types.LayerID(proc.instanceID),
				log.Err(err))

			// validate syntax for early messages
			if !proc.validator.SyntacticallyValidateMessage(m) {
				proc.With().Warning("early message failed syntactic validation, discarding",
					log.String("msg_type", mType),
					log.String("sender_id", m.PubKey.ShortString()))
=======
	// Try to extract reqID from message and restore it to context
	if m.RequestID == "" {
		logger.Warning("no reqID found in hare message, cannot restore to context")
	} else {
		ctx = log.WithRequestID(ctx, m.RequestID)
		logger = logger.WithContext(ctx)
	}

	// Note: instanceID is already verified by the broker
	logger.Debug("consensus process received message")

	// validate context
	if err := proc.validator.ContextuallyValidateMessage(ctx, m, proc.k); err != nil {
		// early message, keep for later
		if err == errEarlyMsg {
			logger.With().Debug("early message detected, keeping", log.Err(err))

			// validate syntax for early messages
			if !proc.validator.SyntacticallyValidateMessage(ctx, m) {
				logger.Warning("early message failed syntactic validation, discarding")
>>>>>>> 233360c9
				return
			}

			proc.onEarlyMessage(ctx, m)
			return
		}

		// not an early message but also contextually invalid
<<<<<<< HEAD
		proc.With().Error("late message failed contextual validation, discarding",
			log.String("msg_type", mType),
			log.String("sender_id", m.PubKey.ShortString()),
			log.Int32("current_k", proc.k),
			log.Int32("msg_k", m.InnerMsg.K),
			types.LayerID(proc.instanceID), log.Err(err))
=======
		logger.With().Error("late message failed contextual validation, discarding", log.Err(err))
>>>>>>> 233360c9
		return
	}

	// validate syntax for contextually valid messages
<<<<<<< HEAD
	if !proc.validator.SyntacticallyValidateMessage(m) {
		proc.With().Warning("message failed syntactic validation, discarding",
			log.String("msg_type", mType),
			log.String("sender_id", m.PubKey.ShortString()),
			log.Int32("current_k", proc.k),
			log.Int32("msg_k", m.InnerMsg.K),
			types.LayerID(proc.instanceID))
=======
	if !proc.validator.SyntacticallyValidateMessage(ctx, m) {
		logger.Warning("message failed syntactic validation, discarding")
>>>>>>> 233360c9
		return
	}

	// warn on late pre-round msgs
	if m.InnerMsg.Type == pre && proc.k != -1 {
<<<<<<< HEAD
		proc.With().Warning("encountered late preround message",
			log.String("msg_type", mType),
			log.String("sender_id", m.PubKey.ShortString()),
			log.Int32("current_k", proc.k),
			log.Int32("msg_k", m.InnerMsg.K),
			types.LayerID(proc.instanceID))
	}

	// valid, continue to process msg by type
	proc.processMsg(m)
}

// process the message by its type
func (proc *consensusProcess) processMsg(m *Msg) {
	proc.With().Debug("processing message",
		log.String("msg_type", m.InnerMsg.Type.String()),
		log.Int("num_values", len(m.InnerMsg.Values)))
	// TODO: fix metrics
	// metrics.MessageTypeCounter.With("type_id", m.InnerMsg.Type.String(), "layer", strconv.FormatUint(uint64(m.InnerMsg.InstanceID), 10), "reporter", "processMsg").Add(1)
=======
		logger.Warning("encountered late preround message")
	}

	// valid, continue to process msg by type
	proc.processMsg(ctx, m)
}

// process the message by its type
func (proc *consensusProcess) processMsg(ctx context.Context, m *Msg) {
	proc.WithContext(ctx).With().Debug("processing message",
		log.String("msg_type", m.InnerMsg.Type.String()),
		log.Int("num_values", len(m.InnerMsg.Values)))
	metrics.MessageTypeCounter.With("type_id", m.InnerMsg.Type.String(), "layer", strconv.FormatUint(uint64(m.InnerMsg.InstanceID), 10), "reporter", "processMsg").Add(1)
>>>>>>> 233360c9

	switch m.InnerMsg.Type {
	case pre:
		proc.processPreRoundMsg(ctx, m)
	case status: // end of round 1
		proc.processStatusMsg(ctx, m)
	case proposal: // end of round 2
		proc.processProposalMsg(ctx, m)
	case commit: // end of round 3
		proc.processCommitMsg(ctx, m)
	case notify: // end of round 4
		proc.processNotifyMsg(ctx, m)
	default:
<<<<<<< HEAD
		proc.With().Warning("unknown message type",
			log.Int("msg_type", int(m.InnerMsg.Type)),
=======
		proc.WithContext(ctx).With().Warning("unknown message type",
			log.String("msg_type", m.InnerMsg.Type.String()),
>>>>>>> 233360c9
			log.String("sender_id", m.PubKey.ShortString()))
	}
}

// sends a message to the network.
// Returns true if the message is assumed to be sent, false otherwise.
func (proc *consensusProcess) sendMessage(ctx context.Context, msg *Msg) bool {
	// invalid msg
	if msg == nil {
		proc.WithContext(ctx).Error("sendMessage was called with nil")
		return false
	}

<<<<<<< HEAD
	if err := proc.network.Broadcast(protoName, msg.Bytes()); err != nil {
		proc.With().Error("could not broadcast round message", log.Err(err))
		return false
	}

	proc.With().Info("should participate: message sent",
		types.LayerID(proc.instanceID),
		log.Int32("msg_k", msg.InnerMsg.K),
		log.String("msg_type", msg.InnerMsg.Type.String()),
		log.Int("eligibility_count", int(msg.InnerMsg.EligibilityCount)),
		log.String("current_set", proc.s.String()),
		log.Int32("current_k", proc.k),
	)
=======
	// generate a new requestID for this message
	ctx = log.WithNewRequestID(ctx,
		types.LayerID(proc.instanceID),
		log.Int32("msg_k", msg.InnerMsg.K),
		log.String("msg_type", msg.InnerMsg.Type.String()),
		log.Int("eligibility_count", int(msg.InnerMsg.EligibilityCount)),
		log.String("current_set", proc.s.String()),
		log.Int32("current_k", proc.k),
	)
	logger := proc.WithContext(ctx)

	if err := proc.network.Broadcast(ctx, protoName, msg.Bytes()); err != nil {
		logger.With().Error("could not broadcast round message", log.Err(err))
		return false
	}

	logger.Info("should participate: message sent")
>>>>>>> 233360c9
	return true
}

// logic of the end of a round by the round type
<<<<<<< HEAD
func (proc *consensusProcess) onRoundEnd() {
	fields := []log.LoggableField{log.Int32("current_k", proc.k), types.LayerID(proc.instanceID)}
	if proc.k%4 == 0 {
		fields = append(fields, log.Bool("notify_round", true),
			log.Int("expected_notifications", proc.cfg.F+1),
			log.Int("received_notifications", proc.notifyTracker.NotificationsCount(proc.s)),
		)
	}
	proc.With().Info("end of round", fields...)
=======
func (proc *consensusProcess) onRoundEnd(ctx context.Context) {
	logger := proc.WithContext(ctx).WithFields(
		log.Int32("current_k", proc.k),
		types.LayerID(proc.instanceID),
	)
	logger.Debug("end of round")
>>>>>>> 233360c9

	// reset trackers
	switch proc.currentRound() {
	case statusRound:
		proc.endOfStatusRound()
	case proposalRound:
		s := proc.proposalTracker.ProposedSet()
		sStr := "nil"
		if s != nil {
			sStr = s.String()
		}
		logger.Event().Info("proposal round ended",
			log.Int("set_size", proc.s.Size()),
			log.String("proposed_set", sStr),
			log.Bool("is_conflicting", proc.proposalTracker.IsConflicting()))
	case commitRound:
		logger.With().Info("commit round ended", log.Int("set_size", proc.s.Size()))
	}
}

// advances the state to the next round
func (proc *consensusProcess) advanceToNextRound(ctx context.Context) {
	proc.k++
	if proc.k >= 4 && proc.k%4 == 0 {
<<<<<<< HEAD
		proc.Event().Warning("starting new iteration",
=======
		proc.WithContext(ctx).Event().Warning("starting new iteration",
>>>>>>> 233360c9
			log.Int32("current_k", proc.k),
			types.LayerID(proc.instanceID))
	}
}

func (proc *consensusProcess) beginStatusRound(ctx context.Context) {
	proc.statusesTracker = newStatusTracker(proc.cfg.F+1, proc.cfg.N)
	proc.statusesTracker.Log = proc.Log

	// check participation
	if !proc.shouldParticipate(ctx) {
		return
	}

	b, err := proc.initDefaultBuilder(proc.s)
	if err != nil {
		proc.With().Error("init default builder failed", log.Err(err))
		return
	}
	statusMsg := b.SetType(status).Sign(proc.signing).Build()
	proc.sendMessage(ctx, statusMsg)
}

func (proc *consensusProcess) beginProposalRound(ctx context.Context) {
	proc.proposalTracker = newProposalTracker(proc.Log)

	// done with building proposal, reset statuses tracking
	defer func() { proc.statusesTracker = nil }()

	if proc.statusesTracker.IsSVPReady() && proc.shouldParticipate(ctx) {
		builder, err := proc.initDefaultBuilder(proc.statusesTracker.ProposalSet(defaultSetSize))
		if err != nil {
			proc.With().Error("init default builder failed", log.Err(err))
			return
		}
		svp := proc.statusesTracker.BuildSVP()
		if svp != nil {
			proposalMsg := builder.SetType(proposal).SetSVP(svp).Sign(proc.signing).Build()
			proc.sendMessage(ctx, proposalMsg)
		} else {
			proc.Error("failed to build SVP (nil) after verifying SVP is ready")
		}
	}
}

func (proc *consensusProcess) beginCommitRound(ctx context.Context) {
	proposedSet := proc.proposalTracker.ProposedSet()

	// proposedSet may be nil, in such case the tracker will ignore Messages
	proc.commitTracker = newCommitTracker(proc.cfg.F+1, proc.cfg.N, proposedSet) // track commits for proposed set

	if proposedSet != nil { // has proposal to commit on

		// check participation
		if !proc.shouldParticipate(ctx) {
			return
		}

		builder, err := proc.initDefaultBuilder(proposedSet)
		if err != nil {
<<<<<<< HEAD
			proc.With().Error("init default builder failed", log.Err(err))
=======
			proc.WithContext(ctx).With().Error("init default builder failed", log.Err(err))
>>>>>>> 233360c9
			return
		}
		builder = builder.SetType(commit).Sign(proc.signing)
		commitMsg := builder.Build()
		proc.sendMessage(ctx, commitMsg)
	}
}

func (proc *consensusProcess) beginNotifyRound(ctx context.Context) {
	logger := proc.WithContext(ctx).WithFields(types.LayerID(proc.instanceID))

	// release proposal & commit trackers
	defer func() {
		proc.commitTracker = nil
		proc.proposalTracker = nil
	}()

	// send notify message only once
	if proc.notifySent {
<<<<<<< HEAD
		proc.Info("begin notify round: notify already sent")
=======
		logger.Info("begin notify round: notify already sent")
>>>>>>> 233360c9
		return
	}

	if proc.proposalTracker.IsConflicting() {
<<<<<<< HEAD
		proc.Warning("begin notify round: proposal is conflicting")
=======
		logger.Warning("begin notify round: proposal is conflicting")
>>>>>>> 233360c9
		return
	}

	if !proc.commitTracker.HasEnoughCommits() {
<<<<<<< HEAD
		proc.With().Warning("begin notify round: not enough commits",
=======
		logger.With().Warning("begin notify round: not enough commits",
>>>>>>> 233360c9
			log.Int("expected", proc.cfg.F+1),
			log.Int("actual", proc.commitTracker.CommitCount()))
		return
	}

	cert := proc.commitTracker.BuildCertificate()
	if cert == nil {
<<<<<<< HEAD
		proc.Error("begin notify round: BuildCertificate returned nil")
=======
		logger.Error("begin notify round: BuildCertificate returned nil")
>>>>>>> 233360c9
		return
	}

	s := proc.proposalTracker.ProposedSet()
	if s == nil {
<<<<<<< HEAD
		proc.Error("begin notify round: ProposedSet returned nil")
=======
		logger.Error("begin notify round: ProposedSet returned nil")
>>>>>>> 233360c9
		return
	}

	// update set & matching certificate
	proc.s = s
	proc.certificate = cert

	// check participation
	if !proc.shouldParticipate(ctx) {
		return
	}

	// build & send notify message
	builder, err := proc.initDefaultBuilder(proc.s)
	if err != nil {
<<<<<<< HEAD
		proc.With().Error("init default builder failed", log.Err(err))
=======
		logger.With().Error("init default builder failed", log.Err(err))
>>>>>>> 233360c9
		return
	}

	builder = builder.SetType(notify).SetCertificate(proc.certificate).Sign(proc.signing)
	notifyMsg := builder.Build()
	logger.With().Debug("sending notify message", notifyMsg)
	if proc.sendMessage(ctx, notifyMsg) { // on success, mark sent
		proc.notifySent = true
	}
}

// passes all pending messages to the inbox of the process so they will be handled
func (proc *consensusProcess) handlePending(pending map[string]*Msg) {
	for _, m := range pending {
		proc.inbox <- m
	}
}

// runs the logic of the beginning of a round by its type
// pending messages are passed for handling
func (proc *consensusProcess) onRoundBegin(ctx context.Context) {
	// reset trackers
	switch proc.currentRound() {
	case statusRound:
		proc.beginStatusRound(ctx)
	case proposalRound:
		proc.beginProposalRound(ctx)
	case commitRound:
		proc.beginCommitRound(ctx)
	case notifyRound:
		proc.beginNotifyRound(ctx)
	default:
		proc.Panic("current round out of bounds. Expected: 0-3, Found: %v", proc.currentRound())
	}

	if len(proc.pending) == 0 { // no pending messages
		return
	}

	// handle pending messages
	pendingProcess := proc.pending
	proc.pending = make(map[string]*Msg, proc.cfg.N)
	go proc.handlePending(pendingProcess)
}

// init a new message builder with the current state (s, k, ki) for this instance
func (proc *consensusProcess) initDefaultBuilder(s *Set) (*messageBuilder, error) {
	builder := newMessageBuilder().SetInstanceID(proc.instanceID)
	builder = builder.SetRoundCounter(proc.k).SetKi(proc.ki).SetValues(s)
	proof, err := proc.oracle.Proof(context.TODO(), types.LayerID(proc.instanceID), proc.k)
	if err != nil {
		proc.With().Error("could not initialize default builder", log.Err(err))
		return nil, err
	}
	builder.SetRoleProof(proof)
	builder.SetEligibilityCount(proc.eligibilityCount)

	return builder, nil
}

func (proc *consensusProcess) processPreRoundMsg(ctx context.Context, msg *Msg) {
	proc.preRoundTracker.OnPreRound(ctx, msg)
}

func (proc *consensusProcess) processStatusMsg(ctx context.Context, msg *Msg) {
	// record status
	proc.statusesTracker.RecordStatus(ctx, msg)
}

func (proc *consensusProcess) processProposalMsg(ctx context.Context, msg *Msg) {
	currRnd := proc.currentRound()

	if currRnd == proposalRound { // regular proposal
		proc.proposalTracker.OnProposal(ctx, msg)
	} else if currRnd == commitRound { // late proposal
		proc.proposalTracker.OnLateProposal(ctx, msg)
	} else {
<<<<<<< HEAD
		proc.With().Error("received proposal message for processing in an invalid context",
=======
		proc.WithContext(ctx).With().Error("received proposal message for processing in an invalid context",
>>>>>>> 233360c9
			log.Int32("current_k", proc.k),
			log.Int32("msg_k", msg.InnerMsg.K))
	}
}

func (proc *consensusProcess) processCommitMsg(ctx context.Context, msg *Msg) {
	proc.mTracker.Track(msg) // a commit msg passed for processing is assumed to be valid
	proc.commitTracker.OnCommit(msg)
}

func (proc *consensusProcess) processNotifyMsg(ctx context.Context, msg *Msg) {
	s := NewSet(msg.InnerMsg.Values)

	if ignored := proc.notifyTracker.OnNotify(msg); ignored {
<<<<<<< HEAD
		proc.With().Warning("ignoring notification", log.String("sender_id", msg.PubKey.ShortString()))
=======
		proc.WithContext(ctx).With().Warning("ignoring notification",
			log.String("sender_id", msg.PubKey.ShortString()))
>>>>>>> 233360c9
		return
	}

	if proc.currentRound() == notifyRound { // not necessary to update otherwise
		// we assume that this expression was checked before
		if msg.InnerMsg.Cert.AggMsgs.Messages[0].InnerMsg.K >= proc.ki { // update state iff K >= Ki
			proc.s = s
			proc.certificate = msg.InnerMsg.Cert
			proc.ki = msg.InnerMsg.Ki
		}
	}

	if proc.notifyTracker.NotificationsCount(s) < proc.cfg.F+1 { // not enough
<<<<<<< HEAD
		proc.With().Debug("not enough notifications for termination",
=======
		proc.WithContext(ctx).With().Debug("not enough notifications for termination",
			log.String("current_set", proc.s.String()),
			log.Int32("current_k", proc.k),
			types.LayerID(proc.instanceID),
>>>>>>> 233360c9
			log.Int("expected", proc.cfg.F+1),
			log.Int("actual", proc.notifyTracker.NotificationsCount(s)))
		return
	}

	// enough notifications, should terminate
	proc.s = s // update to the agreed set
<<<<<<< HEAD
	proc.Event().Info("consensus process terminated",
=======
	proc.WithContext(ctx).Event().Info("consensus process terminated",
>>>>>>> 233360c9
		log.String("current_set", proc.s.String()),
		log.Int32("current_k", proc.k),
		types.LayerID(proc.instanceID),
		log.Int("set_size", proc.s.Size()), log.Int32("K", proc.k))
	proc.report(completed)
	proc.terminating = true
	close(proc.CloseChannel())
}

func (proc *consensusProcess) currentRound() int {
	return int(proc.k % 4)
}

// returns a function to validate status messages
func (proc *consensusProcess) statusValidator() func(m *Msg) bool {
	validate := func(m *Msg) bool {
		s := NewSet(m.InnerMsg.Values)
		if m.InnerMsg.Ki == -1 { // no certificates, validate by pre-round msgs
			if proc.preRoundTracker.CanProveSet(s) { // can prove s
				return true
			}
		} else { // Ki>=0, we should have received a certificate for that set
			if proc.notifyTracker.HasCertificate(m.InnerMsg.Ki, s) { // can prove s
				return true
			}
		}
		return false
	}

	return validate
}

func (proc *consensusProcess) endOfStatusRound() {
	// validate and track wrapper for validation func
	valid := proc.statusValidator()
	vtFunc := func(m *Msg) bool {
		if valid(m) {
			proc.mTracker.Track(m)
			return true
		}

		return false
	}

	// assumption: AnalyzeStatuses calls vtFunc for every recorded status message
	before := time.Now()
	proc.statusesTracker.AnalyzeStatuses(vtFunc)
	proc.Event().Info("status round ended",
		log.Bool("is_svp_ready", proc.statusesTracker.IsSVPReady()),
		types.LayerID(proc.instanceID),
<<<<<<< HEAD
=======
		log.Int("set_size", proc.s.Size()),
>>>>>>> 233360c9
		log.String("analyze_duration", time.Since(before).String()))
}

// checks if we should participate in the current round
// returns true if we should participate, false otherwise
func (proc *consensusProcess) shouldParticipate(ctx context.Context) bool {
	logger := proc.WithContext(ctx)

	// query if identity is active
	res, err := proc.oracle.IsIdentityActiveOnConsensusView(proc.signing.PublicKey().String(), types.LayerID(proc.instanceID))
	if err != nil {
		logger.With().Error("should not participate: error checking our identity for activeness",
			log.Err(err), types.LayerID(proc.instanceID))
		return false
	}

	if !res {
		logger.With().Info("should not participate: identity is not active",
			types.LayerID(proc.instanceID))
		return false
	}

<<<<<<< HEAD
	currentRole := proc.currentRole()
	if currentRole == passive {
		proc.With().Info("should not participate: passive",
=======
	currentRole := proc.currentRole(ctx)
	if currentRole == passive {
		logger.With().Info("should not participate: passive",
>>>>>>> 233360c9
			log.Int32("current_k", proc.k), types.LayerID(proc.instanceID))
		return false
	}

	// should participate
<<<<<<< HEAD
	proc.With().Info("should participate",
=======
	logger.With().Info("should participate",
>>>>>>> 233360c9
		log.Int32("current_k", proc.k), types.LayerID(proc.instanceID),
		log.Bool("leader", currentRole == leader),
		log.Uint32("eligibility_count", uint32(proc.eligibilityCount)),
	)
	return true
}

// Returns the role matching the current round if eligible for this round, false otherwise
func (proc *consensusProcess) currentRole(ctx context.Context) role {
	logger := proc.WithContext(ctx)
	proof, err := proc.oracle.Proof(ctx, types.LayerID(proc.instanceID), proc.k)
	if err != nil {
<<<<<<< HEAD
		proc.With().Error("could not retrieve eligibility proof from oracle", log.Err(err))
		return passive
	}

	eligibilityCount, err := proc.oracle.CalcEligibility(types.LayerID(proc.instanceID),
		proc.k, expectedCommitteeSize(proc.k, proc.cfg.N, proc.cfg.ExpectedLeaders), proc.nid, proof)
	if err != nil {
		proc.With().Error("failed to check eligibility", log.Err(err), types.LayerID(proc.instanceID))
=======
		logger.With().Error("could not retrieve eligibility proof from oracle", log.Err(err))
		return passive
	}

	eligibilityCount, err := proc.oracle.CalcEligibility(ctx, types.LayerID(proc.instanceID),
		proc.k, expectedCommitteeSize(proc.k, proc.cfg.N, proc.cfg.ExpectedLeaders), proc.nid, proof)
	if err != nil {
		logger.With().Error("failed to check eligibility", log.Err(err), types.LayerID(proc.instanceID))
>>>>>>> 233360c9
		return passive
	}

	proc.eligibilityCount = eligibilityCount
	if eligibilityCount > 0 { // eligible
		if proc.currentRound() == proposalRound {
			return leader
		}
		return active
	}

	return passive
}

// Returns the expected committee size for the given round assuming maxExpActives is the default size
func expectedCommitteeSize(k int32, maxExpActive, expLeaders int) int {
	if k%4 == proposalRound {
		return expLeaders // expected number of leaders
	}

	// N actives in any other case
	return maxExpActive
}<|MERGE_RESOLUTION|>--- conflicted
+++ resolved
@@ -31,15 +31,9 @@
 
 // Rolacle is the roles oracle provider.
 type Rolacle interface {
-<<<<<<< HEAD
-	Validate(layer types.LayerID, round int32, committeeSize int, id types.NodeID, sig []byte, eligibilityCount uint16) (bool, error)
-	CalcEligibility(layer types.LayerID, round int32, committeeSize int, id types.NodeID, sig []byte) (uint16, error)
-	Proof(layer types.LayerID, round int32) ([]byte, error)
-=======
 	Validate(ctx context.Context, layer types.LayerID, round int32, committeeSize int, id types.NodeID, sig []byte, eligibilityCount uint16) (bool, error)
 	CalcEligibility(ctx context.Context, layer types.LayerID, round int32, committeeSize int, id types.NodeID, sig []byte) (uint16, error)
 	Proof(ctx context.Context, layer types.LayerID, round int32) ([]byte, error)
->>>>>>> 233360c9
 	IsIdentityActiveOnConsensusView(edID string, layer types.LayerID) (bool, error)
 }
 
@@ -137,15 +131,9 @@
 	// extract pub key
 	pubKey, err := ed25519.ExtractPublicKey(hareMsg.InnerMsg.Bytes(), hareMsg.Sig)
 	if err != nil {
-<<<<<<< HEAD
-		log.With().Error("newMsg construction failed: could not extract public key",
-			log.Err(err),
-			log.Int("sig len", len(hareMsg.Sig)))
-=======
 		logger.With().Error("newMsg construction failed: could not extract public key",
 			log.Err(err),
 			log.Int("sig_len", len(hareMsg.Sig)))
->>>>>>> 233360c9
 		return nil, err
 	}
 
@@ -153,11 +141,7 @@
 	pub := signing.NewPublicKey(pubKey)
 	res, err := querier.IsIdentityActiveOnConsensusView(pub.String(), types.LayerID(hareMsg.InnerMsg.InstanceID))
 	if err != nil {
-<<<<<<< HEAD
-		log.With().Error("error while checking if identity is active",
-=======
 		logger.With().Error("error while checking if identity is active",
->>>>>>> 233360c9
 			log.String("sender_id", pub.ShortString()),
 			log.Err(err),
 			types.LayerID(hareMsg.InnerMsg.InstanceID),
@@ -167,11 +151,7 @@
 
 	// check query result
 	if !res {
-<<<<<<< HEAD
-		log.With().Error("identity is not active",
-=======
 		logger.With().Error("identity is not active",
->>>>>>> 233360c9
 			log.String("sender_id", pub.ShortString()),
 			types.LayerID(hareMsg.InnerMsg.InstanceID),
 			log.String("msg_type", hareMsg.InnerMsg.Type.String()))
@@ -290,16 +270,10 @@
 }
 
 // runs the main loop of the protocol
-<<<<<<< HEAD
-func (proc *consensusProcess) eventLoop() {
-	proc.With().Info("consensus process started",
-		log.Int("Hare-N", proc.cfg.N),
-=======
 func (proc *consensusProcess) eventLoop(ctx context.Context) {
 	logger := proc.WithContext(ctx)
 	logger.With().Info("consensus process started",
 		log.Int("hare_n", proc.cfg.N),
->>>>>>> 233360c9
 		log.Int("f", proc.cfg.F),
 		log.String("duration", (time.Duration(proc.cfg.RoundDuration)*time.Second).String()),
 		types.LayerID(proc.instanceID),
@@ -318,21 +292,13 @@
 			// set pre-round InnerMsg and send
 			builder, err := proc.initDefaultBuilder(proc.s)
 			if err != nil {
-<<<<<<< HEAD
-				proc.With().Error("init default builder failed", log.Err(err))
-=======
 				logger.With().Error("init default builder failed", log.Err(err))
->>>>>>> 233360c9
 				return
 			}
 			m := builder.SetType(pre).Sign(proc.signing).Build()
 			proc.sendMessage(ctx, m)
 		} else {
-<<<<<<< HEAD
-			proc.With().Info("should not participate",
-=======
 			logger.With().Info("should not participate",
->>>>>>> 233360c9
 				log.Int32("current_k", proc.k),
 				types.LayerID(proc.instanceID))
 		}
@@ -347,29 +313,12 @@
 		case <-timer.C:
 			break PreRound
 		case <-proc.CloseChannel():
-<<<<<<< HEAD
-			proc.With().Info("terminating during preround: received termination signal",
-=======
 			logger.With().Info("terminating during preround: received termination signal",
->>>>>>> 233360c9
 				log.Int32("current_k", proc.k),
 				types.LayerID(proc.instanceID))
 			return
 		}
 	}
-<<<<<<< HEAD
-	proc.With().Debug("preround ended, filtering preliminary set",
-		types.LayerID(proc.instanceID),
-		log.Int("set_size", proc.s.Size()))
-	proc.preRoundTracker.FilterSet(proc.s)
-	proc.With().Debug("preround set size after filtering",
-		types.LayerID(proc.instanceID),
-		log.Int("set_size", proc.s.Size()))
-	if proc.s.Size() == 0 {
-		proc.Event().Error("preround ended with empty set", types.LayerID(proc.instanceID))
-	} else {
-		proc.With().Info("preround ended",
-=======
 	logger.With().Debug("preround ended, filtering preliminary set",
 		types.LayerID(proc.instanceID),
 		log.Int("set_size", proc.s.Size()))
@@ -381,7 +330,6 @@
 		logger.Event().Warning("preround ended with empty set", types.LayerID(proc.instanceID))
 	} else {
 		logger.With().Info("preround ended",
->>>>>>> 233360c9
 			log.Int("set_size", proc.s.Size()),
 			types.LayerID(proc.instanceID))
 	}
@@ -405,11 +353,7 @@
 
 			// exit if we reached the limit on number of iterations
 			if proc.k/4 >= int32(proc.cfg.LimitIterations) {
-<<<<<<< HEAD
-				proc.With().Warning("terminating: reached iterations limit",
-=======
 				logger.With().Warning("terminating: reached iterations limit",
->>>>>>> 233360c9
 					log.Int("limit", proc.cfg.LimitIterations),
 					log.Int32("current_k", proc.k),
 					types.LayerID(proc.instanceID))
@@ -419,11 +363,7 @@
 
 			proc.onRoundBegin(ctx)
 		case <-proc.CloseChannel(): // close event
-<<<<<<< HEAD
-			proc.With().Info("terminating: received termination signal",
-=======
 			logger.With().Info("terminating: received termination signal",
->>>>>>> 233360c9
 				log.Int32("current_k", proc.k),
 				types.LayerID(proc.instanceID))
 			proc.report(notCompleted)
@@ -453,11 +393,7 @@
 
 	pub := m.PubKey
 	if _, exist := proc.pending[pub.String()]; exist { // ignore, already received
-<<<<<<< HEAD
-		proc.With().Warning("already received message from sender",
-=======
 		logger.With().Warning("already received message from sender",
->>>>>>> 233360c9
 			log.String("sender_id", pub.ShortString()))
 		return
 	}
@@ -474,33 +410,6 @@
 		log.Int32("msg_k", m.InnerMsg.K),
 		types.LayerID(proc.instanceID))
 
-<<<<<<< HEAD
-	proc.With().Debug("received message",
-		log.Int32("current_k", proc.k),
-		types.LayerID(proc.instanceID),
-		log.String("sender_id", m.PubKey.ShortString()),
-		log.FieldNamed("msg_layer_id", types.LayerID(m.InnerMsg.InstanceID)),
-		log.String("msg_type", m.InnerMsg.Type.String()))
-
-	// validate context
-	mType := m.InnerMsg.Type.String()
-	if err := proc.validator.ContextuallyValidateMessage(m, proc.k); err != nil {
-		// early message, keep for later
-		if err == errEarlyMsg {
-			proc.With().Debug("early message detected, keeping",
-				log.String("msg_type", mType),
-				log.String("sender_id", m.PubKey.ShortString()),
-				log.Int32("current_k", proc.k),
-				log.Int32("msg_k", m.InnerMsg.K),
-				types.LayerID(proc.instanceID),
-				log.Err(err))
-
-			// validate syntax for early messages
-			if !proc.validator.SyntacticallyValidateMessage(m) {
-				proc.With().Warning("early message failed syntactic validation, discarding",
-					log.String("msg_type", mType),
-					log.String("sender_id", m.PubKey.ShortString()))
-=======
 	// Try to extract reqID from message and restore it to context
 	if m.RequestID == "" {
 		logger.Warning("no reqID found in hare message, cannot restore to context")
@@ -521,7 +430,6 @@
 			// validate syntax for early messages
 			if !proc.validator.SyntacticallyValidateMessage(ctx, m) {
 				logger.Warning("early message failed syntactic validation, discarding")
->>>>>>> 233360c9
 				return
 			}
 
@@ -530,58 +438,18 @@
 		}
 
 		// not an early message but also contextually invalid
-<<<<<<< HEAD
-		proc.With().Error("late message failed contextual validation, discarding",
-			log.String("msg_type", mType),
-			log.String("sender_id", m.PubKey.ShortString()),
-			log.Int32("current_k", proc.k),
-			log.Int32("msg_k", m.InnerMsg.K),
-			types.LayerID(proc.instanceID), log.Err(err))
-=======
 		logger.With().Error("late message failed contextual validation, discarding", log.Err(err))
->>>>>>> 233360c9
 		return
 	}
 
 	// validate syntax for contextually valid messages
-<<<<<<< HEAD
-	if !proc.validator.SyntacticallyValidateMessage(m) {
-		proc.With().Warning("message failed syntactic validation, discarding",
-			log.String("msg_type", mType),
-			log.String("sender_id", m.PubKey.ShortString()),
-			log.Int32("current_k", proc.k),
-			log.Int32("msg_k", m.InnerMsg.K),
-			types.LayerID(proc.instanceID))
-=======
 	if !proc.validator.SyntacticallyValidateMessage(ctx, m) {
 		logger.Warning("message failed syntactic validation, discarding")
->>>>>>> 233360c9
 		return
 	}
 
 	// warn on late pre-round msgs
 	if m.InnerMsg.Type == pre && proc.k != -1 {
-<<<<<<< HEAD
-		proc.With().Warning("encountered late preround message",
-			log.String("msg_type", mType),
-			log.String("sender_id", m.PubKey.ShortString()),
-			log.Int32("current_k", proc.k),
-			log.Int32("msg_k", m.InnerMsg.K),
-			types.LayerID(proc.instanceID))
-	}
-
-	// valid, continue to process msg by type
-	proc.processMsg(m)
-}
-
-// process the message by its type
-func (proc *consensusProcess) processMsg(m *Msg) {
-	proc.With().Debug("processing message",
-		log.String("msg_type", m.InnerMsg.Type.String()),
-		log.Int("num_values", len(m.InnerMsg.Values)))
-	// TODO: fix metrics
-	// metrics.MessageTypeCounter.With("type_id", m.InnerMsg.Type.String(), "layer", strconv.FormatUint(uint64(m.InnerMsg.InstanceID), 10), "reporter", "processMsg").Add(1)
-=======
 		logger.Warning("encountered late preround message")
 	}
 
@@ -595,7 +463,6 @@
 		log.String("msg_type", m.InnerMsg.Type.String()),
 		log.Int("num_values", len(m.InnerMsg.Values)))
 	metrics.MessageTypeCounter.With("type_id", m.InnerMsg.Type.String(), "layer", strconv.FormatUint(uint64(m.InnerMsg.InstanceID), 10), "reporter", "processMsg").Add(1)
->>>>>>> 233360c9
 
 	switch m.InnerMsg.Type {
 	case pre:
@@ -609,13 +476,8 @@
 	case notify: // end of round 4
 		proc.processNotifyMsg(ctx, m)
 	default:
-<<<<<<< HEAD
-		proc.With().Warning("unknown message type",
-			log.Int("msg_type", int(m.InnerMsg.Type)),
-=======
 		proc.WithContext(ctx).With().Warning("unknown message type",
 			log.String("msg_type", m.InnerMsg.Type.String()),
->>>>>>> 233360c9
 			log.String("sender_id", m.PubKey.ShortString()))
 	}
 }
@@ -629,21 +491,6 @@
 		return false
 	}
 
-<<<<<<< HEAD
-	if err := proc.network.Broadcast(protoName, msg.Bytes()); err != nil {
-		proc.With().Error("could not broadcast round message", log.Err(err))
-		return false
-	}
-
-	proc.With().Info("should participate: message sent",
-		types.LayerID(proc.instanceID),
-		log.Int32("msg_k", msg.InnerMsg.K),
-		log.String("msg_type", msg.InnerMsg.Type.String()),
-		log.Int("eligibility_count", int(msg.InnerMsg.EligibilityCount)),
-		log.String("current_set", proc.s.String()),
-		log.Int32("current_k", proc.k),
-	)
-=======
 	// generate a new requestID for this message
 	ctx = log.WithNewRequestID(ctx,
 		types.LayerID(proc.instanceID),
@@ -661,29 +508,16 @@
 	}
 
 	logger.Info("should participate: message sent")
->>>>>>> 233360c9
 	return true
 }
 
 // logic of the end of a round by the round type
-<<<<<<< HEAD
-func (proc *consensusProcess) onRoundEnd() {
-	fields := []log.LoggableField{log.Int32("current_k", proc.k), types.LayerID(proc.instanceID)}
-	if proc.k%4 == 0 {
-		fields = append(fields, log.Bool("notify_round", true),
-			log.Int("expected_notifications", proc.cfg.F+1),
-			log.Int("received_notifications", proc.notifyTracker.NotificationsCount(proc.s)),
-		)
-	}
-	proc.With().Info("end of round", fields...)
-=======
 func (proc *consensusProcess) onRoundEnd(ctx context.Context) {
 	logger := proc.WithContext(ctx).WithFields(
 		log.Int32("current_k", proc.k),
 		types.LayerID(proc.instanceID),
 	)
 	logger.Debug("end of round")
->>>>>>> 233360c9
 
 	// reset trackers
 	switch proc.currentRound() {
@@ -708,11 +542,7 @@
 func (proc *consensusProcess) advanceToNextRound(ctx context.Context) {
 	proc.k++
 	if proc.k >= 4 && proc.k%4 == 0 {
-<<<<<<< HEAD
-		proc.Event().Warning("starting new iteration",
-=======
 		proc.WithContext(ctx).Event().Warning("starting new iteration",
->>>>>>> 233360c9
 			log.Int32("current_k", proc.k),
 			types.LayerID(proc.instanceID))
 	}
@@ -773,11 +603,7 @@
 
 		builder, err := proc.initDefaultBuilder(proposedSet)
 		if err != nil {
-<<<<<<< HEAD
-			proc.With().Error("init default builder failed", log.Err(err))
-=======
 			proc.WithContext(ctx).With().Error("init default builder failed", log.Err(err))
->>>>>>> 233360c9
 			return
 		}
 		builder = builder.SetType(commit).Sign(proc.signing)
@@ -797,29 +623,17 @@
 
 	// send notify message only once
 	if proc.notifySent {
-<<<<<<< HEAD
-		proc.Info("begin notify round: notify already sent")
-=======
 		logger.Info("begin notify round: notify already sent")
->>>>>>> 233360c9
 		return
 	}
 
 	if proc.proposalTracker.IsConflicting() {
-<<<<<<< HEAD
-		proc.Warning("begin notify round: proposal is conflicting")
-=======
 		logger.Warning("begin notify round: proposal is conflicting")
->>>>>>> 233360c9
 		return
 	}
 
 	if !proc.commitTracker.HasEnoughCommits() {
-<<<<<<< HEAD
-		proc.With().Warning("begin notify round: not enough commits",
-=======
 		logger.With().Warning("begin notify round: not enough commits",
->>>>>>> 233360c9
 			log.Int("expected", proc.cfg.F+1),
 			log.Int("actual", proc.commitTracker.CommitCount()))
 		return
@@ -827,21 +641,13 @@
 
 	cert := proc.commitTracker.BuildCertificate()
 	if cert == nil {
-<<<<<<< HEAD
-		proc.Error("begin notify round: BuildCertificate returned nil")
-=======
 		logger.Error("begin notify round: BuildCertificate returned nil")
->>>>>>> 233360c9
 		return
 	}
 
 	s := proc.proposalTracker.ProposedSet()
 	if s == nil {
-<<<<<<< HEAD
-		proc.Error("begin notify round: ProposedSet returned nil")
-=======
 		logger.Error("begin notify round: ProposedSet returned nil")
->>>>>>> 233360c9
 		return
 	}
 
@@ -857,11 +663,7 @@
 	// build & send notify message
 	builder, err := proc.initDefaultBuilder(proc.s)
 	if err != nil {
-<<<<<<< HEAD
-		proc.With().Error("init default builder failed", log.Err(err))
-=======
 		logger.With().Error("init default builder failed", log.Err(err))
->>>>>>> 233360c9
 		return
 	}
 
@@ -939,11 +741,7 @@
 	} else if currRnd == commitRound { // late proposal
 		proc.proposalTracker.OnLateProposal(ctx, msg)
 	} else {
-<<<<<<< HEAD
-		proc.With().Error("received proposal message for processing in an invalid context",
-=======
 		proc.WithContext(ctx).With().Error("received proposal message for processing in an invalid context",
->>>>>>> 233360c9
 			log.Int32("current_k", proc.k),
 			log.Int32("msg_k", msg.InnerMsg.K))
 	}
@@ -958,12 +756,8 @@
 	s := NewSet(msg.InnerMsg.Values)
 
 	if ignored := proc.notifyTracker.OnNotify(msg); ignored {
-<<<<<<< HEAD
-		proc.With().Warning("ignoring notification", log.String("sender_id", msg.PubKey.ShortString()))
-=======
 		proc.WithContext(ctx).With().Warning("ignoring notification",
 			log.String("sender_id", msg.PubKey.ShortString()))
->>>>>>> 233360c9
 		return
 	}
 
@@ -977,14 +771,10 @@
 	}
 
 	if proc.notifyTracker.NotificationsCount(s) < proc.cfg.F+1 { // not enough
-<<<<<<< HEAD
-		proc.With().Debug("not enough notifications for termination",
-=======
 		proc.WithContext(ctx).With().Debug("not enough notifications for termination",
 			log.String("current_set", proc.s.String()),
 			log.Int32("current_k", proc.k),
 			types.LayerID(proc.instanceID),
->>>>>>> 233360c9
 			log.Int("expected", proc.cfg.F+1),
 			log.Int("actual", proc.notifyTracker.NotificationsCount(s)))
 		return
@@ -992,11 +782,7 @@
 
 	// enough notifications, should terminate
 	proc.s = s // update to the agreed set
-<<<<<<< HEAD
-	proc.Event().Info("consensus process terminated",
-=======
 	proc.WithContext(ctx).Event().Info("consensus process terminated",
->>>>>>> 233360c9
 		log.String("current_set", proc.s.String()),
 		log.Int32("current_k", proc.k),
 		types.LayerID(proc.instanceID),
@@ -1047,10 +833,7 @@
 	proc.Event().Info("status round ended",
 		log.Bool("is_svp_ready", proc.statusesTracker.IsSVPReady()),
 		types.LayerID(proc.instanceID),
-<<<<<<< HEAD
-=======
 		log.Int("set_size", proc.s.Size()),
->>>>>>> 233360c9
 		log.String("analyze_duration", time.Since(before).String()))
 }
 
@@ -1073,25 +856,15 @@
 		return false
 	}
 
-<<<<<<< HEAD
-	currentRole := proc.currentRole()
-	if currentRole == passive {
-		proc.With().Info("should not participate: passive",
-=======
 	currentRole := proc.currentRole(ctx)
 	if currentRole == passive {
 		logger.With().Info("should not participate: passive",
->>>>>>> 233360c9
 			log.Int32("current_k", proc.k), types.LayerID(proc.instanceID))
 		return false
 	}
 
 	// should participate
-<<<<<<< HEAD
-	proc.With().Info("should participate",
-=======
 	logger.With().Info("should participate",
->>>>>>> 233360c9
 		log.Int32("current_k", proc.k), types.LayerID(proc.instanceID),
 		log.Bool("leader", currentRole == leader),
 		log.Uint32("eligibility_count", uint32(proc.eligibilityCount)),
@@ -1104,16 +877,6 @@
 	logger := proc.WithContext(ctx)
 	proof, err := proc.oracle.Proof(ctx, types.LayerID(proc.instanceID), proc.k)
 	if err != nil {
-<<<<<<< HEAD
-		proc.With().Error("could not retrieve eligibility proof from oracle", log.Err(err))
-		return passive
-	}
-
-	eligibilityCount, err := proc.oracle.CalcEligibility(types.LayerID(proc.instanceID),
-		proc.k, expectedCommitteeSize(proc.k, proc.cfg.N, proc.cfg.ExpectedLeaders), proc.nid, proof)
-	if err != nil {
-		proc.With().Error("failed to check eligibility", log.Err(err), types.LayerID(proc.instanceID))
-=======
 		logger.With().Error("could not retrieve eligibility proof from oracle", log.Err(err))
 		return passive
 	}
@@ -1122,7 +885,6 @@
 		proc.k, expectedCommitteeSize(proc.k, proc.cfg.N, proc.cfg.ExpectedLeaders), proc.nid, proof)
 	if err != nil {
 		logger.With().Error("failed to check eligibility", log.Err(err), types.LayerID(proc.instanceID))
->>>>>>> 233360c9
 		return passive
 	}
 
