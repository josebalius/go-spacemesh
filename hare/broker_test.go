package hare

import (
	"context"
	"sync"
	"sync/atomic"
	"testing"
	"time"

	"github.com/spacemeshos/go-spacemesh/common/types"
	"github.com/spacemeshos/go-spacemesh/log/logtest"
	"github.com/spacemeshos/go-spacemesh/p2p/p2pcrypto"
	"github.com/spacemeshos/go-spacemesh/p2p/service"
	"github.com/spacemeshos/go-spacemesh/signing"
	"github.com/stretchr/testify/assert"
	"github.com/stretchr/testify/require"
)

var (
	instanceID0 = types.NewLayerID(0)
	instanceID1 = types.NewLayerID(1)
	instanceID2 = types.NewLayerID(2)
	instanceID3 = types.NewLayerID(3)
	instanceID4 = types.NewLayerID(4)
	instanceID5 = types.NewLayerID(5)
	instanceID6 = types.NewLayerID(6)
	instanceID7 = types.NewLayerID(7)
)

const reqID = "abracadabra"

func trueFunc(context.Context) bool {
	return true
}

func falseFunc(context.Context) bool {
	return false
}

type mockClient struct {
	id types.LayerID
}

type MockStateQuerier struct {
	res bool
	err error
}

func NewMockStateQuerier() MockStateQuerier {
	return MockStateQuerier{true, nil}
}

func (msq MockStateQuerier) IsIdentityActiveOnConsensusView(ctx context.Context, edID string, layer types.LayerID) (bool, error) {
	return msq.res, msq.err
}

func createMessage(tb testing.TB, instanceID types.LayerID) []byte {
	tb.Helper()

	sr := signing.NewEdSigner()
	b := newMessageBuilder()
	msg := b.SetPubKey(sr.PublicKey()).SetInstanceID(instanceID).Sign(sr).Build()

	buf, err := types.InterfaceToBytes(msg.Message)
	if err != nil {
		require.NoError(tb, err)
	}
	return buf
}

func TestBroker_Start(t *testing.T) {
	sim := service.NewSimulator()
	n1 := sim.NewNode()
	broker := buildBroker(t, n1, t.Name())

	err := broker.Start(context.TODO())
	assert.Nil(t, err)

	err = broker.Start(context.TODO())
	assert.NotNil(t, err)
	assert.Equal(t, "instance already started", err.Error())
}

// test that a InnerMsg to a specific set ID is delivered by the broker
func TestBroker_Received(t *testing.T) {
	sim := service.NewSimulator()
	n1 := sim.NewNode()
	n2 := sim.NewNode()

	broker := buildBroker(t, n1, t.Name())
	broker.Start(context.TODO())

	inbox, err := broker.Register(context.TODO(), instanceID1)
	assert.Nil(t, err)

	serMsg := createMessage(t, instanceID1)
	n2.Broadcast(context.TODO(), protoName, serMsg)
	waitForMessages(t, inbox, instanceID1, 1)
}

// test that self-generated (outbound) messages are handled before incoming messages
func TestBroker_Priority(t *testing.T) {
	sim := service.NewSimulator()
	n1 := sim.NewNode()
	broker := buildBroker(t, n1, t.Name())

	// this allows us to pause and release broker processing of incoming messages
	wg := sync.WaitGroup{}
	wg.Add(1)
	wg2 := sync.WaitGroup{}
	wg2.Add(1)
	once := sync.Once{}
	broker.eValidator = &mockEligibilityValidator{validationFn: func(context.Context, *Msg) bool {
		// tell the sender that we've got one message
		once.Do(wg2.Done)
		// wait until all the messages are queued
		wg.Wait()
		return true
	}}

	// take control of the broker inbox so we can feed it messages in a deterministic order
	// make the channel blocking (no buffer) so we can be sure the messages have been processed
	msgChan := make(chan service.GossipMessage)
	assert.NoError(t, broker.startWithInbox(context.TODO(), msgChan))
	outbox, err := broker.Register(context.TODO(), instanceID1)
	assert.Nil(t, err)

	createMessageWithRoleProof := func(roleProof []byte) []byte {
		sr := signing.NewEdSigner()
		b := newMessageBuilder()
		msg := b.SetPubKey(sr.PublicKey()).SetInstanceID(instanceID1).SetRoleProof(roleProof).Sign(sr).Build()

		buf, err := types.InterfaceToBytes(msg.Message)
		if err != nil {
			require.NoError(t, err)
		}
		return buf
	}
	roleProofInbound := []byte{1, 2, 3}
	roleProofOutbound := []byte{3, 2, 1}
	serMsgInbound := createMessageWithRoleProof(roleProofInbound)
	serMsgOutbound := createMessageWithRoleProof(roleProofOutbound)

	// first, broadcast a bunch of simulated inbound messages
	for i := 0; i < 10; i++ {
		// channel send is blocking, so we're sure the messages have been processed
		msgChan <- service.NewSimGossipMessage(
			n1.Info.PublicKey(),
			false,
			service.DataBytes{Payload: serMsgInbound},
		)
	}

	// make sure the listener has gotten at least one message
	wg2.Wait()

	// now broadcast one outbound message
	msgChan <- service.NewSimGossipMessage(n1.Info.PublicKey(), true, service.DataBytes{Payload: serMsgOutbound})

	// we know that the hare queueLoop has received the previous message, but we don't know that it's actually been
	// processed or added to the priority queue yet. in order to be certain of this, we have to send one more message.
	msgChan <- nil

	// all messages are queued, release the waiting listener (hare event loop)
	wg.Done()

	// we expect the outbound message to be prioritized
	tm := time.NewTimer(3 * time.Minute)
	for i := 0; i < 11; i++ {
		select {
		case x := <-outbox:
			switch i {
			case 0:
				// first message (already queued) should be inbound
				assert.Equal(t, roleProofInbound, x.InnerMsg.RoleProof, "expected inbound msg %d", i)
			case 1:
				// second message should be outbound
				assert.Equal(t, roleProofOutbound, x.InnerMsg.RoleProof, "expected outbound msg %d", i)
			default:
				// all subsequent messages should be inbound
				assert.Equal(t, roleProofInbound, x.InnerMsg.RoleProof, "expected inbound msg %d", i)
			}
		case <-tm.C:
			assert.Fail(t, "timed out waiting for message", "msg %d", i)
			return
		}
	}
	assert.Len(t, outbox, 0, "expected broker queue to be empty")

	// Test shutdown flow

	// Listener to make sure internal queue channel is closed
	wg3 := sync.WaitGroup{}
	wg3.Add(1)
	res := make(chan bool)
	go func() {
		timeout := time.NewTimer(time.Second)
		wg3.Done()
		select {
		case <-timeout.C:
			assert.Fail(t, "timed out waiting for channel close")
			res <- false
		case _, ok := <-broker.queueChannel:
			assert.False(t, ok, "expected channel close")
			res <- !ok
		}
	}()

	// Make sure the listener is listening
	wg3.Wait()
	broker.Close()
	_, err = broker.queue.Read()
	assert.Error(t, err, "expected broker priority queue to be closed")
	assert.True(t, <-res)
}

// test that after registering the maximum number of protocols,
// the earliest one gets unregistered in favor of the newest one
func TestBroker_MaxConcurrentProcesses(t *testing.T) {
	sim := service.NewSimulator()
	n1 := sim.NewNode()
	n2 := sim.NewNode()

	broker := buildBrokerLimit4(t, n1, t.Name())
	broker.Start(context.TODO())

	broker.Register(context.TODO(), instanceID1)
	broker.Register(context.TODO(), instanceID2)
	broker.Register(context.TODO(), instanceID3)
	broker.Register(context.TODO(), instanceID4)
	assert.Equal(t, 4, len(broker.outbox))

	// this statement should cause inbox1 to be unregistered
	inbox5, _ := broker.Register(context.TODO(), instanceID5)
	assert.Equal(t, 4, len(broker.outbox))

	serMsg := createMessage(t, instanceID5)
	n2.Broadcast(context.TODO(), protoName, serMsg)
	waitForMessages(t, inbox5, instanceID5, 1)
	assert.Nil(t, broker.outbox[instanceID1.Uint32()])

	inbox6, _ := broker.Register(context.TODO(), instanceID6)
	assert.Equal(t, 4, len(broker.outbox))
	assert.Nil(t, broker.outbox[instanceID2.Uint32()])

	serMsg = createMessage(t, instanceID6)
	n2.Broadcast(context.TODO(), protoName, serMsg)
	waitForMessages(t, inbox6, instanceID6, 1)
}

// test that aborting the broker aborts
func TestBroker_Abort(t *testing.T) {
	sim := service.NewSimulator()
	n1 := sim.NewNode()

	broker := buildBroker(t, n1, t.Name())
	broker.Start(context.TODO())

	timer := time.NewTimer(3 * time.Second)

	go broker.Close()

	select {
	case <-broker.CloseChannel():
		assert.True(t, true)
	case <-timer.C:
		assert.Fail(t, "timeout")
	}
}

func sendMessages(t *testing.T, instanceID types.LayerID, n *service.Node, count int) {
	for i := 0; i < count; i++ {
		n.Broadcast(context.TODO(), protoName, createMessage(t, instanceID))
	}
}

func waitForMessages(t *testing.T, inbox chan *Msg, instanceID types.LayerID, msgCount int) {
	i := 0
	for {
		tm := time.NewTimer(3 * time.Second)
		for {
			select {
			case x := <-inbox:
				assert.True(t, x.InnerMsg.InstanceID == instanceID)
				i++
				if i >= msgCount {
					return
				}
			case <-tm.C:
				t.Errorf("Timed out waiting for msg %v", i)
				t.Fail()
				return
			}
		}

	}
}

// test flow for multiple set ObjectID
func TestBroker_MultipleInstanceIds(t *testing.T) {
	sim := service.NewSimulator()
	n1 := sim.NewNode()
	n2 := sim.NewNode()
	const msgCount = 1

	broker := buildBroker(t, n1, t.Name())
	broker.Start(context.TODO())

	inbox1, _ := broker.Register(context.TODO(), instanceID1)
	inbox2, _ := broker.Register(context.TODO(), instanceID2)
	inbox3, _ := broker.Register(context.TODO(), instanceID3)

	go sendMessages(t, instanceID1, n2, msgCount)
	go sendMessages(t, instanceID2, n2, msgCount)
	go sendMessages(t, instanceID3, n2, msgCount)

	go waitForMessages(t, inbox1, instanceID1, msgCount)
	go waitForMessages(t, inbox2, instanceID2, msgCount)
	waitForMessages(t, inbox3, instanceID3, msgCount)

	assert.True(t, true)
}

func TestBroker_RegisterUnregister(t *testing.T) {
	sim := service.NewSimulator()
	n1 := sim.NewNode()
	broker := buildBroker(t, n1, t.Name())
	broker.Start(context.TODO())
	broker.Register(context.TODO(), instanceID1)
	assert.Equal(t, 1, len(broker.outbox))
	broker.Unregister(context.TODO(), instanceID1)
	assert.Nil(t, broker.outbox[instanceID1.Uint32()])
}

type mockGossipMessage struct {
	mu     sync.RWMutex
	msg    *Msg
	sender p2pcrypto.PublicKey
	vComp  chan service.MessageValidation
}

func (mgm *mockGossipMessage) Bytes() []byte {
<<<<<<< HEAD
	var w bytes.Buffer

	mgm.mu.RLock()
	message := mgm.msg.Message
	mgm.mu.RUnlock()

	if _, err := xdr.Marshal(&w, message); err != nil {
		log.With().Error("could not marshal message", log.Err(err))
=======
	buf, err := types.InterfaceToBytes(mgm.msg.Message)
	if err != nil {
>>>>>>> 4ed4fc6a
		return nil
	}
	return buf
}

func (mgm *mockGossipMessage) ValidationCompletedChan() chan service.MessageValidation {
	return mgm.vComp
}

func (mgm *mockGossipMessage) Sender() p2pcrypto.PublicKey {
	return mgm.sender
}

func (mgm *mockGossipMessage) IsOwnMessage() bool {
	return false
}

func (mgm *mockGossipMessage) RequestID() string {
	return reqID
}

func (mgm *mockGossipMessage) ReportValidation(ctx context.Context, protocol string) {
	mgm.vComp <- service.NewMessageValidation(mgm.sender, nil, "", reqID)
}

func newMockGossipMsg(msg *Message) *mockGossipMessage {
	return &mockGossipMessage{sync.RWMutex{}, &Msg{msg, nil, ""}, p2pcrypto.NewRandomPubkey(), make(chan service.MessageValidation, 10)}
}

func TestBroker_Send(t *testing.T) {
	sim := service.NewSimulator()
	n1 := sim.NewNode()
<<<<<<< HEAD
	broker := buildBroker(n1, t.Name())
	mev := &mockEligibilityValidator{valid: 0}
=======
	broker := buildBroker(t, n1, t.Name())
	mev := &mockEligibilityValidator{valid: false}
>>>>>>> 4ed4fc6a
	broker.eValidator = mev
	broker.Start(context.TODO())

	m := newMockGossipMsg(nil)
	broker.inbox <- m

	msg := BuildPreRoundMsg(signing.NewEdSigner(), NewSetFromValues(value1), nil).Message
	msg.InnerMsg.InstanceID = types.NewLayerID(2)
	m = newMockGossipMsg(msg)
	broker.inbox <- m

	msg.InnerMsg.InstanceID = types.NewLayerID(1)
	m = newMockGossipMsg(msg)
	broker.inbox <- m
	// nothing happens since this is an invalid InnerMsg

	atomic.StoreInt32(&mev.valid, 1)
	broker.inbox <- m
	mv := assertMsg(t, m)

	// test that the requestID survived the roundtrip journey
	require.Equal(t, reqID, mv.RequestID())
}

func TestBroker_Register(t *testing.T) {
	sim := service.NewSimulator()
	n1 := sim.NewNode()
	broker := buildBroker(t, n1, t.Name())
	broker.Start(context.TODO())
	msg := BuildPreRoundMsg(signing.NewEdSigner(), NewSetFromValues(value1), nil)
	broker.pending[instanceID1.Uint32()] = []*Msg{msg, msg}
	broker.Register(context.TODO(), instanceID1)
	assert.Equal(t, 2, len(broker.outbox[instanceID1.Uint32()]))
	assert.Equal(t, 0, len(broker.pending[instanceID1.Uint32()]))
}

func assertMsg(t *testing.T, msg *mockGossipMessage) (m service.MessageValidation) {
	tm := time.NewTimer(2 * time.Second)
	select {
	case <-tm.C:
		t.Error("Timeout")
		t.FailNow()
	case m = <-msg.ValidationCompletedChan():
	}
	return
}

func TestBroker_Register2(t *testing.T) {
	sim := service.NewSimulator()
	n1 := sim.NewNode()
	broker := buildBroker(t, n1, t.Name())
	broker.Start(context.TODO())
	broker.Register(context.TODO(), instanceID1)
	m := BuildPreRoundMsg(signing.NewEdSigner(), NewSetFromValues(value1), nil).Message
	m.InnerMsg.InstanceID = instanceID1
	msg := newMockGossipMsg(m)
	broker.inbox <- msg
	assertMsg(t, msg)
	m.InnerMsg.InstanceID = instanceID2
	msg = newMockGossipMsg(m)
	broker.inbox <- msg
	assertMsg(t, msg)
}

func TestBroker_Register3(t *testing.T) {
	sim := service.NewSimulator()
	n1 := sim.NewNode()
	broker := buildBroker(t, n1, t.Name())
	broker.Start(context.TODO())

	m := BuildPreRoundMsg(signing.NewEdSigner(), NewSetFromValues(value1), nil).Message
	m.InnerMsg.InstanceID = instanceID1
	msg := newMockGossipMsg(m)
	broker.inbox <- msg
	time.Sleep(1)
	client := mockClient{instanceID1}
	ch, _ := broker.Register(context.TODO(), client.id)
	timer := time.NewTimer(2 * time.Second)
	for {
		select {
		case <-ch:
			return
		case <-timer.C:
			t.FailNow()
		}
	}
}

func TestBroker_PubkeyExtraction(t *testing.T) {
	sim := service.NewSimulator()
	n1 := sim.NewNode()
	broker := buildBroker(t, n1, t.Name())
	broker.Start(context.TODO())
	inbox, _ := broker.Register(context.TODO(), instanceID1)
	sgn := signing.NewEdSigner()
	m := BuildPreRoundMsg(sgn, NewSetFromValues(value1), nil).Message
	m.InnerMsg.InstanceID = instanceID1
	msg := newMockGossipMsg(m)
	broker.inbox <- msg
	tm := time.NewTimer(2 * time.Second)
	for {
		select {
		case inMsg := <-inbox:
			assert.True(t, sgn.PublicKey().Equals(inMsg.PubKey))
			return
		case <-tm.C:
			t.Error("Timeout")
			t.FailNow()
			return
		}
	}
}

func Test_newMsg(t *testing.T) {
	m := BuildPreRoundMsg(signing.NewEdSigner(), NewSetFromValues(value1), nil).Message
	// TODO: remove this comment when ready
	//_, e := newMsg(m, MockStateQuerier{false, errors.New("my err")})
	//assert.NotNil(t, e)
	_, e := newMsg(context.TODO(), logtest.New(t), m, MockStateQuerier{true, nil})
	assert.Nil(t, e)
}

func TestBroker_updateInstance(t *testing.T) {
	r := require.New(t)
<<<<<<< HEAD

	b := buildBroker(service.NewSimulator().NewNode(), t.Name())
	r.Equal(types.NewLayerID(0), b.getLatestLayer())

=======
	b := buildBroker(t, service.NewSimulator().NewNode(), t.Name())
	r.Equal(types.NewLayerID(0), b.latestLayer)
>>>>>>> 4ed4fc6a
	b.updateLatestLayer(context.TODO(), types.NewLayerID(1))
	r.Equal(types.NewLayerID(1), b.getLatestLayer())

	b.updateLatestLayer(context.TODO(), types.NewLayerID(2))
	r.Equal(types.NewLayerID(2), b.getLatestLayer())
}

func TestBroker_updateSynchronicity(t *testing.T) {
	r := require.New(t)
<<<<<<< HEAD

	b := buildBroker(service.NewSimulator().NewNode(), t.Name())
=======
	b := buildBroker(t, service.NewSimulator().NewNode(), t.Name())
>>>>>>> 4ed4fc6a
	b.isNodeSynced = trueFunc
	b.updateSynchronicity(context.TODO(), types.NewLayerID(1))
	r.True(b.isSynced(context.TODO(), types.NewLayerID(1)))

	b.isNodeSynced = falseFunc
	b.updateSynchronicity(context.TODO(), types.NewLayerID(1))
	r.True(b.isSynced(context.TODO(), types.NewLayerID(1)))

	b.updateSynchronicity(context.TODO(), types.NewLayerID(2))
	r.False(b.isSynced(context.TODO(), types.NewLayerID(2)))
}

func TestBroker_isSynced(t *testing.T) {
	r := require.New(t)
	b := buildBroker(t, service.NewSimulator().NewNode(), t.Name())
	b.isNodeSynced = trueFunc
	r.True(b.isSynced(context.TODO(), types.NewLayerID(1)))

	b.isNodeSynced = falseFunc
	r.True(b.isSynced(context.TODO(), types.NewLayerID(1)))
	r.False(b.isSynced(context.TODO(), types.NewLayerID(2)))

	b.isNodeSynced = trueFunc
	r.False(b.isSynced(context.TODO(), types.NewLayerID(2)))
}

func TestBroker_Register4(t *testing.T) {
	r := require.New(t)
	b := buildBroker(t, service.NewSimulator().NewNode(), t.Name())
	b.Start(context.TODO())
	b.isNodeSynced = trueFunc
	c, e := b.Register(context.TODO(), types.NewLayerID(1))
	r.Nil(e)
	r.Equal(b.outbox[1], c)

	b.isNodeSynced = falseFunc
	_, e = b.Register(context.TODO(), types.NewLayerID(2))
	r.NotNil(e)
}

func TestBroker_eventLoop(t *testing.T) {
	r := require.New(t)
	b := buildBroker(t, service.NewSimulator().NewNode(), t.Name())
	b.Start(context.TODO())

	// unknown-->invalid, ignore
	b.isNodeSynced = falseFunc
	m := BuildPreRoundMsg(signing.NewEdSigner(), NewSetFromValues(value1), nil).Message
	m.InnerMsg.InstanceID = instanceID1
	msg := newMockGossipMsg(m)
	b.inbox <- msg
	_, ok := b.outbox[instanceID1.Uint32()]
	r.False(ok)

	// register to invalid should error
	_, e := b.Register(context.TODO(), instanceID1)
	r.NotNil(e)

	// register to unknown->valid
	b.isNodeSynced = trueFunc
	c, e := b.Register(context.TODO(), instanceID2)
	r.Nil(e)

	msg.mu.Lock()
	m.InnerMsg.InstanceID = instanceID2
	msg.mu.Unlock()

	msg = newMockGossipMsg(m)
	b.inbox <- msg
	recM := <-c
	r.Equal(msg.Bytes(), recM.Bytes())

	// unknown->valid early
	m.InnerMsg.InstanceID = instanceID3
	msg = newMockGossipMsg(m)
	b.inbox <- msg
	c, e = b.Register(context.TODO(), instanceID3)
	r.Nil(e)
	<-c
}

func TestBroker_eventLoop2(t *testing.T) {
	r := require.New(t)
	b := buildBroker(t, service.NewSimulator().NewNode(), t.Name())
	b.Start(context.TODO())

	// invalid instance
	b.isNodeSynced = falseFunc
	_, e := b.Register(context.TODO(), instanceID4)
	r.NotNil(e)
	m := BuildPreRoundMsg(signing.NewEdSigner(), NewSetFromValues(value1), nil).Message
	m.InnerMsg.InstanceID = instanceID4
	msg := newMockGossipMsg(m)
	b.inbox <- msg
	v, ok := b.syncState[instanceID4.Uint32()]
	r.True(ok)
	r.NotEqual(true, v)

	// valid but not early
	m.InnerMsg.InstanceID = instanceID6
	msg = newMockGossipMsg(m)
	b.inbox <- msg
	_, ok = b.outbox[instanceID6.Uint32()]
	r.False(ok)
}

func Test_validate(t *testing.T) {
	r := require.New(t)
	b := buildBroker(t, service.NewSimulator().NewNode(), t.Name())

	m := BuildStatusMsg(signing.NewEdSigner(), NewDefaultEmptySet())
	m.InnerMsg.InstanceID = types.NewLayerID(1)
	b.setLatestLayer(types.NewLayerID(2))
	e := b.validate(context.TODO(), m.Message)
	r.EqualError(e, errUnregistered.Error())

	m.InnerMsg.InstanceID = types.NewLayerID(2)
	e = b.validate(context.TODO(), m.Message)
	r.EqualError(e, errRegistration.Error())

	m.InnerMsg.InstanceID = types.NewLayerID(3)
	e = b.validate(context.TODO(), m.Message)
	r.EqualError(e, errEarlyMsg.Error())

	m.InnerMsg.InstanceID = types.NewLayerID(2)
	b.outbox[2] = make(chan *Msg)
	b.syncState[2] = false
	e = b.validate(context.TODO(), m.Message)
	r.EqualError(e, errNotSynced.Error())

	b.syncState[2] = true
	e = b.validate(context.TODO(), m.Message)
	r.Nil(e)
}

func TestBroker_clean(t *testing.T) {
	r := require.New(t)
	b := buildBroker(t, service.NewSimulator().NewNode(), t.Name())

	ten := types.NewLayerID(10)
	for i := types.NewLayerID(1); i.Before(ten); i = i.Add(1) {
		b.syncState[i.Uint32()] = true
	}

	b.setLatestLayer(ten.Sub(1))
	b.outbox[5] = make(chan *Msg)
	b.cleanOldLayers()
	r.Equal(types.NewLayerID(4), b.minDeleted)
	r.Equal(5, len(b.syncState))

	delete(b.outbox, 5)
	b.cleanOldLayers()
	r.Equal(1, len(b.syncState))
}

func TestBroker_Flow(t *testing.T) {
	r := require.New(t)
	b := buildBroker(t, service.NewSimulator().NewNode(), t.Name())

	b.Start(context.TODO())

	m := BuildStatusMsg(signing.NewEdSigner(), NewDefaultEmptySet())
	m.InnerMsg.InstanceID = types.NewLayerID(1)
	b.inbox <- newMockGossipMsg(m.Message)
	ch1, e := b.Register(context.TODO(), types.NewLayerID(1))
	r.Nil(e)
	<-ch1

	m2 := BuildStatusMsg(signing.NewEdSigner(), NewDefaultEmptySet())
	m2.InnerMsg.InstanceID = types.NewLayerID(2)
	ch2, e := b.Register(context.TODO(), types.NewLayerID(2))
	r.Nil(e)

	b.inbox <- newMockGossipMsg(m.Message)
	b.inbox <- newMockGossipMsg(m2.Message)

	<-ch2
	<-ch1

	b.Register(context.TODO(), types.NewLayerID(3))
	b.Register(context.TODO(), types.NewLayerID(4))
	b.Unregister(context.TODO(), types.NewLayerID(2))
	r.Equal(instanceID0, b.minDeleted)

	// check still receiving msgs on ch1
	b.inbox <- newMockGossipMsg(m.Message)
	<-ch1

	b.Unregister(context.TODO(), types.NewLayerID(1))
	r.Equal(instanceID2, b.minDeleted)
}

func TestBroker_Synced(t *testing.T) {
	r := require.New(t)
	b := buildBroker(t, service.NewSimulator().NewNode(), t.Name())
	b.Start(context.TODO())
	wg := sync.WaitGroup{}
	for i := uint32(0); i < 1000; i++ {
		wg.Add(1)
		go func(j uint32) {
			r.True(b.Synced(context.TODO(), types.NewLayerID(j)))
			wg.Done()
		}(i)
	}

	wg.Wait()
}<|MERGE_RESOLUTION|>--- conflicted
+++ resolved
@@ -340,19 +340,12 @@
 }
 
 func (mgm *mockGossipMessage) Bytes() []byte {
-<<<<<<< HEAD
-	var w bytes.Buffer
-
 	mgm.mu.RLock()
 	message := mgm.msg.Message
 	mgm.mu.RUnlock()
 
-	if _, err := xdr.Marshal(&w, message); err != nil {
-		log.With().Error("could not marshal message", log.Err(err))
-=======
-	buf, err := types.InterfaceToBytes(mgm.msg.Message)
+	buf, err := types.InterfaceToBytes(message)
 	if err != nil {
->>>>>>> 4ed4fc6a
 		return nil
 	}
 	return buf
@@ -385,13 +378,8 @@
 func TestBroker_Send(t *testing.T) {
 	sim := service.NewSimulator()
 	n1 := sim.NewNode()
-<<<<<<< HEAD
-	broker := buildBroker(n1, t.Name())
+	broker := buildBroker(t, n1, t.Name())
 	mev := &mockEligibilityValidator{valid: 0}
-=======
-	broker := buildBroker(t, n1, t.Name())
-	mev := &mockEligibilityValidator{valid: false}
->>>>>>> 4ed4fc6a
 	broker.eValidator = mev
 	broker.Start(context.TODO())
 
@@ -516,15 +504,9 @@
 
 func TestBroker_updateInstance(t *testing.T) {
 	r := require.New(t)
-<<<<<<< HEAD
-
-	b := buildBroker(service.NewSimulator().NewNode(), t.Name())
+
+	b := buildBroker(t, service.NewSimulator().NewNode(), t.Name())
 	r.Equal(types.NewLayerID(0), b.getLatestLayer())
-
-=======
-	b := buildBroker(t, service.NewSimulator().NewNode(), t.Name())
-	r.Equal(types.NewLayerID(0), b.latestLayer)
->>>>>>> 4ed4fc6a
 	b.updateLatestLayer(context.TODO(), types.NewLayerID(1))
 	r.Equal(types.NewLayerID(1), b.getLatestLayer())
 
@@ -534,12 +516,8 @@
 
 func TestBroker_updateSynchronicity(t *testing.T) {
 	r := require.New(t)
-<<<<<<< HEAD
-
-	b := buildBroker(service.NewSimulator().NewNode(), t.Name())
-=======
-	b := buildBroker(t, service.NewSimulator().NewNode(), t.Name())
->>>>>>> 4ed4fc6a
+
+	b := buildBroker(t, service.NewSimulator().NewNode(), t.Name())
 	b.isNodeSynced = trueFunc
 	b.updateSynchronicity(context.TODO(), types.NewLayerID(1))
 	r.True(b.isSynced(context.TODO(), types.NewLayerID(1)))
