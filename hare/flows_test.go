package hare

import (
	"context"
	"errors"
	"github.com/spacemeshos/go-spacemesh/common/types"
	"github.com/spacemeshos/go-spacemesh/hare/config"
	"github.com/spacemeshos/go-spacemesh/log"
	"github.com/spacemeshos/go-spacemesh/p2p/service"
	"github.com/spacemeshos/go-spacemesh/priorityq"
	"github.com/spacemeshos/go-spacemesh/signing"
	"github.com/stretchr/testify/require"
	"math/rand"
	"sync"
	"testing"
	"time"
)

type HareWrapper struct {
	totalCP     int
	termination Closer
	clock       *mockClock
	hare        []*Hare
	initialSets []*Set // all initial sets
	outputs     map[instanceID][]*Set
	name        string
}

func newHareWrapper(totalCp int) *HareWrapper {
	hs := new(HareWrapper)
	hs.clock = newMockClock()
	hs.totalCP = totalCp
	hs.termination = NewCloser()
	hs.outputs = make(map[instanceID][]*Set, 0)

	return hs
}

func (his *HareWrapper) fill(set *Set, begin int, end int) {
	for i := begin; i <= end; i++ {
		his.initialSets[i] = set
	}
}

func (his *HareWrapper) waitForTermination() {
	for {
		count := 0
		for _, p := range his.hare {
			for i := types.GetEffectiveGenesis() + 1; i <= types.GetEffectiveGenesis()+types.LayerID(his.totalCP); i++ {
				blks, _ := p.GetResult(i)
				if len(blks) > 0 {
					count++
				}
			}
		}

		// log.Info("count is %v", count)
		if count == his.totalCP*len(his.hare) {
			break
		}

		time.Sleep(300 * time.Millisecond)
	}

	log.Info("Terminating. Validating outputs")

	for _, p := range his.hare {
		for i := types.GetEffectiveGenesis() + 1; i <= types.GetEffectiveGenesis()+types.LayerID(his.totalCP); i++ {
			s := NewEmptySet(10)
			blks, _ := p.GetResult(i)
			for _, b := range blks {
				s.Add(b)
			}
			his.outputs[instanceID(i)] = append(his.outputs[instanceID(i)], s)
		}
	}

	his.termination.Close()
}

func (his *HareWrapper) WaitForTimedTermination(t *testing.T, timeout time.Duration) {
	timer := time.After(timeout)
	go his.waitForTermination()
	select {
	case <-timer:
		t.Fatal("Timeout")
		return
	case <-his.termination.CloseChannel():
		for i := 1; i <= his.totalCP; i++ {
			his.checkResult(t, instanceID(i))
		}
		return
	}
}

func (his *HareWrapper) checkResult(t *testing.T, id instanceID) {
	// check consistency
	out := his.outputs[id]
	for i := 0; i < len(out)-1; i++ {
		if !out[i].Equals(out[i+1]) {
			t.Errorf("Consistency check failed: Expected: %v Actual: %v", out[i], out[i+1])
		}
	}
}

type p2pManipulator struct {
	nd           *service.Node
	stalledLayer instanceID
	err          error
}

func (m *p2pManipulator) RegisterGossipProtocol(protocol string, prio priorityq.Priority) chan service.GossipMessage {
	ch := m.nd.RegisterGossipProtocol(protocol, prio)
	wch := make(chan service.GossipMessage)

	go func() {
		for {
			x := <-ch
			wch <- x
		}
	}()

	return wch
}

func (m *p2pManipulator) Broadcast(ctx context.Context, protocol string, payload []byte) error {
	msg, _ := MessageFromBuffer(payload)
	if msg.InnerMsg.InstanceID == m.stalledLayer && msg.InnerMsg.K < 8 && msg.InnerMsg.K != -1 {
		log.Warning("Not broadcasting in manipulator")
		return m.err
	}

	e := m.nd.Broadcast(ctx, protocol, payload)
	return e
}

type trueOracle struct {
}

func (trueOracle) Register(bool, string) {
}

func (trueOracle) Unregister(bool, string) {
}

func (trueOracle) Validate(context.Context, types.LayerID, int32, int, types.NodeID, []byte, uint16) (bool, error) {
	return true, nil
}

func (trueOracle) CalcEligibility(context.Context, types.LayerID, int32, int, types.NodeID, []byte) (uint16, error) {
	return 1, nil
}

func (trueOracle) Proof(context.Context, types.LayerID, int32) ([]byte, error) {
	x := make([]byte, 100)
	return x, nil
}

func (trueOracle) IsIdentityActiveOnConsensusView(string, types.LayerID) (bool, error) {
	return true, nil
}

// Test - runs a single CP for more than one iteration
func Test_consensusIterations(t *testing.T) {
	test := newConsensusTest()

	totalNodes := 20
	cfg := config.Config{N: totalNodes, F: totalNodes/2 - 1, RoundDuration: 1, ExpectedLeaders: 5, LimitIterations: 1000, LimitConcurrent: 100}
	sim := service.NewSimulator()
	test.initialSets = make([]*Set, totalNodes)
	set1 := NewSetFromValues(value1)
	test.fill(set1, 0, totalNodes-1)
	test.honestSets = []*Set{set1}
	oracle := &trueOracle{}
	i := 0
	creationFunc := func() {
		s := sim.NewNode()
		p2pm := &p2pManipulator{nd: s, stalledLayer: 1, err: errors.New("fake err")}
		proc := createConsensusProcess(true, cfg, oracle, p2pm, test.initialSets[i], 1, t.Name())
		test.procs = append(test.procs, proc)
		i++
	}
	test.Create(totalNodes, creationFunc)
	test.Start()
	test.WaitForTimedTermination(t, 30*time.Second)
}

func validateBlock([]types.BlockID) bool {
	return true
}

func isSynced(context.Context) bool {
	return true
}

type mockIdentityP struct {
	nid types.NodeID
}

func (m *mockIdentityP) GetIdentity(string) (types.NodeID, error) {
	return m.nid, nil
}

func buildSet() []types.BlockID {
	rng := rand.New(rand.NewSource(0))
	s := make([]types.BlockID, 200, 200)
	for i := uint64(0); i < 200; i++ {
		s = append(s, newRandBlockID(rng))
	}
	return s
}

func newRandBlockID(rng *rand.Rand) (id types.BlockID) {
	_, err := rng.Read(id[:])
	if err != nil {
		panic(err)
	}
	return id
}

type mockBlockProvider struct {
}

func (mbp *mockBlockProvider) HandleValidatedLayer(context.Context, types.LayerID, []types.BlockID) {
}

func (mbp *mockBlockProvider) LayerBlockIds(types.LayerID) ([]types.BlockID, error) {
	return buildSet(), nil
}

<<<<<<< HEAD
func createMaatuf(tcfg config.Config, clock *mockClock, p2p NetworkService, rolacle Rolacle, name string) *Hare {
=======
func (mbp *mockBlockProvider) RecordCoinflip(ctx context.Context, layerID types.LayerID, coinflip bool) {
}

func createMaatuf(tcfg config.Config, layersCh chan types.LayerID, p2p NetworkService, rolacle Rolacle, name string) *Hare {
>>>>>>> 9116d1fd
	ed := signing.NewEdSigner()
	pub := ed.PublicKey()
	_, vrfPub, err := signing.NewVRFSigner(ed.Sign(pub.Bytes()))
	if err != nil {
		panic("failed to create vrf signer")
	}
	nodeID := types.NodeID{Key: pub.String(), VRFPublicKey: vrfPub}
	hare := New(tcfg, p2p, ed, nodeID, validateBlock, isSynced, &mockBlockProvider{}, rolacle, 10, &mockIdentityP{nid: nodeID},
		&MockStateQuerier{true, nil}, clock, log.NewDefault(name+"_"+ed.PublicKey().ShortString()))

	return hare
}

type mockClock struct {
	channels     map[types.LayerID]chan struct{}
	layerTime    map[types.LayerID]time.Time
	currentLayer types.LayerID
	m            sync.RWMutex
}

func newMockClock() *mockClock {
	return &mockClock{
		channels:     make(map[types.LayerID]chan struct{}),
		layerTime:    map[types.LayerID]time.Time{types.GetEffectiveGenesis(): time.Now()},
		currentLayer: types.GetEffectiveGenesis() + 1,
	}
}

func (m *mockClock) LayerToTime(layer types.LayerID) time.Time {
	m.m.RLock()
	defer m.m.RUnlock()

	return m.layerTime[layer]
}

func (m *mockClock) AwaitLayer(layer types.LayerID) chan struct{} {
	m.m.Lock()
	defer m.m.Unlock()

	if _, ok := m.layerTime[layer]; ok {
		ch := make(chan struct{})
		close(ch)
		return ch
	}
	if ch, ok := m.channels[layer]; ok {
		return ch
	}
	ch := make(chan struct{})
	m.channels[layer] = ch
	return ch
}

func (m *mockClock) GetCurrentLayer() types.LayerID {
	m.m.RLock()
	defer m.m.RUnlock()

	return m.currentLayer
}

func (m *mockClock) advanceLayer() {
	time.Sleep(time.Millisecond)
	m.m.Lock()
	defer m.m.Unlock()

	log.Info("sending for layer %v", m.currentLayer)
	m.layerTime[m.currentLayer] = time.Now()
	if ch, ok := m.channels[m.currentLayer]; ok {
		close(ch)
		delete(m.channels, m.currentLayer)
	}
	m.currentLayer++
}

type SharedRoundClock struct {
	currentRound     int32
	rounds           map[int32]chan struct{}
	minCount         int
	processingDelay  time.Duration
	sentMessages     uint16
	advanceScheduled bool
	m                sync.Mutex
}

func newSharedClock(minCount int, totalCP int, processingDelay time.Duration) map[instanceID]*SharedRoundClock {
	m := make(map[instanceID]*SharedRoundClock)
	for i := types.GetEffectiveGenesis() + 1; i <= types.GetEffectiveGenesis()+types.LayerID(totalCP); i++ {
		m[instanceID(i)] = &SharedRoundClock{
			currentRound:    -1,
			rounds:          make(map[int32]chan struct{}),
			minCount:        minCount,
			processingDelay: processingDelay,
			sentMessages:    0,
		}
	}
	return m
}

func (c *SharedRoundClock) AwaitWakeup() <-chan struct{} {
	ch := make(chan struct{})
	close(ch)
	return ch
}

func (c *SharedRoundClock) AwaitEndOfRound(round int32) <-chan struct{} {
	c.m.Lock()
	defer c.m.Unlock()

	ch, ok := c.rounds[round]
	if !ok {
		ch = make(chan struct{})
		c.rounds[round] = ch
	}
	return ch
}

func (c *SharedRoundClock) IncMessages(cnt uint16) {
	c.m.Lock()
	defer c.m.Unlock()

	c.sentMessages += cnt
	if int(c.sentMessages) >= c.minCount && !c.advanceScheduled {
		time.AfterFunc(c.processingDelay, func() {
			c.m.Lock()
			defer c.m.Unlock()

			c.sentMessages = 0
			c.advanceScheduled = false
			c.advanceRound()
		})
		c.advanceScheduled = true
	}
}

func (c *SharedRoundClock) advanceRound() {
	c.currentRound++
	if prevRound, ok := c.rounds[c.currentRound-1]; ok {
		close(prevRound)
	}
}

type SimRoundClock struct {
	clocks map[instanceID]*SharedRoundClock
	m      sync.Mutex
	s      NetworkService
}

func (c *SimRoundClock) RegisterGossipProtocol(protocol string, prio priorityq.Priority) chan service.GossipMessage {
	return c.s.RegisterGossipProtocol(protocol, prio)
}

func (c *SimRoundClock) Broadcast(ctx context.Context, protocol string, payload []byte) error {
	instanceID, cnt := extractInstanceID(payload)

	c.m.Lock()
	clock := c.clocks[instanceID]
	clock.IncMessages(cnt)
	c.m.Unlock()

	return c.s.Broadcast(ctx, protocol, payload)
}

func extractInstanceID(payload []byte) (instanceID, uint16) {
	m, err := MessageFromBuffer(payload)
	if err != nil {
		panic(err)
	}
	return m.InnerMsg.InstanceID, m.InnerMsg.EligibilityCount
}

func (c *SimRoundClock) NewRoundClock(layerID types.LayerID) RoundClock {
	return c.clocks[instanceID(layerID)]
}

func NewSimRoundClock(s NetworkService, clocks map[instanceID]*SharedRoundClock) *SimRoundClock {
	return &SimRoundClock{
		clocks: clocks,
		s:      s,
	}
}

// Test - run multiple CPs simultaneously
func Test_multipleCPs(t *testing.T) {
	types.SetLayersPerEpoch(4)
	r := require.New(t)
	totalCp := 3
	test := newHareWrapper(totalCp)
	totalNodes := 20
	cfg := config.Config{N: totalNodes, F: totalNodes/2 - 1, RoundDuration: 5, ExpectedLeaders: 5, LimitIterations: 1000, LimitConcurrent: 100}
	sim := service.NewSimulator()
	test.initialSets = make([]*Set, totalNodes)
	oracle := &trueOracle{}
	scMap := newSharedClock(totalNodes, totalCp, time.Duration(50*totalCp*totalNodes)*time.Millisecond)
	for i := 0; i < totalNodes; i++ {
		s := sim.NewNode()
		src := NewSimRoundClock(s, scMap)
		h := createMaatuf(cfg, test.clock, src, oracle, t.Name())
		h.newRoundClock = src.NewRoundClock
		test.hare = append(test.hare, h)
		e := h.Start(context.TODO())
		r.NoError(e)
	}

	go func() {
		for j := types.GetEffectiveGenesis() + 1; j <= types.GetEffectiveGenesis()+types.LayerID(totalCp); j++ {
			test.clock.advanceLayer()
			time.Sleep(250 * time.Millisecond)
		}
	}()

	test.WaitForTimedTermination(t, 30*time.Second)
}

// Test - run multiple CPs where one of them runs more than one iteration
func Test_multipleCPsAndIterations(t *testing.T) {
	types.SetLayersPerEpoch(4)
	r := require.New(t)
	totalCp := 4
	test := newHareWrapper(totalCp)
	totalNodes := 20
	cfg := config.Config{N: totalNodes, F: totalNodes/2 - 1, RoundDuration: 6, ExpectedLeaders: 5, LimitIterations: 1000, LimitConcurrent: 100}
	sim := service.NewSimulator()
	test.initialSets = make([]*Set, totalNodes)
	oracle := &trueOracle{}
	scMap := newSharedClock(totalNodes, totalCp, time.Duration(50*totalCp*totalNodes)*time.Millisecond)
	for i := 0; i < totalNodes; i++ {
		s := sim.NewNode()
		mp2p := &p2pManipulator{nd: s, stalledLayer: 1, err: errors.New("fake err")}
		src := NewSimRoundClock(mp2p, scMap)
		h := createMaatuf(cfg, test.clock, src, oracle, t.Name())
		h.newRoundClock = src.NewRoundClock
		test.hare = append(test.hare, h)
		e := h.Start(context.TODO())
		r.NoError(e)
	}

	go func() {
		for j := types.GetEffectiveGenesis() + 1; j <= types.GetEffectiveGenesis()+types.LayerID(totalCp); j++ {
			test.clock.advanceLayer()
			time.Sleep(500 * time.Millisecond)
		}
	}()

	test.WaitForTimedTermination(t, 40*time.Second)
}<|MERGE_RESOLUTION|>--- conflicted
+++ resolved
@@ -228,14 +228,10 @@
 	return buildSet(), nil
 }
 
-<<<<<<< HEAD
+func (mbp *mockBlockProvider) RecordCoinflip(ctx context.Context, layerID types.LayerID, coinflip bool) {
+}
+
 func createMaatuf(tcfg config.Config, clock *mockClock, p2p NetworkService, rolacle Rolacle, name string) *Hare {
-=======
-func (mbp *mockBlockProvider) RecordCoinflip(ctx context.Context, layerID types.LayerID, coinflip bool) {
-}
-
-func createMaatuf(tcfg config.Config, layersCh chan types.LayerID, p2p NetworkService, rolacle Rolacle, name string) *Hare {
->>>>>>> 9116d1fd
 	ed := signing.NewEdSigner()
 	pub := ed.PublicKey()
 	_, vrfPub, err := signing.NewVRFSigner(ed.Sign(pub.Bytes()))
