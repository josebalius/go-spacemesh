--- conflicted
+++ resolved
@@ -99,15 +99,8 @@
 
 // New returns a new Hare struct.
 func New(conf config.Config, p2p NetworkService, sign Signer, nid types.NodeID, validate outputValidationFunc,
-<<<<<<< HEAD
-	syncState syncStateFunc, obp layers, rolacle Rolacle, layersPerEpoch uint16, idProvider identityProvider,
+	syncState syncStateFunc, obp meshProvider, rolacle Rolacle, layersPerEpoch uint16, idProvider identityProvider,
 	stateQ StateQuerier, layerClock LayerClock, logger log.Log) *Hare {
-
-=======
-	syncState syncStateFunc, obp meshProvider, rolacle Rolacle,
-	layersPerEpoch uint16, idProvider identityProvider, stateQ StateQuerier,
-	beginLayer chan types.LayerID, logger log.Log) *Hare {
->>>>>>> 9116d1fd
 	h := new(Hare)
 
 	h.Closer = NewCloser()
@@ -136,16 +129,9 @@
 	h.bufferSize = LayerBuffer // XXX: must be at least the size of `hdist`
 	h.lastLayer = 0
 	h.outputChan = make(chan TerminationOutput, h.bufferSize)
-<<<<<<< HEAD
-	h.outputs = make(map[types.LayerID][]types.BlockID, h.bufferSize) //  we keep results about LayerBuffer past layers
-
+	h.outputs = make(map[types.LayerID][]types.BlockID, h.bufferSize) // we keep results about LayerBuffer past layers
 	h.factory = func(conf config.Config, instanceId instanceID, s *Set, oracle Rolacle, signing Signer, p2p NetworkService, clock RoundClock, terminationReport chan TerminationOutput) Consensus {
 		return newConsensusProcess(conf, instanceId, s, oracle, stateQ, layersPerEpoch, signing, nid, p2p, terminationReport, ev, clock, logger)
-=======
-	h.outputs = make(map[types.LayerID][]types.BlockID, h.bufferSize) // we keep results about LayerBuffer past layers
-	h.factory = func(conf config.Config, instanceId instanceID, s *Set, oracle Rolacle, signing Signer, p2p NetworkService, terminationReport chan TerminationOutput) Consensus {
-		return newConsensusProcess(conf, instanceId, s, oracle, stateQ, layersPerEpoch, signing, nid, p2p, terminationReport, ev, logger)
->>>>>>> 9116d1fd
 	}
 
 	h.validate = validate
@@ -311,12 +297,7 @@
 	}
 	logger.With().Info("number of consensus processes (after +1)",
 		log.Int32("count", atomic.AddInt32(&h.totalCPs, 1)))
-<<<<<<< HEAD
-	// TODO: fix metrics
-	// metrics.TotalConsensusProcesses.With("layer", strconv.FormatUint(uint64(id), 10)).Add(1)
-=======
 	metrics.TotalConsensusProcesses.With("layer", strconv.FormatUint(uint64(id), 10)).Add(1)
->>>>>>> 9116d1fd
 	return
 }
 
@@ -365,12 +346,7 @@
 			h.broker.Unregister(ctx, out.ID())
 			logger.With().Info("number of consensus processes (after -1)",
 				log.Int32("count", atomic.AddInt32(&h.totalCPs, -1)))
-<<<<<<< HEAD
-			// TODO: fix metrics
-			// metrics.TotalConsensusProcesses.With("layer", strconv.FormatUint(uint64(out.ID()), 10)).Add(-1)
-=======
 			metrics.TotalConsensusProcesses.With("layer", strconv.FormatUint(uint64(out.ID()), 10)).Add(-1)
->>>>>>> 9116d1fd
 		case <-h.CloseChannel():
 			return
 		}
