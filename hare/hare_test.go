package hare

import (
	"bytes"
	"context"
	"github.com/spacemeshos/go-spacemesh/common/types"
	"github.com/spacemeshos/go-spacemesh/eligibility"
	"github.com/spacemeshos/go-spacemesh/hare/config"
	"github.com/spacemeshos/go-spacemesh/log"
	"github.com/spacemeshos/go-spacemesh/p2p"
	"github.com/spacemeshos/go-spacemesh/p2p/service"
	signing2 "github.com/spacemeshos/go-spacemesh/signing"
	"github.com/stretchr/testify/assert"
	"github.com/stretchr/testify/require"
	"sort"
	"testing"
	"time"
)

func validateBlocks([]types.BlockID) bool {
	return true
}

type mockReport struct {
	id       instanceID
	set      *Set
	c        bool
	coinflip bool
}

func (m mockReport) ID() instanceID {
	return m.id
}
func (m mockReport) Set() *Set {
	return m.set
}

func (m mockReport) Completed() bool {
	return m.c
}

func (m mockReport) Coinflip() bool {
	return m.coinflip
}

type mockConsensusProcess struct {
	Closer
	t    chan TerminationOutput
	id   instanceID
	term chan struct{}
	set  *Set
}

func (mcp *mockConsensusProcess) Start(context.Context) error {
	if mcp.term != nil {
		<-mcp.term
	}
	mcp.Close()
	mcp.t <- mockReport{mcp.id, mcp.set, true, false}
	return nil
}

func (mcp *mockConsensusProcess) ID() instanceID {
	return mcp.id
}

func (mcp *mockConsensusProcess) SetInbox(chan *Msg) {
}

type mockIDProvider struct {
	err error
}

func (mip *mockIDProvider) GetIdentity(edID string) (types.NodeID, error) {
	return types.NodeID{Key: edID, VRFPublicKey: []byte{}}, mip.err
}

func newMockConsensusProcess(instanceID instanceID, s *Set, outputChan chan TerminationOutput) *mockConsensusProcess {
	mcp := new(mockConsensusProcess)
	mcp.Closer = NewCloser()
	mcp.id = instanceID
	mcp.t = outputChan
	mcp.set = s
	return mcp
}

func createHare(n1 p2p.Service, clock *mockClock, logger log.Log) *Hare {
	return New(cfg, n1, signing2.NewEdSigner(), types.NodeID{}, validateBlocks, (&mockSyncer{true}).IsSynced, new(orphanMock), eligibility.New(), 10, &mockIDProvider{}, NewMockStateQuerier(), clock, logger)
}

var _ Consensus = (*mockConsensusProcess)(nil)

func TestNew(t *testing.T) {
	sim := service.NewSimulator()
	n1 := sim.NewNode()

	h := createHare(n1, newMockClock(), log.NewDefault(t.Name()))

	if h == nil {
		t.Fatal()
	}
}

func TestHare_Start(t *testing.T) {
	sim := service.NewSimulator()
	n1 := sim.NewNode()

	h := createHare(n1, newMockClock(), log.NewDefault(t.Name()))

	_ = h.broker.Start(context.TODO()) // todo: fix that hack. this will cause h.Start to return err

	/*err := h.Start()
	require.Error(t, err)*/

	h2 := createHare(n1, newMockClock(), log.NewDefault(t.Name()))
	require.NoError(t, h2.Start(context.TODO()))
}

func TestHare_GetResult(t *testing.T) {
	r := require.New(t)
	sim := service.NewSimulator()
	n1 := sim.NewNode()

	h := createHare(n1, newMockClock(), log.NewDefault(t.Name()))

	res, err := h.GetResult(types.LayerID(0))
	r.Equal(errNoResult, err)
	r.Nil(res)

	mockid := instanceID(0)
	set := NewSetFromValues(value1)

	_ = h.collectOutput(context.TODO(), mockReport{mockid, set, true, false})

	res, err = h.GetResult(types.LayerID(0))
	r.NoError(err)
	r.Equal(res[0].Bytes(), value1.Bytes())
}

func TestHare_GetResult2(t *testing.T) {
	types.SetLayersPerEpoch(4)
	sim := service.NewSimulator()
	n1 := sim.NewNode()

	om := new(orphanMock)
	om.f = func() []types.BlockID {
		return []types.BlockID{value1}
	}

	clock := newMockClock()
	h := createHare(n1, clock, log.NewDefault(t.Name()))
	h.msh = om

	h.factory = func(cfg config.Config, instanceId instanceID, s *Set, oracle Rolacle, signing Signer, p2p NetworkService, clock RoundClock, outputChan chan TerminationOutput) Consensus {
		return newMockConsensusProcess(instanceId, s, outputChan)
	}

<<<<<<< HEAD
	err := h.Start(context.TODO())
	require.NoError(t, err)
=======
	_ = h.Start(context.TODO())
>>>>>>> 9116d1fd

	for i := 1; i <= h.bufferSize; i++ {
		clock.advanceLayer()
		time.Sleep(15 * time.Millisecond)
	}
	time.Sleep(100 * time.Millisecond)

	_, err = h.GetResult(types.LayerID(h.bufferSize))
	require.NoError(t, err)

	clock.advanceLayer()

	time.Sleep(100 * time.Millisecond)

	_, err = h.GetResult(0)
	require.Equal(t, err, errTooOld)
}

func TestHare_collectOutputCheckValidation(t *testing.T) {
	sim := service.NewSimulator()
	n1 := sim.NewNode()

	h := createHare(n1, newMockClock(), log.NewDefault(t.Name()))

	mockid := instanceID1
	set := NewSetFromValues(value1)

	// default validation is true
	_ = h.collectOutput(context.TODO(), mockReport{mockid, set, true, false})
	output, ok := h.outputs[types.LayerID(mockid)]
	require.True(t, ok)
	require.Equal(t, output[0], value1)

	h.validate = func(blocks []types.BlockID) bool {
		return false
	}
	err := h.collectOutput(context.TODO(), mockReport{mockid, set, true, false})
	require.NoError(t, err)
	_, ok = h.outputs[types.LayerID(mockid)]
	require.True(t, ok, "failure to validate should only log an error and succeed")
}

func TestHare_collectOutput(t *testing.T) {
	sim := service.NewSimulator()
	n1 := sim.NewNode()

	h := createHare(n1, newMockClock(), log.NewDefault(t.Name()))

	mockid := instanceID1
	set := NewSetFromValues(value1)

	_ = h.collectOutput(context.TODO(), mockReport{mockid, set, true, false})
	output, ok := h.outputs[types.LayerID(mockid)]
	require.True(t, ok)
	require.Equal(t, output[0], value1)

	mockid = instanceID2

	output, ok = h.outputs[types.LayerID(mockid)] // todo: replace with getresult if this yields a race
	require.False(t, ok)
	require.Nil(t, output)
}

func TestHare_collectOutput2(t *testing.T) {
	sim := service.NewSimulator()
	n1 := sim.NewNode()

	h := createHare(n1, newMockClock(), log.NewDefault(t.Name()))
	h.bufferSize = 1
	h.lastLayer = 0
	mockid := instanceID0
	set := NewSetFromValues(value1)

	_ = h.collectOutput(context.TODO(), mockReport{mockid, set, true, false})
	output, ok := h.outputs[types.LayerID(mockid)]
	require.True(t, ok)
	require.Equal(t, output[0], value1)

	h.lastLayer = 3
	newmockid := instanceID1
	err := h.collectOutput(context.TODO(), mockReport{newmockid, set, true, false})
	require.Equal(t, err, ErrTooLate)

	newmockid2 := instanceID2
	err = h.collectOutput(context.TODO(), mockReport{newmockid2, set, true, false})
	require.NoError(t, err)

	_, ok = h.outputs[0]

	require.False(t, ok)
}

func TestHare_OutputCollectionLoop(t *testing.T) {
	types.SetLayersPerEpoch(4)
	sim := service.NewSimulator()
	n1 := sim.NewNode()

<<<<<<< HEAD
	h := createHare(n1, newMockClock(), log.NewDefault(t.Name()))
	h.Start(context.TODO())
	mo := mockReport{8, NewEmptySet(0), true}
	h.broker.Register(context.TODO(), mo.ID())
=======
	h := createHare(n1, log.NewDefault(t.Name()))
	_ = h.Start(context.TODO())
	mo := mockReport{8, NewEmptySet(0), true, false}
	_, _ = h.broker.Register(context.TODO(), mo.ID())
>>>>>>> 9116d1fd
	time.Sleep(1 * time.Second)
	h.outputChan <- mo
	time.Sleep(1 * time.Second)
	assert.Nil(t, h.broker.outbox[mo.ID()])
}

func TestHare_onTick(t *testing.T) {
	cfg := config.DefaultConfig()
	types.SetLayersPerEpoch(4)

	cfg.N = 2
	cfg.F = 1
	cfg.RoundDuration = 1

	sim := service.NewSimulator()
	n1 := sim.NewNode()
	clock := newMockClock()

	oracle := newMockHashOracle(numOfClients)
	signing := signing2.NewEdSigner()

	blockset := []types.BlockID{value1, value2, value3}
	om := new(orphanMock)
	om.f = func() []types.BlockID {
		return blockset
	}

	myCfg := cfg
	myCfg.WakeupDelta = 0
	h := New(myCfg, n1, signing, types.NodeID{}, validateBlocks, (&mockSyncer{true}).IsSynced, om, oracle, 10, &mockIDProvider{}, NewMockStateQuerier(), clock, log.NewDefault("Hare"))
	h.bufferSize = 1

	createdChan := make(chan struct{})

	var nmcp *mockConsensusProcess
	h.factory = func(cfg config.Config, instanceId instanceID, s *Set, oracle Rolacle, signing Signer, p2p NetworkService, clock RoundClock, outputChan chan TerminationOutput) Consensus {
		nmcp = newMockConsensusProcess(instanceId, s, outputChan)
		createdChan <- struct{}{}
		return nmcp
	}
	_ = h.Start(context.TODO())

	clock.advanceLayer()
	<-createdChan
	<-nmcp.CloseChannel()

	// collect output one more time
<<<<<<< HEAD
	time.Sleep(time.Millisecond)
=======
	wg.Wait()
	time.Sleep(100 * time.Millisecond)
>>>>>>> 9116d1fd
	res2, err := h.GetResult(types.GetEffectiveGenesis() + 1)
	require.NoError(t, err)

	SortBlockIDs(res2)
	SortBlockIDs(blockset)

	require.Equal(t, blockset, res2)

<<<<<<< HEAD
	clock.advanceLayer()
	h.Close()

	// collect output one more time
=======
	wg.Add(2)
	go func() {
		wg.Done()
		layerTicker <- types.GetEffectiveGenesis() + 2
		h.Close()
		wg.Done()
	}()

	// collect output one more time
	wg.Wait()
>>>>>>> 9116d1fd
	res, err := h.GetResult(types.GetEffectiveGenesis() + 2)
	require.Equal(t, errNoResult, err)
	require.Equal(t, []types.BlockID(nil), res)
}

type BlockIDSlice []types.BlockID

func (p BlockIDSlice) Len() int           { return len(p) }
func (p BlockIDSlice) Less(i, j int) bool { return bytes.Compare(p[i].Bytes(), p[j].Bytes()) == -1 }
func (p BlockIDSlice) Swap(i, j int)      { p[i], p[j] = p[j], p[i] }

// Sort is a convenience method.
func (p BlockIDSlice) Sort() { sort.Sort(p) }

func SortBlockIDs(slice []types.BlockID) {
	sort.Sort(BlockIDSlice(slice))
}

func TestHare_outputBuffer(t *testing.T) {
	sim := service.NewSimulator()
	n1 := sim.NewNode()

	h := createHare(n1, newMockClock(), log.NewDefault(t.Name()))
	lasti := types.LayerID(0)

	for i := types.LayerID(0); i < types.LayerID(h.bufferSize); i++ {
		h.lastLayer = i
		mockid := instanceID(i)
		set := NewSetFromValues(value1)
		_ = h.collectOutput(context.TODO(), mockReport{mockid, set, true, false})
		_, ok := h.outputs[types.LayerID(mockid)]
		require.True(t, ok)
		require.Equal(t, int(i+1), len(h.outputs))
		lasti = i
	}

	require.Equal(t, h.bufferSize, len(h.outputs))

	// add another output
	mockid := instanceID(lasti + 1)
	set := NewSetFromValues(value1)
	_ = h.collectOutput(context.TODO(), mockReport{mockid, set, true, false})
	_, ok := h.outputs[types.LayerID(mockid)]
	require.True(t, ok)
	require.Equal(t, h.bufferSize, len(h.outputs))
}

func TestHare_IsTooLate(t *testing.T) {
	sim := service.NewSimulator()
	n1 := sim.NewNode()

	h := createHare(n1, newMockClock(), log.NewDefault(t.Name()))

	for i := types.LayerID(0); i < types.LayerID(h.bufferSize*2); i++ {
		mockid := instanceID(i)
		set := NewSetFromValues(value1)
		h.lastLayer = i
		_ = h.collectOutput(context.TODO(), mockReport{mockid, set, true, false})
		_, ok := h.outputs[types.LayerID(mockid)]
		require.True(t, ok)
		exp := int(i + 1)
		if exp > h.bufferSize {
			exp = h.bufferSize
		}

		require.Equal(t, exp, len(h.outputs))
	}

	require.True(t, h.outOfBufferRange(instanceID(1)))
}

func TestHare_oldestInBuffer(t *testing.T) {
	sim := service.NewSimulator()
	n1 := sim.NewNode()

	h := createHare(n1, newMockClock(), log.NewDefault(t.Name()))
	lasti := types.LayerID(0)

	for i := types.LayerID(0); i < types.LayerID(h.bufferSize); i++ {
		mockid := instanceID(i)
		set := NewSetFromValues(value1)
		h.lastLayer = i
		_ = h.collectOutput(context.TODO(), mockReport{mockid, set, true, false})
		_, ok := h.outputs[types.LayerID(mockid)]
		require.True(t, ok)
		exp := int(i + 1)
		if exp > h.bufferSize {
			exp = h.bufferSize
		}

		require.Equal(t, exp, len(h.outputs))
		lasti = i
	}

	lyr := h.oldestResultInBuffer()
	require.True(t, lyr == 0)

	mockid := instanceID(lasti + 1)
	set := NewSetFromValues(value1)
	h.lastLayer = lasti + 1
	_ = h.collectOutput(context.TODO(), mockReport{mockid, set, true, false})
	_, ok := h.outputs[types.LayerID(mockid)]
	require.True(t, ok)
	require.Equal(t, h.bufferSize, len(h.outputs))

	lyr = h.oldestResultInBuffer()
	require.True(t, lyr == 1)

	mockid = instanceID(lasti + 2)
	set = NewSetFromValues(value1)
	h.lastLayer = lasti + 2
	_ = h.collectOutput(context.TODO(), mockReport{mockid, set, true, false})
	_, ok = h.outputs[types.LayerID(mockid)]
	require.True(t, ok)
	require.Equal(t, h.bufferSize, len(h.outputs))

	lyr = h.oldestResultInBuffer()
	require.Equal(t, types.LayerID(2), lyr)
}

// make sure that Hare writes a weak coin value for a layer to the mesh after the CP completes,
// regardless of whether it succeeds or fails
func TestHare_WeakCoin(t *testing.T) {
	r := require.New(t)
	sim := service.NewSimulator()
	n1 := sim.NewNode()

	layerID := types.LayerID(10)

	done := make(chan struct{})
	layerTicker := make(chan types.LayerID)
	oracle := newMockHashOracle(numOfClients)
	signing := signing2.NewEdSigner()
	om := &orphanMock{recordCoinflipsFn: func(_ context.Context, id types.LayerID, b bool) {
		r.Equal(layerID, id)
		r.True(b)
		done <- struct{}{}
	}}
	h := New(cfg, n1, signing, types.NodeID{}, validateBlocks, (&mockSyncer{true}).IsSynced, om, oracle, 10, &mockIDProvider{}, NewMockStateQuerier(), layerTicker, log.NewDefault("Hare"))
	defer h.Close()
	h.lastLayer = layerID
	set := NewSetFromValues(value1)

	_ = h.Start(context.TODO())
	waitForMsg := func() {
		tmr := time.NewTimer(time.Second)
		select {
		case <-tmr.C:
			r.Fail("timed out waiting for message")
		case <-done:
		}
	}
	h.outputChan <- mockReport{instanceID(layerID), set, true, true}
	h.outputChan <- mockReport{instanceID(layerID), set, false, true}
	waitForMsg()
	waitForMsg()
	om.recordCoinflipsFn = func(_ context.Context, id types.LayerID, b bool) {
		r.Equal(layerID, id)
		r.False(b)
		done <- struct{}{}
	}
	h.outputChan <- mockReport{instanceID(layerID), set, true, false}
	h.outputChan <- mockReport{instanceID(layerID), set, false, false}
	waitForMsg()
	waitForMsg()
	om.recordCoinflipsFn = func(_ context.Context, id types.LayerID, b bool) {
		r.Equal(layerID+1, id)
		r.True(b)
		done <- struct{}{}
	}
	h.outputChan <- mockReport{instanceID(layerID + 1), set, true, true}
	waitForMsg()
}<|MERGE_RESOLUTION|>--- conflicted
+++ resolved
@@ -155,12 +155,8 @@
 		return newMockConsensusProcess(instanceId, s, outputChan)
 	}
 
-<<<<<<< HEAD
 	err := h.Start(context.TODO())
 	require.NoError(t, err)
-=======
-	_ = h.Start(context.TODO())
->>>>>>> 9116d1fd
 
 	for i := 1; i <= h.bufferSize; i++ {
 		clock.advanceLayer()
@@ -258,17 +254,10 @@
 	sim := service.NewSimulator()
 	n1 := sim.NewNode()
 
-<<<<<<< HEAD
-	h := createHare(n1, newMockClock(), log.NewDefault(t.Name()))
-	h.Start(context.TODO())
-	mo := mockReport{8, NewEmptySet(0), true}
-	h.broker.Register(context.TODO(), mo.ID())
-=======
-	h := createHare(n1, log.NewDefault(t.Name()))
+	h := createHare(n1, newMockClock(), log.NewDefault(t.Name()))
 	_ = h.Start(context.TODO())
 	mo := mockReport{8, NewEmptySet(0), true, false}
 	_, _ = h.broker.Register(context.TODO(), mo.ID())
->>>>>>> 9116d1fd
 	time.Sleep(1 * time.Second)
 	h.outputChan <- mo
 	time.Sleep(1 * time.Second)
@@ -316,12 +305,7 @@
 	<-nmcp.CloseChannel()
 
 	// collect output one more time
-<<<<<<< HEAD
 	time.Sleep(time.Millisecond)
-=======
-	wg.Wait()
-	time.Sleep(100 * time.Millisecond)
->>>>>>> 9116d1fd
 	res2, err := h.GetResult(types.GetEffectiveGenesis() + 1)
 	require.NoError(t, err)
 
@@ -330,23 +314,10 @@
 
 	require.Equal(t, blockset, res2)
 
-<<<<<<< HEAD
 	clock.advanceLayer()
 	h.Close()
 
 	// collect output one more time
-=======
-	wg.Add(2)
-	go func() {
-		wg.Done()
-		layerTicker <- types.GetEffectiveGenesis() + 2
-		h.Close()
-		wg.Done()
-	}()
-
-	// collect output one more time
-	wg.Wait()
->>>>>>> 9116d1fd
 	res, err := h.GetResult(types.GetEffectiveGenesis() + 2)
 	require.Equal(t, errNoResult, err)
 	require.Equal(t, []types.BlockID(nil), res)
@@ -477,7 +448,7 @@
 	layerID := types.LayerID(10)
 
 	done := make(chan struct{})
-	layerTicker := make(chan types.LayerID)
+	clock := newMockClock()
 	oracle := newMockHashOracle(numOfClients)
 	signing := signing2.NewEdSigner()
 	om := &orphanMock{recordCoinflipsFn: func(_ context.Context, id types.LayerID, b bool) {
@@ -485,7 +456,7 @@
 		r.True(b)
 		done <- struct{}{}
 	}}
-	h := New(cfg, n1, signing, types.NodeID{}, validateBlocks, (&mockSyncer{true}).IsSynced, om, oracle, 10, &mockIDProvider{}, NewMockStateQuerier(), layerTicker, log.NewDefault("Hare"))
+	h := New(cfg, n1, signing, types.NodeID{}, validateBlocks, (&mockSyncer{true}).IsSynced, om, oracle, 10, &mockIDProvider{}, NewMockStateQuerier(), clock, log.NewDefault("Hare"))
 	defer h.Close()
 	h.lastLayer = layerID
 	set := NewSetFromValues(value1)
