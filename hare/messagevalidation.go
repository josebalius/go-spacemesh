package hare

import (
	"context"
	"errors"
	"time"

	"github.com/spacemeshos/go-spacemesh/common/types"
	"github.com/spacemeshos/go-spacemesh/log"
	"github.com/spacemeshos/go-spacemesh/signing"
)

type messageValidator interface {
	SyntacticallyValidateMessage(ctx context.Context, m *Msg) bool
	ContextuallyValidateMessage(ctx context.Context, m *Msg, expectedK uint32) error
}

type identityProvider interface {
	GetIdentity(edID string) (types.NodeID, error)
}

type eligibilityValidator struct {
	oracle           Rolacle
	layersPerEpoch   uint16
	identityProvider identityProvider
	maxExpActives    int // the maximal expected committee size
	expLeaders       int // the expected number of leaders
	log.Log
}

func newEligibilityValidator(oracle Rolacle, layersPerEpoch uint16, idProvider identityProvider, maxExpActives, expLeaders int, logger log.Log) *eligibilityValidator {
	return &eligibilityValidator{oracle, layersPerEpoch, idProvider, maxExpActives, expLeaders, logger}
}

// check eligibility of the provided message by the oracle.
func (ev *eligibilityValidator) validateRole(ctx context.Context, m *Msg) (bool, error) {
	logger := ev.WithContext(ctx)

	if m == nil {
		logger.Error("eligibility validator: called with nil")
		return false, errors.New("fatal: nil message")
	}

	if m.InnerMsg == nil {
		logger.Error("eligibility validator: InnerMsg is nil")
		return false, errors.New("fatal: nil inner message")
	}

	pub := m.PubKey
	layer := m.InnerMsg.InstanceID
	if layer.GetEpoch().IsGenesis() {
		return true, nil // TODO: remove this lie after inception problem is addressed
	}

	nID, err := ev.identityProvider.GetIdentity(pub.String())
	if err != nil {
		logger.With().Error("eligibility validator: GetIdentity failed (ignore if the safe layer is in genesis)",
			log.Err(err),
			log.String("sender_id", pub.ShortString()))
		return false, err
	}

	// validate role
	res, err := ev.oracle.Validate(ctx, layer, m.InnerMsg.K, expectedCommitteeSize(m.InnerMsg.K, ev.maxExpActives, ev.expLeaders), nID, m.InnerMsg.RoleProof, m.InnerMsg.EligibilityCount)
	if err != nil {
		logger.With().Error("eligibility validator: could not retrieve eligibility result",
			log.Err(err),
			log.String("sender_id", pub.ShortString()))
		return false, err
	}
	if !res {
		logger.With().Error("eligibility validator: sender is not eligible to participate",
			log.String("sender_id", pub.ShortString()))
		return false, nil
	}

	return true, nil
}

// Validate the eligibility of the provided message.
func (ev *eligibilityValidator) Validate(ctx context.Context, m *Msg) bool {
	res, err := ev.validateRole(ctx, m)
	if err != nil {
		ev.WithContext(ctx).With().Error("error occurred while validating role",
			log.Err(err),
			log.String("sender_id", m.PubKey.ShortString()),
			m.InnerMsg.InstanceID,
			log.String("msg_type", m.InnerMsg.Type.String()))
		return false
	}

	// verify role
	if !res {
		ev.WithContext(ctx).With().Warning("validate message failed: role is invalid",
			log.String("sender_id", m.PubKey.ShortString()),
			m.InnerMsg.InstanceID,
			log.String("msg_type", m.InnerMsg.Type.String()))
		return false
	}

	return true
}

type roleValidator interface {
	Validate(context.Context, *Msg) bool
}

type pubKeyGetter interface {
	Track(*Msg)
	PublicKey(*Message) *signing.PublicKey
}

type syntaxContextValidator struct {
	signing          Signer
	threshold        int
	statusValidator  func(m *Msg) bool // used to validate status Messages in SVP
	stateQuerier     StateQuerier
	layersPerEpoch   uint16
	roleValidator    roleValidator
	validMsgsTracker pubKeyGetter // used to check for public keys in the valid messages tracker
	log.Log
}

func newSyntaxContextValidator(sgr Signer, threshold int, validator func(m *Msg) bool, stateQuerier StateQuerier, layersPerEpoch uint16, ev roleValidator, validMsgsTracker pubKeyGetter, logger log.Log) *syntaxContextValidator {
	return &syntaxContextValidator{sgr, threshold, validator, stateQuerier, layersPerEpoch, ev, validMsgsTracker, logger}
}

// contextual validation errors
var (
	errNilMsg         = errors.New("nil message")
	errNilInner       = errors.New("nil inner message")
	errEarlyMsg       = errors.New("early message")
	errInvalidIter    = errors.New("incorrect iteration number")
	errInvalidRound   = errors.New("incorrect round")
	errUnexpectedType = errors.New("unexpected message type")
)

// ContextuallyValidateMessage checks if the message is contextually valid.
// Returns nil if the message is contextually valid or a suitable error otherwise.
func (v *syntaxContextValidator) ContextuallyValidateMessage(ctx context.Context, m *Msg, currentK uint32) error {
	if m == nil {
		return errNilMsg
	}
	if m.InnerMsg == nil {
		return errNilInner
	}

	currentRound := currentK % 4
	// the message must match the current iteration unless it is a notify or pre-round message
	currentIteration := currentK / 4
	msgIteration := m.InnerMsg.K / 4
	sameIter := currentIteration == msgIteration

	// first validate pre-round and notify
	switch m.InnerMsg.Type {
	case pre:
		return nil
	case notify:
		if currentK == preRound && msgIteration != 0 {
			return errInvalidIter
		} else if currentK == preRound {
			return errInvalidRound
		}
		// notify before notify could be created for this iteration
		if currentRound < commitRound && sameIter {
			return errInvalidRound
		}

		// old notify is accepted
		if m.InnerMsg.K <= currentK {
			return nil
		}

		// early notify detected
		if m.InnerMsg.K == currentK+1 && currentRound == commitRound {
			return errEarlyMsg
		}

		// future notify is rejected
		return errInvalidIter
	}

	// check status, proposal & commit types
	switch m.InnerMsg.Type {
	case status:
		if currentK == preRound && msgIteration != 0 {
			return errInvalidIter
		} else if currentK == preRound {
			return errEarlyMsg
		}
		if currentRound == notifyRound && currentIteration+1 == msgIteration {
			return errEarlyMsg
		}
		if currentRound == statusRound && sameIter {
			return nil
		}
		if !sameIter {
			return errInvalidIter
		}
		return errInvalidRound
	case proposal:
		if currentK == preRound && msgIteration != 0 {
			return errInvalidIter
		} else if currentK == preRound {
			return errInvalidRound
		}
		if currentRound == statusRound && sameIter {
			return errEarlyMsg
		}
		// a late proposal is also contextually valid
		if (currentRound == proposalRound || currentRound == commitRound) && sameIter {
			return nil
		}
		if !sameIter {
			return errInvalidIter
		}
		return errInvalidRound
	case commit:
		if currentK == preRound && msgIteration != 0 {
			return errInvalidIter
		} else if currentK == preRound {
			return errInvalidRound
		}
		if currentRound == proposalRound && sameIter {
			return errEarlyMsg
		}
		if currentRound == commitRound && sameIter {
			return nil
		}
		if !sameIter {
			return errInvalidIter
		}
		return errInvalidRound
	}

	return errUnexpectedType
}

// SyntacticallyValidateMessage the syntax of the provided message.
func (v *syntaxContextValidator) SyntacticallyValidateMessage(ctx context.Context, m *Msg) bool {
	logger := v.WithContext(ctx)

	if m == nil {
		logger.Warning("syntax validation failed: m is nil")
		return false
	}

	if m.PubKey == nil {
		logger.Warning("syntax validation failed: missing public key")
		return false
	}

	if m.InnerMsg == nil {
		logger.With().Warning("syntax validation failed: inner message is nil",
			log.String("sender_id", m.PubKey.ShortString()))
		return false
	}

	claimedRound := m.InnerMsg.K % 4
	switch m.InnerMsg.Type {
	case pre:
		return true
	case status:
		return claimedRound == statusRound
	case proposal:
		return claimedRound == proposalRound && v.validateSVP(ctx, m)
	case commit:
		return claimedRound == commitRound
	case notify:
		return v.validateCertificate(ctx, m.InnerMsg.Cert)
	default:
		logger.With().Error("unknown message type encountered during syntactic validation",
			log.String("msg_type", m.InnerMsg.Type.String()))
		return false
	}
}

var (
	errNilValidators     = errors.New("validators param is nil")
	errNilAggMsgs        = errors.New("aggMsg is nil")
	errNilMsgsSlice      = errors.New("messages slice is nil")
	errMsgsCountMismatch = errors.New("number of messages does not match the threshold")
	errDupSender         = errors.New("duplicate sender detected")
	errInnerSyntax       = errors.New("invalid syntax for inner message")
	errInnerEligibility  = errors.New("inner message is not eligible")
	errInnerFunc         = errors.New("inner message did not pass validation function")
)

// validate the provided aggregated messages by the provided validators.
func (v *syntaxContextValidator) validateAggregatedMessage(ctx context.Context, aggMsg *aggregatedMessages, validators []func(m *Msg) bool) error {
	if validators == nil {
		return errNilValidators
	}

	if aggMsg == nil {
		return errNilAggMsgs
	}

	if aggMsg.Messages == nil { // must contain status Messages
		return errNilMsgsSlice
	}

	var count int
	for _, m := range aggMsg.Messages {
		count += int(m.InnerMsg.EligibilityCount)
	}

	if count < v.threshold { // must fit eligibility threshold
		v.WithContext(ctx).With().Warning("aggregated validation failed: total eligibility of messages does not match",
			log.Int("expected", v.threshold),
			log.Int("actual", len(aggMsg.Messages)))
		return errMsgsCountMismatch
	}

	senders := make(map[string]struct{})
	for _, innerMsg := range aggMsg.Messages {
		// check if exist in cache of valid messages
		if pub := v.validMsgsTracker.PublicKey(innerMsg); pub != nil {
			// validate unique sender
			if _, exist := senders[pub.String()]; exist { // pub already exist
				return errDupSender
			}
			senders[pub.String()] = struct{}{} // mark sender as exist

			// passed validation, continue to next message
			continue
		}

		// extract public key
<<<<<<< HEAD
		iMsg, err := newMsg(ctx, innerMsg, v.stateQuerier)
=======
		var iMsg, err = newMsg(ctx, v.Log, innerMsg, v.stateQuerier)
>>>>>>> 4ed4fc6a
		if err != nil {
			return err
		}

		pub := iMsg.PubKey
		// validate unique sender
		if _, exist := senders[pub.String()]; exist { // pub already exist
			return errDupSender
		}
		senders[pub.String()] = struct{}{} // mark sender as exist

		if !v.SyntacticallyValidateMessage(ctx, iMsg) {
			return errInnerSyntax
		}

		// validate role
		if !v.roleValidator.Validate(ctx, iMsg) {
			return errInnerEligibility
		}

		// validate with attached validators
		for _, vFunc := range validators {
			if !vFunc(iMsg) {
				return errInnerFunc
			}
		}

		// the message is valid, track it
		v.validMsgsTracker.Track(iMsg)
	}

	return nil
}

func (v *syntaxContextValidator) validateSVP(ctx context.Context, msg *Msg) bool {
	logger := v.WithContext(ctx)

	defer func(startTime time.Time) {
		logger.With().Debug("svp validation duration",
			log.String("duration", time.Now().Sub(startTime).String()))
	}(time.Now())
	proposalIter := iterationFromCounter(msg.InnerMsg.K)
	validateSameIteration := func(m *Msg) bool {
		statusIter := iterationFromCounter(m.InnerMsg.K)
		if proposalIter != statusIter { // not same iteration
			logger.With().Warning("proposal validation failed: not same iteration",
				log.String("sender_id", m.PubKey.ShortString()),
				types.LayerID(m.InnerMsg.InstanceID),
				log.Uint32("expected", proposalIter),
				log.Uint32("actual", statusIter))
			return false
		}

		return true
	}
	logger = logger.WithFields(
		log.String("sender_id", msg.PubKey.ShortString()),
		types.LayerID(msg.InnerMsg.InstanceID),
	)

	validators := []func(m *Msg) bool{validateStatusType, validateSameIteration, v.statusValidator}
	if err := v.validateAggregatedMessage(ctx, msg.InnerMsg.Svp, validators); err != nil {
		logger.With().Warning("proposal validation failed: failed to validate aggregated messages",
			log.Err(err))
		return false
	}

	maxKi := preRound
	var maxSet []types.BlockID
	for _, status := range msg.InnerMsg.Svp.Messages {
		// track max
		if status.InnerMsg.Ki > maxKi || maxKi == preRound {
			maxKi = status.InnerMsg.Ki
			maxSet = status.InnerMsg.Values
		}
	}

	if maxKi == preRound { // type A
		if !v.validateSVPTypeA(ctx, msg) {
			logger.Warning("proposal validation failed: type a validation failed")
			return false
		}
	} else {
		if !v.validateSVPTypeB(ctx, msg, NewSet(maxSet)) { // type B
			logger.Warning("proposal validation failed: type b validation failed")
			return false
		}
	}

	return true
}

func (v *syntaxContextValidator) validateCertificate(ctx context.Context, cert *certificate) bool {
	logger := v.WithContext(ctx)

	defer func(startTime time.Time) {
		logger.With().Debug("certificate validation duration",
			log.String("duration", time.Now().Sub(startTime).String()))
	}(time.Now())

	if cert == nil {
		logger.Warning("certificate validation failed: certificate is nil")
		return false
	}

	// loggererify agg msgs
	if cert.AggMsgs == nil {
		logger.Warning("certificate validation failed: AggMsgs is nil")
		return false
	}

	// refill Values
	for _, commit := range cert.AggMsgs.Messages {
		if commit.InnerMsg == nil {
			logger.Warning("certificate validation failed: inner commit message is nil")
			return false
		}

		commit.InnerMsg.Values = cert.Values
	}

	// Note: no need to validate notify.Values=commits.Values because we refill the InnerMsg with notify.Values
	validateSameK := func(m *Msg) bool { return m.InnerMsg.K == cert.AggMsgs.Messages[0].InnerMsg.K }
	validators := []func(m *Msg) bool{validateCommitType, validateSameK}
	if err := v.validateAggregatedMessage(ctx, cert.AggMsgs, validators); err != nil {
		logger.With().Warning("Certificate validation failed: aggregated messages validation failed", log.Err(err))
		return false
	}

	return true
}

func validateCommitType(m *Msg) bool {
	return messageType(m.InnerMsg.Type) == commit
}

func validateStatusType(m *Msg) bool {
	return messageType(m.InnerMsg.Type) == status
}

// validate SVP for type A (where all Ki=-1)
func (v *syntaxContextValidator) validateSVPTypeA(ctx context.Context, m *Msg) bool {
	s := NewSet(m.InnerMsg.Values)
	unionSet := NewEmptySet(len(m.InnerMsg.Values))
	for _, status := range m.InnerMsg.Svp.Messages {
		statusSet := NewSet(status.InnerMsg.Values)
		// build union
		for _, bid := range statusSet.elements() {
			unionSet.Add(bid) // assuming add is unique
		}
	}

	if !unionSet.Equals(s) { // s should be the union of all statuses
		v.WithContext(ctx).With().Warning("proposal type a validation failed: not a union",
			log.String("expected", s.String()),
			log.String("actual", unionSet.String()))
		return false
	}

	return true
}

// validate SVP for type B (where exist Ki>=0)
func (v *syntaxContextValidator) validateSVPTypeB(ctx context.Context, msg *Msg, maxSet *Set) bool {
	// max set should be equal to the claimed set
	s := NewSet(msg.InnerMsg.Values)
	if !s.Equals(maxSet) {
		v.WithContext(ctx).With().Warning("proposal type b validation failed: max set not equal to proposed set",
			log.String("expected", s.String()),
			log.String("actual", maxSet.String()))
		return false
	}

	return true
}<|MERGE_RESOLUTION|>--- conflicted
+++ resolved
@@ -327,11 +327,7 @@
 		}
 
 		// extract public key
-<<<<<<< HEAD
-		iMsg, err := newMsg(ctx, innerMsg, v.stateQuerier)
-=======
-		var iMsg, err = newMsg(ctx, v.Log, innerMsg, v.stateQuerier)
->>>>>>> 4ed4fc6a
+		iMsg, err := newMsg(ctx, v.Log, innerMsg, v.stateQuerier)
 		if err != nil {
 			return err
 		}
