--- conflicted
+++ resolved
@@ -84,11 +84,7 @@
 
 	for i := 0; i < lowThresh10; i++ {
 		assert.False(t, tracker.CanProveSet(s))
-<<<<<<< HEAD
-		m1 := BuildPreRoundMsg(generateSigning(), s)
-=======
-		m1 := BuildPreRoundMsg(generateSigning(t), s, nil)
->>>>>>> 9116d1fd
+		m1 := BuildPreRoundMsg(generateSigning(), s, nil)
 		tracker.OnPreRound(context.TODO(), m1)
 	}
 
@@ -101,15 +97,9 @@
 	tracker := newPreRoundTracker(2, 2, log.AppLog)
 	s1 := NewSetFromValues(value1, value2, value3)
 	s2 := NewSetFromValues(value1, value2, value4)
-<<<<<<< HEAD
-	prMsg1 := BuildPreRoundMsg(generateSigning(), s1)
+	prMsg1 := BuildPreRoundMsg(generateSigning(), s1, nil)
 	tracker.OnPreRound(context.TODO(), prMsg1)
-	prMsg2 := BuildPreRoundMsg(generateSigning(), s2)
-=======
-	prMsg1 := BuildPreRoundMsg(generateSigning(t), s1, nil)
-	tracker.OnPreRound(context.TODO(), prMsg1)
-	prMsg2 := BuildPreRoundMsg(generateSigning(t), s2, nil)
->>>>>>> 9116d1fd
+	prMsg2 := BuildPreRoundMsg(generateSigning(), s2, nil)
 	tracker.OnPreRound(context.TODO(), prMsg2)
 	assert.True(t, tracker.CanProveValue(value1))
 	assert.True(t, tracker.CanProveValue(value2))
@@ -120,13 +110,8 @@
 func TestPreRoundTracker_OnPreRound2(t *testing.T) {
 	tracker := newPreRoundTracker(2, 2, log.AppLog)
 	s1 := NewSetFromValues(value1)
-<<<<<<< HEAD
 	verifier := generateSigning()
-	prMsg1 := BuildPreRoundMsg(verifier, s1)
-=======
-	verifier := generateSigning(t)
 	prMsg1 := BuildPreRoundMsg(verifier, s1, nil)
->>>>>>> 9116d1fd
 	tracker.OnPreRound(context.TODO(), prMsg1)
 	assert.Equal(t, 1, len(tracker.preRound))
 	prMsg2 := BuildPreRoundMsg(verifier, s1, nil)
@@ -137,15 +122,9 @@
 func TestPreRoundTracker_FilterSet(t *testing.T) {
 	tracker := newPreRoundTracker(2, 2, log.AppLog)
 	s1 := NewSetFromValues(value1, value2)
-<<<<<<< HEAD
-	prMsg1 := BuildPreRoundMsg(generateSigning(), s1)
+	prMsg1 := BuildPreRoundMsg(generateSigning(), s1, nil)
 	tracker.OnPreRound(context.TODO(), prMsg1)
-	prMsg2 := BuildPreRoundMsg(generateSigning(), s1)
-=======
-	prMsg1 := BuildPreRoundMsg(generateSigning(t), s1, nil)
-	tracker.OnPreRound(context.TODO(), prMsg1)
-	prMsg2 := BuildPreRoundMsg(generateSigning(t), s1, nil)
->>>>>>> 9116d1fd
+	prMsg2 := BuildPreRoundMsg(generateSigning(), s1, nil)
 	tracker.OnPreRound(context.TODO(), prMsg2)
 	set := NewSetFromValues(value1, value2, value3)
 	tracker.FilterSet(set)
@@ -187,7 +166,7 @@
 			log.String("hex", fmt.Sprintf("%08x", shaUint32)),
 			log.Uint32("int", shaUint32))
 		r.Equal(v.val, shaUint32, "mismatch in hash output")
-		prMsg := BuildPreRoundMsg(generateSigning(t), s1, v.proof)
+		prMsg := BuildPreRoundMsg(generateSigning(), s1, v.proof)
 		tracker.OnPreRound(context.TODO(), prMsg)
 		r.Equal(v.bestVal, tracker.bestVRF, "mismatch in best VRF value")
 		r.Equal(v.coin, tracker.coinflip, "mismatch in weak coin flip")
