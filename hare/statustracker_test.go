package hare

import (
	"context"
	"github.com/stretchr/testify/assert"
	"testing"
)

func buildStatusMsg(signing Signer, s *Set, ki int32) *Msg {
	builder := newMessageBuilder()
	builder.SetType(status).SetInstanceID(instanceID1).SetRoundCounter(statusRound).SetKi(ki).SetValues(s)
	builder.SetEligibilityCount(1)
	builder = builder.SetPubKey(signing.PublicKey()).Sign(signing)

	return builder.Build()
}

func BuildStatusMsg(signing Signer, s *Set) *Msg {
	return buildStatusMsg(signing, s, -1)
}

func validate(m *Msg) bool {
	return true
}

func TestStatusTracker_RecordStatus(t *testing.T) {
	s := NewEmptySet(lowDefaultSize)
	s.Add(value1)
	s.Add(value2)

	tracker := newStatusTracker(lowThresh10, lowThresh10)
	assert.False(t, tracker.IsSVPReady())

	for i := 0; i < lowThresh10; i++ {
<<<<<<< HEAD
		tracker.RecordStatus(context.TODO(), BuildPreRoundMsg(generateSigning(), s))
=======
		tracker.RecordStatus(context.TODO(), BuildPreRoundMsg(generateSigning(t), s, nil))
>>>>>>> 9116d1fd
		assert.False(t, tracker.IsSVPReady())
	}

	tracker.AnalyzeStatuses(validate)
	assert.True(t, tracker.IsSVPReady())
}

func TestStatusTracker_BuildUnionSet(t *testing.T) {
	tracker := newStatusTracker(lowThresh10, lowThresh10)

	s := NewEmptySet(lowDefaultSize)
	s.Add(value1)
	tracker.RecordStatus(context.TODO(), BuildStatusMsg(generateSigning(), s))
	s.Add(value2)
	tracker.RecordStatus(context.TODO(), BuildStatusMsg(generateSigning(), s))
	s.Add(value3)
	tracker.RecordStatus(context.TODO(), BuildStatusMsg(generateSigning(), s))

	g := tracker.buildUnionSet(defaultSetSize)
	assert.True(t, s.Equals(g))
}

func TestStatusTracker_IsSVPReady(t *testing.T) {
	tracker := newStatusTracker(1, 1)
	assert.False(t, tracker.IsSVPReady())
	s := NewSetFromValues(value1)
	tracker.RecordStatus(context.TODO(), BuildStatusMsg(generateSigning(), s))
	tracker.AnalyzeStatuses(validate)
	assert.True(t, tracker.IsSVPReady())
}

func TestStatusTracker_BuildSVP(t *testing.T) {
	tracker := newStatusTracker(2, 1)
	s := NewSetFromValues(value1)
	tracker.RecordStatus(context.TODO(), BuildStatusMsg(generateSigning(), s))
	tracker.RecordStatus(context.TODO(), BuildStatusMsg(generateSigning(), s))
	tracker.AnalyzeStatuses(validate)
	svp := tracker.BuildSVP()
	assert.Equal(t, 2, len(svp.Messages))
}

func TestStatusTracker_ProposalSetTypeA(t *testing.T) {
	tracker := newStatusTracker(2, 1)
	s1 := NewSetFromValues(value1)
	s2 := NewSetFromValues(value1, value2)
	tracker.RecordStatus(context.TODO(), buildStatusMsg(generateSigning(), s1, -1))
	tracker.RecordStatus(context.TODO(), buildStatusMsg(generateSigning(), s2, -1))
	proposedSet := tracker.ProposalSet(2)
	assert.NotNil(t, proposedSet)
	assert.True(t, proposedSet.Equals(s1.Union(s2)))
}

func TestStatusTracker_ProposalSetTypeB(t *testing.T) {
	tracker := newStatusTracker(2, 1)
	s1 := NewSetFromValues(value1, value3)
	s2 := NewSetFromValues(value1, value2)
	tracker.RecordStatus(context.TODO(), buildStatusMsg(generateSigning(), s1, 0))
	tracker.RecordStatus(context.TODO(), buildStatusMsg(generateSigning(), s2, 2))
	tracker.AnalyzeStatuses(validate)
	proposedSet := tracker.ProposalSet(2)
	assert.NotNil(t, proposedSet)
	assert.True(t, proposedSet.Equals(s2))
}

func TestStatusTracker_AnalyzeStatuses(t *testing.T) {
	tracker := newStatusTracker(2, 1)
	s1 := NewSetFromValues(value1, value3)
	s2 := NewSetFromValues(value1, value2)
	tracker.RecordStatus(context.TODO(), buildStatusMsg(generateSigning(), s1, 2))
	tracker.RecordStatus(context.TODO(), buildStatusMsg(generateSigning(), s2, 1))
	tracker.RecordStatus(context.TODO(), buildStatusMsg(generateSigning(), s2, 2))
	tracker.AnalyzeStatuses(validate)
	assert.Equal(t, 3, int(tracker.count))
}<|MERGE_RESOLUTION|>--- conflicted
+++ resolved
@@ -32,11 +32,7 @@
 	assert.False(t, tracker.IsSVPReady())
 
 	for i := 0; i < lowThresh10; i++ {
-<<<<<<< HEAD
-		tracker.RecordStatus(context.TODO(), BuildPreRoundMsg(generateSigning(), s))
-=======
-		tracker.RecordStatus(context.TODO(), BuildPreRoundMsg(generateSigning(t), s, nil))
->>>>>>> 9116d1fd
+		tracker.RecordStatus(context.TODO(), BuildPreRoundMsg(generateSigning(), s, nil))
 		assert.False(t, tracker.IsSVPReady())
 	}
 
