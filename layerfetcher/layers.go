--- conflicted
+++ resolved
@@ -82,9 +82,6 @@
 
 // ErrTooManyPeerErrors is returned when too many (> 1/2) peers return error
 var ErrTooManyPeerErrors = errors.New("too many peers returned error")
-
-// ErrBeaconNotReceived is returned when no valid beacon was received.
-var ErrBeaconNotReceived = errors.New("no peer sent a valid beacon")
 
 // peerResult captures the response from each peer.
 type peerResult struct {
@@ -123,6 +120,7 @@
 	tbDB           tortoiseBeaconDB
 	gossipBlocks   gossipBlocks
 	goldenATXID    types.ATXID
+	timeout        time.Duration
 }
 
 // Config defines configuration for layer fetching logic
@@ -137,11 +135,7 @@
 }
 
 // NewLogic creates a new instance of layer fetching logic
-<<<<<<< HEAD
-func NewLogic(ctx context.Context, cfg Config, blocks blockHandler, atxs atxHandler, poet poetDb, atxIDs atxIDsDB, txs TxProcessor, network service.Service, fetcher fetch.Fetcher, layers layerDB, log log.Log) *Logic {
-=======
 func NewLogic(ctx context.Context, cfg Config, blocks blockHandler, atxs atxHandler, poet poetDB, atxIDs atxIDsDB, txs TxProcessor, network service.Service, fetcher fetch.Fetcher, layers layerDB, tortoiseBeacons tortoiseBeaconDB, log log.Log) *Logic {
->>>>>>> f0494557
 	srv := fetch.NewMessageNetwork(ctx, cfg.RequestTimeout, network, layersProtocol, log)
 	l := &Logic{
 		log:            log,
@@ -159,6 +153,7 @@
 		atxIds:         atxIDs,
 		txs:            txs,
 		goldenATXID:    cfg.GoldenATXID,
+		timeout:        time.Duration(cfg.RequestTimeout) * time.Second,
 	}
 
 	srv.RegisterBytesMsgHandler(server.LayerHashMsg, l.layerHashReqReceiver)
@@ -182,6 +177,11 @@
 func (l *Logic) Close() {
 	l.net.Close()
 	l.fetcher.Stop()
+}
+
+// GetTimeout returns the request timeout
+func (l *Logic) GetTimeout() time.Duration {
+	return l.timeout
 }
 
 // AddDBs adds dbs that will be queried when sync requests are received. these databases will be exposed to external callers
@@ -309,14 +309,8 @@
 		errFunc := func(err error) {
 			l.receiveLayerHash(ctx, layerID, peer, numPeers, nil, err)
 		}
-<<<<<<< HEAD
-		if err := l.net.SendRequest(ctx, LayerHashMsg, layer.Bytes(), p, receiveForPeerFunc, timeoutFunc); err != nil {
-			l.receiveLayerHash(ctx, layer, peer, len(peers), nil, err)
-=======
-		err := l.net.SendRequest(ctx, server.LayerHashMsg, layerID.Bytes(), p, receiveForPeerFunc, errFunc)
-		if err != nil {
+		if err := l.net.SendRequest(ctx, server.LayerHashMsg, layerID.Bytes(), p, receiveForPeerFunc, errFunc); err != nil {
 			l.receiveLayerHash(ctx, layerID, peer, numPeers, nil, err)
->>>>>>> f0494557
 		}
 	}
 	return resChannel
@@ -350,18 +344,6 @@
 			log.Int("expected", numPeers))
 		return
 	}
-<<<<<<< HEAD
-	l.log.Info("got hashes for layer, now aggregating")
-	l.layerHashResM.Unlock()
-	errs := 0
-	//aggregate hashes so that same hash will not be requested several times
-	hashes := make(map[types.Hash32][]p2ppeers.Peer)
-	l.layerHashResM.RLock()
-	for peer, hash := range l.layerHashResults[id] {
-		//count nil hashes - mark errors.
-		if hash == nil {
-			errs++
-=======
 
 	// make a copy of data and channels to avoid holding a lock while notifying
 	go notifyLayerHashResult(layerID, l.layerHashesChs[layerID], result, numPeers, l.log.WithContext(ctx))
@@ -380,7 +362,6 @@
 	for peer, res := range peerResult {
 		if res.err != nil {
 			numErrors++
->>>>>>> f0494557
 		} else {
 			var lyrHash layerHash
 			convertErr := types.BytesToInterface(res.data, &lyrHash)
@@ -395,22 +376,6 @@
 
 	// if more than half the peers returned an error, fail the sync of the entire layer
 	// todo: think whether we should panic here
-<<<<<<< HEAD
-	if errs > peers/2 {
-		l.log.Error("cannot sync layer %v", id)
-		l.notifyLayerPromiseResult(id, 0, fmt.Errorf("too many peers returned error"))
-		return
-	}
-
-	l.log.Info("got hashes %v for layer, now querying peers", len(hashes))
-
-	// send a request to get blocks from a single peer if multiple peers declare same hash per layer
-	// if the peers fails to respond request will be sen to next peer in line
-	//todo: think if we should aggregate or ask from multiple peers to have some redundancy in requests
-	for hash, peer := range hashes {
-		if hash == emptyHash {
-			l.receiveBlockHashes(ctx, id, nil, len(hashes), ErrZeroLayer)
-=======
 	if numErrors > numPeers/2 {
 		logger.With().Error("too many errors from peers",
 			layerID,
@@ -432,7 +397,7 @@
 	l.mutex.Lock()
 	l.layerBlocksChs[layerID] = append(l.layerBlocksChs[layerID], resChannel)
 	if _, ok := l.layerBlocksRes[layerID]; ok {
-		// polling of block hashes of  is on-going, just wait for the polling to finish and get notified
+		// polling of block hashes is ongoing, just wait for the polling to finish and get notified
 		l.mutex.Unlock()
 		return resChannel
 	}
@@ -446,7 +411,6 @@
 		peer := remotePeers[0]
 		if hash == mesh.EmptyLayerHash {
 			l.receiveBlockHashes(ctx, layerID, peer, numHashes, nil, ErrZeroLayer)
->>>>>>> f0494557
 			continue
 		}
 		receiveForPeerFunc := func(data []byte) {
@@ -455,26 +419,10 @@
 		errFunc := func(err error) {
 			l.receiveBlockHashes(ctx, layerID, peer, numHashes, nil, err)
 		}
-		err := l.net.SendRequest(ctx, server.LayerBlocksMsg, hash.Bytes(), peer, receiveForPeerFunc, errFunc)
-		if err != nil {
+		if err := l.net.SendRequest(ctx, server.LayerBlocksMsg, hash.Bytes(), peer, receiveForPeerFunc, errFunc); err != nil {
 			l.receiveBlockHashes(ctx, layerID, peer, numHashes, nil, err)
 		}
 	}
-<<<<<<< HEAD
-}
-
-// notifyLayerPromiseResult notifies that a layer result has been received or wasn't received
-func (l *Logic) notifyLayerPromiseResult(id types.LayerID, expectedResults int, err error) {
-	// count number of results - only after all results were received we can notify the caller
-	l.blockHashResM.Lock()
-	// put false if no blocks
-	l.blockHashResults[id] = append(l.blockHashResults[id], err == ErrZeroLayer)
-
-	// we are done with no block iteration errors
-	if len(l.blockHashResults[id]) < expectedResults {
-		l.blockHashResM.Unlock()
-		return
-=======
 	return resChannel
 }
 
@@ -484,7 +432,6 @@
 		// if there is an error this means that the entire layerID cannot be validated and therefore sync should fail
 		// TODO: fail sync?
 		l.log.WithContext(ctx).With().Debug("error fetching layer blocks", layerID, log.Err(err))
->>>>>>> f0494557
 	}
 
 	if len(blocks.VerifyingVector) > 0 {
