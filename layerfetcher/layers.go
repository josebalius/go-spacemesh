// Package layerfetcher fetches layers from remote peers
package layerfetcher

import (
	"context"
	"errors"
	"fmt"
	"sync"

	"github.com/spacemeshos/go-spacemesh/common/types"
	"github.com/spacemeshos/go-spacemesh/common/util"
	"github.com/spacemeshos/go-spacemesh/database"
	"github.com/spacemeshos/go-spacemesh/fetch"
	"github.com/spacemeshos/go-spacemesh/log"
	"github.com/spacemeshos/go-spacemesh/p2p/p2pcrypto"
	p2ppeers "github.com/spacemeshos/go-spacemesh/p2p/peers"
	"github.com/spacemeshos/go-spacemesh/p2p/server"
	"github.com/spacemeshos/go-spacemesh/p2p/service"
)

// atxHandler defines handling function for incoming ATXs
type atxHandler interface {
	HandleAtxData(ctx context.Context, data []byte, syncer service.Fetcher) error
}

// blockHandler defines handling function for blocks
type blockHandler interface {
	HandleBlockData(ctx context.Context, date []byte, fetcher service.Fetcher) error
}

// TxProcessor is an interface for handling TX data received in sync
type TxProcessor interface {
	HandleTxSyncData(data []byte) error
}

// layerDB is an interface that returns layer data and blocks
type layerDB interface {
	GetLayerHash(ID types.LayerID) types.Hash32
	GetLayerHashBlocks(hash types.Hash32) []types.BlockID
	GetLayerInputVector(hash types.Hash32) ([]types.BlockID, error)
	SaveLayerHashInputVector(id types.Hash32, data []byte) error
}

type atxIDsDB interface {
	GetEpochAtxs(epochID types.EpochID) (atxs []types.ATXID)
}

// gossipBlocks returns gossip block received byu this node in the last x time frame
type gossipBlocks interface {
	Get() []types.BlockID
}

// poetDb is an interface to reading and storing poet proofs
type poetDb interface {
	HasProof(proofRef []byte) bool
	ValidateAndStore(proofMessage *types.PoetProofMessage) error
	ValidateAndStoreMsg(data []byte) error
}

// network defines network capabilities used
type network interface {
	GetPeers() []p2ppeers.Peer
	SendRequest(ctx context.Context, msgType server.MessageType, payload []byte, address p2pcrypto.PublicKey, resHandler func(msg []byte), timeoutHandler func(err error)) error
	Close()
}

var emptyHash = types.Hash32{}

// ErrZeroLayer is the error returned when an empty hash is received when polling for layer
var ErrZeroLayer = errors.New("zero layer")

// Logic is the struct containing components needed to follow layer fetching logic
type Logic struct {
	log                  log.Log
	fetcher              fetch.Fetcher
	net                  network
	layerHashResults     map[types.LayerID]map[p2ppeers.Peer]*types.Hash32
<<<<<<< HEAD
	blockHashResults     map[types.LayerID][]bool // list of results from peers - true if blocks were received
=======
	blockHashResults     map[types.LayerID][]error
>>>>>>> 9116d1fd
	layerResultsChannels map[types.LayerID][]chan LayerPromiseResult
	poetProofs           poetDb
	atxs                 atxHandler
	blockHandler         blockHandler
	txs                  TxProcessor
	layerDB              layerDB
	atxIds               atxIDsDB
	gossipBlocks         gossipBlocks
	layerResM            sync.RWMutex
	layerHashResM        sync.RWMutex
	blockHashResM        sync.RWMutex
	goldenATXID          types.ATXID
}

// Config defines configuration for layer fetching logic
type Config struct {
	RequestTimeout int
	GoldenATXID    types.ATXID
}

// DefaultConfig returns default configuration for layer fetching logic
func DefaultConfig() Config {
	return Config{RequestTimeout: 10}
}

// NewLogic creates a new instance of layer fetching logic
func NewLogic(ctx context.Context, cfg Config, blocks blockHandler, atxs atxHandler, poet poetDb, atxIDs atxIDsDB, txs TxProcessor, network service.Service, fetcher fetch.Fetcher, layers layerDB, log log.Log) *Logic {

	srv := fetch.NewMessageNetwork(ctx, cfg.RequestTimeout, network, layersProtocol, log)
	l := &Logic{
		log:                  log,
		fetcher:              fetcher,
		net:                  srv,
		layerHashResults:     make(map[types.LayerID]map[p2ppeers.Peer]*types.Hash32),
		blockHashResults:     make(map[types.LayerID][]error),
		layerResultsChannels: make(map[types.LayerID][]chan LayerPromiseResult),
		poetProofs:           poet,
		atxs:                 atxs,
		layerDB:              layers,
		blockHandler:         blocks,
		atxIds:               atxIDs,
		txs:                  txs,
		layerResM:            sync.RWMutex{},
		goldenATXID:          cfg.GoldenATXID,
	}

	srv.RegisterBytesMsgHandler(LayerHashMsg, l.LayerHashReqReceiver)
	srv.RegisterBytesMsgHandler(LayerBlocksMsg, l.LayerHashBlocksReceiver)
	srv.RegisterBytesMsgHandler(atxIDsMsg, l.epochATXsReceiver)

	return l
}

// DB hints per DB
const (
	BlockDB fetch.Hint = "blocksDB"
	ATXDB   fetch.Hint = "ATXDB"
	TXDB    fetch.Hint = "TXDB"
	POETDB  fetch.Hint = "POETDB"
	IVDB    fetch.Hint = "IVDB"

	layersProtocol = "/layers/2.0/"

	LayerBlocksMsg = 1
	LayerHashMsg   = 2
	atxIDsMsg      = 3
)

// FetchFlow is the main syncing flow TBD
func (l *Logic) FetchFlow() {

}

// Start starts layerFetcher logic and fetch component
func (l *Logic) Start() {
	l.fetcher.Start()
}

// Close closes all running workers
func (l *Logic) Close() {
	l.net.Close()
	l.fetcher.Stop()
}

// AddDBs adds dbs that will be queried when sync requests are received. these databases will be exposed to external callers
func (l *Logic) AddDBs(blockDB, AtxDB, TxDB, poetDB, IvDB database.Store) {
	l.fetcher.AddDB(BlockDB, blockDB)
	l.fetcher.AddDB(ATXDB, AtxDB)
	l.fetcher.AddDB(TXDB, TxDB)
	l.fetcher.AddDB(POETDB, poetDB)
	l.fetcher.AddDB(IVDB, IvDB)
}

// LayerPromiseResult is the result of trying to fetch an entire layer- if this fails the error will be added to result
type LayerPromiseResult struct {
	Err   error
	Layer types.LayerID
}

// LayerHashReqReceiver returns the layer hash for the given layer ID
func (l *Logic) LayerHashReqReceiver(ctx context.Context, msg []byte) []byte {
	lyr := types.LayerID(util.BytesToUint64(msg))
	h := l.layerDB.GetLayerHash(lyr)
	l.log.Info("got layer hash request %v, responding with %v", lyr, h.Hex())
	return h.Bytes()
}

// epochATXsReceiver returns the layer hash for the given layer ID
func (l *Logic) epochATXsReceiver(ctx context.Context, msg []byte) []byte {
	l.log.Info("got epoch atxs request ")
	lyr := types.EpochID(util.BytesToUint64(msg))
	atxs := l.atxIds.GetEpochAtxs(lyr)
	bts, err := types.InterfaceToBytes(atxs)
	if err != nil {
		l.log.Warning("cannot find epoch atxs for epoch %v", lyr)
	}
	return bts
}

// LayerHashBlocksReceiver returns the block IDs for the specified layer hash,
// it also returns the validation vector for this hash and latest blocks received in gossip
func (l *Logic) LayerHashBlocksReceiver(ctx context.Context, msg []byte) []byte {
	h := types.BytesToHash(msg)

	blocks := l.layerDB.GetLayerHashBlocks(h)
	vector, err := l.layerDB.GetLayerInputVector(h)
	if err != nil {
		// TODO: We need to diff empty set and no results in sync somehow.
		l.log.Error("didn't have input vector for layer ")
	}
	// latest := l.gossipBlocks.Get() todo: implement this
	b := layerBlocks{
		blocks,
		nil,
		vector,
	}

	out, err := types.InterfaceToBytes(b)
	if err != nil {
		l.log.Error("cannot serialize response")
	}

	return out
}

// PollLayer performs the following
// send layer number to all parties
// receive layer hash from all peers
// get layer hash from corresponding peer
// fetch block ids from all peers
// fetch ATXs and Txs per block
func (l *Logic) PollLayer(ctx context.Context, layer types.LayerID) chan LayerPromiseResult {
	l.log.Info("polling for layer %v", layer)
	result := make(chan LayerPromiseResult, 1)

	l.layerResM.Lock()
	l.layerResultsChannels[layer] = append(l.layerResultsChannels[layer], result)
	l.layerResM.Unlock()

	peers := l.net.GetPeers()
	if len(peers) == 0 {
		l.receiveLayerHash(ctx, layer, nil, len(peers), nil, fmt.Errorf("no peers"))
	}
	// request layers from all peers since different peers can have different layer structures (in extreme cases)
	// we ask for all blocks so that we know
	for _, p := range peers {
		// build custom receiver for each peer so that receiver will know which peer the hash came from
		// so that it could request relevant block ids from the same peer
		peer := p
		receiveForPeerFunc := func(b []byte) {
			l.receiveLayerHash(ctx, layer, peer, len(peers), b, nil)
		}

		timeoutFunc := func(err error) {
			l.receiveLayerHash(ctx, layer, peer, len(peers), nil, err)
		}
		err := l.net.SendRequest(ctx, LayerHashMsg, layer.Bytes(), p, receiveForPeerFunc, timeoutFunc)
		if err != nil {
			l.receiveLayerHash(ctx, layer, peer, len(peers), nil, err)
		}
	}
	return result
}

// receiver function for block hash result per layer, this function aggregates all responses from all peers
// and then unifies them. it also fails if a threshold of failed calls to peers have been reached
func (l *Logic) receiveLayerHash(ctx context.Context, id types.LayerID, p p2ppeers.Peer, peers int, data []byte, err error) {
	// log result for peer
	if peers == 0 {
		l.log.Error("cannot sync layer %v", id)
		l.notifyLayerPromiseResult(id, 0, fmt.Errorf("no peers"))
		return
	}

	l.layerHashResM.Lock()

	if _, ok := l.layerHashResults[id]; !ok {
		l.layerHashResults[id] = make(map[p2ppeers.Peer]*types.Hash32)
	}
	// if no error from peer, try to parse data
	if err == nil {
		hash := types.BytesToHash(data)
		l.layerHashResults[id][p] = &hash
		l.log.Info("received hash %v for layer id %v from peer %v", l.layerHashResults[id][p].Hex(), id, p.String())
	} else {
		l.layerHashResults[id][p] = nil
		l.log.Error("received nil (error) for layer id %v from peer %v err:%v", id, p.String(), err)
	}
	// not enough results
	if len(l.layerHashResults[id]) < peers {
		l.log.Debug("received %v results, not from all peers yet (%v)", len(l.layerHashResults[id]), peers)
		l.layerHashResM.Unlock()
		return
	}
	l.log.Info("got hashes for layer, now aggregating")
	l.layerHashResM.Unlock()
	errors := 0
	// aggregate hashes so that same hash will not be requested several times
	hashes := make(map[types.Hash32][]p2ppeers.Peer)
	l.layerHashResM.RLock()
	for peer, hash := range l.layerHashResults[id] {
		// count nil hashes - mark errors.
		if hash == nil {
			errors++
		} else {
			// if there is a new hash - query for it
			if _, ok := hashes[*hash]; !ok {
				hashes[*hash] = append(hashes[*hash], peer)
			}
		}
	}
	l.layerHashResM.RUnlock()

	// delete the receiver since we got all the needed messages
	l.layerHashResM.Lock()
	delete(l.layerHashResults, id)
	l.layerHashResM.Unlock()

	// if more than half the peers returned an error, fail the sync of the entire layer
	// todo: think whether we should panic here
	if errors > peers/2 {
		l.log.Error("cannot sync layer %v", id)
		l.notifyLayerPromiseResult(id, 0, fmt.Errorf("too many peers returned error"))
		return
	}

	l.log.Info("got %v hashes for layer, now querying peers", len(hashes))

	// send a request to get blocks from a single peer if multiple peers declare same hash per layer
	// if the peers fails to respond request will be sen to next peer in line
<<<<<<< HEAD
	// todo: think if we should aggregate or ask from multiple peers to have some redundancy in requests
	for hash, peer := range hashes {
=======
	//todo: think if we should aggregate or ask from multiple peers to have some redundancy in requests
	for hash, peers := range hashes {
>>>>>>> 9116d1fd
		if hash == emptyHash {
			l.receiveBlockHashes(ctx, id, nil, len(hashes), ErrZeroLayer)
			continue
		}
		// build receiver function
		receiveForPeerFunc := func(data []byte) {
			l.receiveBlockHashes(ctx, id, data, len(hashes), nil)
		}
		errFunc := func(err error) {
			l.receiveBlockHashes(ctx, id, nil, len(hashes), err)
		}
		err := l.net.SendRequest(ctx, LayerBlocksMsg, hash.Bytes(), peers[0], receiveForPeerFunc, errFunc)
		if err != nil {
			l.receiveBlockHashes(ctx, id, nil, len(hashes), err)
		}
	}

}

func (l *Logic) determinePromiseResult(layer types.LayerID, errs []error) *LayerPromiseResult {
	hasZeroBlockHash := false
	for _, e := range errs {
		if e == nil {
			// at least one layer hash contains blocks. not a zero block layer
			return &LayerPromiseResult{Layer: layer, Err: nil}
		}
		if e == ErrZeroLayer {
			hasZeroBlockHash = true
		}
	}
	if hasZeroBlockHash {
		// all other non-empty layer hashes returned errors. use the best information we've got
		return &LayerPromiseResult{Layer: layer, Err: ErrZeroLayer}
	}
	// no usable result. just return the first error we received
	return &LayerPromiseResult{Layer: layer, Err: errs[0]}
}

// notifyLayerPromiseResult notifies that a layer result has been received or wasn't received
func (l *Logic) notifyLayerPromiseResult(id types.LayerID, expectedResults int, err error) {
	// count number of results - only after all results were received we can notify the caller
	l.blockHashResM.Lock()
	// but remember the errors we received
	l.blockHashResults[id] = append(l.blockHashResults[id], err)

	// we are done with no block iteration errors
	if len(l.blockHashResults[id]) < expectedResults {
		l.blockHashResM.Unlock()
		return
	}

	res := l.determinePromiseResult(id, l.blockHashResults[id])
	delete(l.blockHashResults, id)
	l.blockHashResM.Unlock()
	l.layerResM.Lock()
	for _, ch := range l.layerResultsChannels[id] {
<<<<<<< HEAD
		// l.log.Info("writing res for layer %v err %v", id, err)
		ch <- res
=======
		//l.log.Info("writing res for layer %v err %v", id, err)
		ch <- *res
>>>>>>> 9116d1fd
	}
	delete(l.layerResultsChannels, id)
	l.layerResM.Unlock()
}

// receiveBlockHashes is called when receiving block hashes for specified layer layer from remote peer
func (l *Logic) receiveBlockHashes(ctx context.Context, layer types.LayerID, data []byte, expectedResults int, extErr error) {
	logger := l.log.WithFields(layer)
	// if we failed getting layer data - notify
	if extErr != nil {
<<<<<<< HEAD
		logger.With().Error("receiveBlockHashes got external error", log.Err(extErr))
=======
		l.log.With().Error("received error", log.Err(extErr), layer)
>>>>>>> 9116d1fd
		l.notifyLayerPromiseResult(layer, expectedResults, extErr)
		return
	}

	if data != nil {
		var blocks layerBlocks
		err := types.BytesToInterface(data, &blocks)
		if err != nil {
			logger.With().Error("receiveBlockHashes failed to unmarshal blocks", log.Err(err))
			l.notifyLayerPromiseResult(layer, expectedResults, err)
			return
		}

		// fetch all blocks
		retErr := l.GetBlocks(ctx, blocks.Blocks)
		// if there is an error this means that the entire layer cannot be validated and therefore sync should fail
		if retErr != nil {
			logger.With().Error("receiveBlockHashes failed to get blocks", log.Err(retErr))
		}

		ivErr := l.GetInputVector(layer)
		if ivErr != nil {
			logger.With().Error("receiveBlockHashes failed to get input vector", log.Err(ivErr))
		}
	}

	// here we need to update layer hash
	l.notifyLayerPromiseResult(layer, expectedResults, nil)
}

type epochAtxRes struct {
	Error error
	Atxs  []types.ATXID
}

// GetEpochATXs fetches all atxs received by peer for given layer
func (l *Logic) GetEpochATXs(ctx context.Context, id types.EpochID) error {
	resCh := make(chan epochAtxRes, 1)

	// build receiver function
	receiveForPeerFunc := func(data []byte) {
		var atxsIDs []types.ATXID
		err := types.BytesToInterface(data, &atxsIDs)
		resCh <- epochAtxRes{
			Error: err,
			Atxs:  atxsIDs,
		}
	}
	errFunc := func(err error) {
		resCh <- epochAtxRes{
			Error: err,
			Atxs:  nil,
		}
	}
	err := l.net.SendRequest(ctx, atxIDsMsg, id.ToBytes(), fetch.GetRandomPeer(l.net.GetPeers()), receiveForPeerFunc, errFunc)
	if err != nil {
		return err
	}
	l.log.Info("waiting for epoch atx response")
	res := <-resCh
	if res.Error != nil {
		return res.Error
	}
	return l.GetAtxs(ctx, res.Atxs)
}

// getAtxResults is called when an ATX result is received
func (l *Logic) getAtxResults(ctx context.Context, hash types.Hash32, data []byte) error {
	return l.atxs.HandleAtxData(ctx, data, l)
}

func (l *Logic) getTxResult(hash types.Hash32, data []byte) error {
	l.log.Info("got response for hash %v, len: %v", hash.ShortString(), len(data))
	return l.txs.HandleTxSyncData(data)
}

// getPoetResult is handler function to poet proof fetch result
func (l *Logic) getPoetResult(hash types.Hash32, data []byte) error {
	l.log.Info("got poet ref %v, size %v", hash.ShortString(), len(data))
	return l.poetProofs.ValidateAndStoreMsg(data)
}

// blockReceiveFunc handles blocks received via fetch
func (l *Logic) blockReceiveFunc(ctx context.Context, data []byte) error {
	return l.blockHandler.HandleBlockData(ctx, data, l)
}

// IsSynced indocates if this node is synced
func (l *Logic) IsSynced(context.Context) bool {
	// todo: add this logic
	return true
}

// ListenToGossip indicates if node is currently accepting packets from gossip
func (l *Logic) ListenToGossip() bool {
	// todo: add this logic
	return true
}

// Future is a preparation for using actual futures in the code, this will allow to truly execute
// asynchronous reads and receive result only when needed
type Future struct {
	res chan fetch.HashDataPromiseResult
	ret *fetch.HashDataPromiseResult
}

// Result actually evaluates the result of the fetch task
func (f *Future) Result() fetch.HashDataPromiseResult {
	if f.ret == nil {
		ret := <-f.res
		f.ret = &ret
	}
	return *f.ret
}

// FetchAtx returns error if ATX was not found
func (l *Logic) FetchAtx(ctx context.Context, id types.ATXID) error {
	f := Future{l.fetcher.GetHash(id.Hash32(), ATXDB, false), nil}
	if f.Result().Err != nil {
		return f.Result().Err
	}
	if !f.Result().IsLocal {
		return l.getAtxResults(nil, f.Result().Hash, f.Result().Data)
	}
	return nil
}

// FetchBlock gets data for a single block id and validates it
func (l *Logic) FetchBlock(ctx context.Context, id types.BlockID) error {
	res, open := <-l.fetcher.GetHash(id.AsHash32(), BlockDB, false)
	if !open {
		return fmt.Errorf("stopped on call for id %v", id.String())
	}
	if res.Err != nil {
		return res.Err
	}
	if !res.IsLocal {
		return l.blockHandler.HandleBlockData(ctx, res.Data, l)
	}
	return res.Err
}

// GetAtxs gets the data for given atx ids IDs and validates them. returns an error if at least one ATX cannot be fetched
func (l *Logic) GetAtxs(ctx context.Context, IDs []types.ATXID) error {
	hashes := make([]types.Hash32, 0, len(IDs))
	for _, atxID := range IDs {
		hashes = append(hashes, atxID.Hash32())
	}
	// todo: atx Id is currently only the header bytes - should we change it?
	results := l.fetcher.GetHashes(hashes, ATXDB, false)
	for hash, resC := range results {
		res := <-resC
		if res.Err != nil {
			l.log.Error("cannot fetch atx %v err %v", hash.ShortString(), res.Err)
			return res.Err
		}
		if !res.IsLocal {
			err := l.getAtxResults(nil, hash, res.Data)
			if err != nil {
				return err
			}
		}
	}
	return nil
}

// GetBlocks gets the data for given block ids and validates the blocks. returns an error if a single atx failed to be fetched
// or validated
func (l *Logic) GetBlocks(ctx context.Context, IDs []types.BlockID) error {
	l.log.Info("requesting %v blocks from peer", len(IDs))
	hashes := make([]types.Hash32, 0, len(IDs))
	for _, blockID := range IDs {
		hashes = append(hashes, blockID.AsHash32())
	}
	results := l.fetcher.GetHashes(hashes, BlockDB, false)
	for hash, resC := range results {
		res, open := <-resC
		if !open {
			l.log.Info("res channel for %v is closed", hash.ShortString())
			continue
		}
		if res.Err != nil {
			l.log.Error("cannot find block %v err %v", hash.String(), res.Err)
			continue
		}
		if !res.IsLocal {
			err := l.blockReceiveFunc(ctx, res.Data)
			if err != nil {
				return err
			}
		}
	}
	return nil
}

// GetTxs fetches the txs provided as IDs and validates them, returns an error if one TX failed to be fetched
func (l *Logic) GetTxs(ctx context.Context, IDs []types.TransactionID) error {
	hashes := make([]types.Hash32, 0, len(IDs))
	for _, atxID := range IDs {
		hashes = append(hashes, atxID.Hash32())
	}
	results := l.fetcher.GetHashes(hashes, TXDB, false)
	for hash, resC := range results {
		res := <-resC
		if res.Err != nil {
			l.log.Error("cannot find tx %v err %v", hash.String(), res.Err)
			continue
		}
		if !res.IsLocal {
			err := l.getTxResult(hash, res.Data)
			if err != nil {
				return err
			}
		}
	}
	return nil
}

// GetPoetProof gets poet proof from remote peer
func (l *Logic) GetPoetProof(ctx context.Context, id types.Hash32) error {
	l.log.Info("getting proof %v", id.ShortString())
	res := <-l.fetcher.GetHash(id, POETDB, false)
	if res.Err != nil {
		return res.Err
	}
	// if result is local we don't need to process it again
	if !res.IsLocal {
		return l.getPoetResult(res.Hash, res.Data)
	}
	return nil
}

// GetInputVector gets input vector data from remote peer
func (l *Logic) GetInputVector(id types.LayerID) error {
	l.log.With().Info("getting inputvector for layer", id, types.CalcHash32(id.Bytes()))
	res := <-l.fetcher.GetHash(types.CalcHash32(id.Bytes()), IVDB, false)
	if res.Err != nil {
		return res.Err
	}
	// if result is local we don't need to process it again
	if !res.IsLocal {
		l.log.With().Info("SaveLayerHashInputVector: Saving input vector", id, res.Hash)
		return l.layerDB.SaveLayerHashInputVector(res.Hash, res.Data)
	}
	return nil
}<|MERGE_RESOLUTION|>--- conflicted
+++ resolved
@@ -75,11 +75,7 @@
 	fetcher              fetch.Fetcher
 	net                  network
 	layerHashResults     map[types.LayerID]map[p2ppeers.Peer]*types.Hash32
-<<<<<<< HEAD
-	blockHashResults     map[types.LayerID][]bool // list of results from peers - true if blocks were received
-=======
 	blockHashResults     map[types.LayerID][]error
->>>>>>> 9116d1fd
 	layerResultsChannels map[types.LayerID][]chan LayerPromiseResult
 	poetProofs           poetDb
 	atxs                 atxHandler
@@ -330,13 +326,8 @@
 
 	// send a request to get blocks from a single peer if multiple peers declare same hash per layer
 	// if the peers fails to respond request will be sen to next peer in line
-<<<<<<< HEAD
 	// todo: think if we should aggregate or ask from multiple peers to have some redundancy in requests
-	for hash, peer := range hashes {
-=======
-	//todo: think if we should aggregate or ask from multiple peers to have some redundancy in requests
 	for hash, peers := range hashes {
->>>>>>> 9116d1fd
 		if hash == emptyHash {
 			l.receiveBlockHashes(ctx, id, nil, len(hashes), ErrZeroLayer)
 			continue
@@ -393,13 +384,8 @@
 	l.blockHashResM.Unlock()
 	l.layerResM.Lock()
 	for _, ch := range l.layerResultsChannels[id] {
-<<<<<<< HEAD
 		// l.log.Info("writing res for layer %v err %v", id, err)
-		ch <- res
-=======
-		//l.log.Info("writing res for layer %v err %v", id, err)
 		ch <- *res
->>>>>>> 9116d1fd
 	}
 	delete(l.layerResultsChannels, id)
 	l.layerResM.Unlock()
@@ -410,11 +396,7 @@
 	logger := l.log.WithFields(layer)
 	// if we failed getting layer data - notify
 	if extErr != nil {
-<<<<<<< HEAD
 		logger.With().Error("receiveBlockHashes got external error", log.Err(extErr))
-=======
-		l.log.With().Error("received error", log.Err(extErr), layer)
->>>>>>> 9116d1fd
 		l.notifyLayerPromiseResult(layer, expectedResults, extErr)
 		return
 	}
