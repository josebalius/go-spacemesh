// Package mesh defines the main store point for all the block-mesh objects
// such as blocks, transactions and global state
package mesh

import (
	"context"
	"encoding/binary"
	"errors"
	"fmt"
	"math/rand"

	"github.com/seehuhn/mt19937"
	"github.com/spacemeshos/go-spacemesh/common/types"
	"github.com/spacemeshos/go-spacemesh/common/util"
	"github.com/spacemeshos/go-spacemesh/database"
	"github.com/spacemeshos/go-spacemesh/events"
	"github.com/spacemeshos/go-spacemesh/log"

	"math/big"

	"sync"
)

const (
	layerSize = 200
)

var constTrue = []byte{1}
var constFalse = []byte{0}
var constLATEST = []byte("latest")
var constLAYERHASH = []byte("layer hash")
var constPROCESSED = []byte("processed")

// TORTOISE key for tortoise persistence in database
var TORTOISE = []byte("tortoise")

// VERIFIED refers to layers we pushed into the state
var VERIFIED = []byte("verified")

type tortoise interface {
	HandleIncomingLayer(layer *types.Layer) (types.LayerID, types.LayerID)
	LatestComplete() types.LayerID
	Persist() error
	HandleLateBlock(bl *types.Block) (types.LayerID, types.LayerID)
}

// Validator interface to be used in tests to mock validation flow
type Validator interface {
	ValidateLayer(layer *types.Layer)
	HandleLateBlock(bl *types.Block)
	ProcessedLayer() types.LayerID
	SetProcessedLayer(lyr types.LayerID)
}

type txProcessor interface {
	ApplyTransactions(layer types.LayerID, txs []*types.Transaction) (int, error)
	ApplyRewards(layer types.LayerID, miners []types.Address, reward *big.Int)
	AddressExists(addr types.Address) bool
	ValidateNonceAndBalance(transaction *types.Transaction) error
	GetLayerApplied(txID types.TransactionID) *types.LayerID
	GetLayerStateRoot(layer types.LayerID) (types.Hash32, error)
	GetStateRoot() types.Hash32
	LoadState(layer types.LayerID) error
	ValidateAndAddTxToPool(tx *types.Transaction) error
	GetBalance(addr types.Address) uint64
	GetNonce(addr types.Address) uint64
	GetAllAccounts() (*types.MultipleAccountsState, error)
}

type txMemPool interface {
	Invalidate(id types.TransactionID)
	Get(id types.TransactionID) (*types.Transaction, error)
	Put(id types.TransactionID, tx *types.Transaction)
}

// AtxDB holds logic for working with atxs
type AtxDB interface {
	ProcessAtxs(atxs []*types.ActivationTx) error
	GetAtxHeader(id types.ATXID) (*types.ActivationTxHeader, error)
	GetFullAtx(id types.ATXID) (*types.ActivationTx, error)
	SyntacticallyValidateAtx(atx *types.ActivationTx) error
}

// Mesh is the logic layer above our mesh.DB database
type Mesh struct {
	log.Log
	*DB
	AtxDB
	txProcessor
	Validator
	trtl               tortoise
	txPool             txMemPool
	config             Config
	latestLayer        types.LayerID
	latestLayerInState types.LayerID
	layerHash          []byte
	lMutex             sync.RWMutex
	lkMutex            sync.RWMutex
	lcMutex            sync.RWMutex
	lvMutex            sync.RWMutex
	orphMutex          sync.RWMutex
	pMutex             sync.RWMutex
	done               chan struct{}
	nextValidLayers    map[types.LayerID]*types.Layer
	maxValidatedLayer  types.LayerID
	txMutex            sync.Mutex
}

// NewMesh creates a new instant of a mesh
func NewMesh(db *DB, atxDb AtxDB, rewardConfig Config, mesh tortoise, txInvalidator txMemPool, pr txProcessor, logger log.Log) *Mesh {
	ll := &Mesh{
		Log:                logger,
		trtl:               mesh,
		txPool:             txInvalidator,
		txProcessor:        pr,
		done:               make(chan struct{}),
		DB:                 db,
		config:             rewardConfig,
		AtxDB:              atxDb,
		nextValidLayers:    make(map[types.LayerID]*types.Layer),
		latestLayer:        types.GetEffectiveGenesis(),
		latestLayerInState: types.GetEffectiveGenesis(),
	}

	ll.Validator = &validator{ll, 0}

	return ll
}

// NewRecoveredMesh creates new instance of mesh with recovered mesh data fom database
func NewRecoveredMesh(db *DB, atxDb AtxDB, rewardConfig Config, mesh tortoise, txInvalidator txMemPool, pr txProcessor, logger log.Log) *Mesh {
	msh := NewMesh(db, atxDb, rewardConfig, mesh, txInvalidator, pr, logger)

	latest, err := db.general.Get(constLATEST)
	if err != nil {
		logger.Panic("could not recover latest layer: %v", err)
	}
	msh.latestLayer = types.LayerID(util.BytesToUint64(latest))

	processed, err := db.general.Get(constPROCESSED)
	if err != nil {
		logger.Panic("could not recover processed layer: %v", err)
	}

	msh.SetProcessedLayer(types.LayerID(util.BytesToUint64(processed)))

	if msh.layerHash, err = db.general.Get(constLAYERHASH); err != nil {
		logger.With().Error("could not recover latest layer hash", log.Err(err))
	}

	verified, err := db.general.Get(VERIFIED)
	if err != nil {
		logger.Panic("could not recover latest verified layer: %v", err)
	}
	msh.latestLayerInState = types.LayerID(util.BytesToUint64(verified))

	err = pr.LoadState(msh.LatestLayerInState())
	if err != nil {
		logger.Panic("cannot load state for layer %v, message: %v", msh.LatestLayerInState(), err)
	}
	// in case we load a state that was not fully played
	if msh.LatestLayerInState()+1 < msh.trtl.LatestComplete() {
		// todo: add test for this case, or add random kill test on node
		logger.Info("playing layers %v to %v to state", msh.LatestLayerInState()+1, msh.trtl.LatestComplete())
		msh.pushLayersToState(msh.LatestLayerInState()+1, msh.trtl.LatestComplete())
	}

	msh.With().Info("recovered mesh from disk",
		log.FieldNamed("latest_layer", msh.latestLayer),
		log.FieldNamed("validated_layer", msh.ProcessedLayer()),
		log.String("layer_hash", util.Bytes2Hex(msh.layerHash)),
		log.String("root_hash", pr.GetStateRoot().String()))

	return msh
}

// CacheWarmUp warms up cache with latest blocks
func (msh *Mesh) CacheWarmUp(layerSize int) {
	start := types.LayerID(0)
	if msh.ProcessedLayer() > types.LayerID(msh.blockCache.Cap()/layerSize) {
		start = msh.ProcessedLayer() - types.LayerID(msh.blockCache.Cap()/layerSize)
	}

	if err := msh.cacheWarmUpFromTo(start, msh.ProcessedLayer()); err != nil {
		msh.Error("cache warm up failed during recovery", err)
	}

	msh.Info("cache warm up done")
}

// LatestLayerInState returns the latest layer we applied to state
func (msh *Mesh) LatestLayerInState() types.LayerID {
	defer msh.pMutex.RUnlock()
	msh.pMutex.RLock()
	return msh.latestLayerInState
}

// LatestLayer - returns the latest layer we saw from the network
func (msh *Mesh) LatestLayer() types.LayerID {
	defer msh.lkMutex.RUnlock()
	msh.lkMutex.RLock()
	return msh.latestLayer
}

// SetLatestLayer sets the latest layer we saw from the network
func (msh *Mesh) SetLatestLayer(idx types.LayerID) {
	// Report the status update, as well as the layer itself
	layer, err := msh.GetLayer(idx)
	if err != nil {
		msh.With().Error("error reading layer data", idx, log.Err(err))
	} else {
		events.ReportNewLayer(events.NewLayer{
			Layer:  layer,
			Status: events.LayerStatusTypeUnknown,
		})
	}
	defer msh.lkMutex.Unlock()
	msh.lkMutex.Lock()
	if idx > msh.latestLayer {
		events.ReportNodeStatusUpdate()
		msh.With().Info("set latest known layer", idx)
		msh.latestLayer = idx
		if err := msh.general.Put(constLATEST, idx.Bytes()); err != nil {
			msh.Error("could not persist latest layer index")
		}
	}
}

// GetLayer returns Layer i from the database
func (msh *Mesh) GetLayer(i types.LayerID) (*types.Layer, error) {
	mBlocks, err := msh.LayerBlocks(i)
	if err != nil {
		return nil, err
	}

	l := types.NewLayer(i)
	l.SetBlocks(mBlocks)

	return l, nil
}

type validator struct {
	*Mesh
	processedLayer types.LayerID
}

func (vl *validator) ProcessedLayer() types.LayerID {
	defer vl.lvMutex.RUnlock()
	vl.lvMutex.RLock()
	return vl.processedLayer
}

func (vl *validator) SetProcessedLayer(lyr types.LayerID) {
	vl.With().Info("set processed layer", lyr)
	events.ReportNodeStatusUpdate()
	defer vl.lvMutex.Unlock()
	vl.lvMutex.Lock()
	vl.processedLayer = lyr
}

func (vl *validator) HandleLateBlock(b *types.Block) {
	vl.With().Info("validate late block", b.ID())
	oldPbase, newPbase := vl.trtl.HandleLateBlock(b)
	if err := vl.trtl.Persist(); err != nil {
		vl.With().Error("could not persist tortoise on late block", b.ID(), b.Layer())
	}
	vl.pushLayersToState(oldPbase, newPbase)
}

func (vl *validator) ValidateLayer(lyr *types.Layer) {
	vl.With().Info("validate layer", lyr)
	if len(lyr.Blocks()) == 0 {
		vl.With().Info("skip validation of layer with no blocks", lyr)
		vl.SetProcessedLayer(lyr.Index())
		events.ReportNewLayer(events.NewLayer{
			Layer:  lyr,
			Status: events.LayerStatusTypeConfirmed,
		})
		return
	}

	oldPbase, newPbase := vl.trtl.HandleIncomingLayer(lyr)
	vl.SetProcessedLayer(lyr.Index())

	if err := vl.trtl.Persist(); err != nil {
		vl.With().Error("could not persist tortoise", lyr)
	}
	if err := vl.general.Put(constPROCESSED, lyr.Index().Bytes()); err != nil {
		vl.With().Error("could not persist validated layer", lyr)
	}
	vl.pushLayersToState(oldPbase, newPbase)
	events.ReportNewLayer(events.NewLayer{
		Layer:  lyr,
		Status: events.LayerStatusTypeConfirmed,
	})
	vl.With().Info("done validating layer", lyr)
}

func (msh *Mesh) pushLayersToState(oldPbase types.LayerID, newPbase types.LayerID) {
	if oldPbase < 2 {
		msh.With().Warning("tried to push layer < 2",
			log.FieldNamed("old_pbase", oldPbase), log.FieldNamed("new_pbase", newPbase))
		if newPbase < 3 {
			return
		}
		oldPbase = 2
	}
	for layerID := oldPbase; layerID < newPbase; layerID++ {
		l, err := msh.GetLayer(layerID)
		// TODO: propagate/handle error
		if err != nil || l == nil {
			if layerID.GetEpoch().IsGenesis() {
				msh.With().Info("failed to get layer (expected for genesis layers)", layerID, log.Err(err))
			} else {
				msh.With().Error("failed to get layer", layerID, log.Err(err))
			}
			return
		}
		validBlocks, invalidBlocks := msh.BlocksByValidity(l.Blocks())
		msh.updateStateWithLayer(layerID, types.NewExistingLayer(layerID, validBlocks))
		msh.logStateRoot(l.Index())
		msh.persistLayerHashes(l)
		msh.reInsertTxsToPool(validBlocks, invalidBlocks, l.Index())
	}
	msh.persistLastLayerHash()
}

func (msh *Mesh) persistLayerHashes(l *types.Layer) {
	hash := msh.calcValidLayerHash(l)
	msh.persistLayerHash(l.Index(), hash)
	prevHash := types.Hash32{}
	var err error
	if l.Index() > types.GetEffectiveGenesis() {
		prevHash, err = msh.getRunningLayerHash(l.Index() - 1)
		if err != nil {
			msh.With().Error("cannot get running layer hash", l.Index()-1)
			return
		}
	}
	msh.persistRunningLayerHash(l.Index(), types.CalcAggregateHash32(prevHash, l.Hash().Bytes()))
	msh.layerHash = hash.Bytes()
}

func (msh *Mesh) reInsertTxsToPool(validBlocks, invalidBlocks []*types.Block, l types.LayerID) {
	seenTxIds := make(map[types.TransactionID]struct{})
	uniqueTxIds(validBlocks, seenTxIds)
	returnedTxs := msh.getTxs(uniqueTxIds(invalidBlocks, seenTxIds), l)
	grouped, accounts := msh.removeFromUnappliedTxs(returnedTxs)
	for account := range accounts {
		msh.removeRejectedFromAccountTxs(account, grouped, l)
	}
	for _, tx := range returnedTxs {
		err := msh.ValidateAndAddTxToPool(tx)
		// We ignore errors here, since they mean that the tx is no longer valid and we shouldn't re-add it
		if err == nil {
			msh.With().Info("transaction from contextually invalid block re-added to mempool", tx.ID())
		}
	}
}

func (msh *Mesh) applyState(l *types.Layer) {
	msh.With().Info("applying state of the layer", l)
	msh.accumulateRewards(l, msh.config)
	msh.pushTransactions(l)
	msh.setLatestLayerInState(l.Index())
	events.ReportNewLayer(events.NewLayer{
		Layer:  l,
		Status: events.LayerStatusTypeApproved,
	})
}

// HandleValidatedLayer handles layer valid blocks as decided by hare
func (msh *Mesh) HandleValidatedLayer(ctx context.Context, validatedLayer types.LayerID, layer []types.BlockID) {
	var blocks []*types.Block

	for _, blockID := range layer {
		block, err := msh.GetBlock(blockID)
		if err != nil {
			// stop processing this hare result, wait until tortoise pushes this layer into state
			msh.WithContext(ctx).Error("hare terminated with block that is not present in mesh")
			return
		}
		blocks = append(blocks, block)
	}
	lyr := types.NewExistingLayer(validatedLayer, blocks)
	invalidBlocks := msh.getInvalidBlocksByHare(ctx, lyr)
	// Reporting of the validated layer happens deep inside this call stack, below
	// updateStateWithLayer, inside applyState. No need to report here.
	msh.updateStateWithLayer(validatedLayer, lyr)
	msh.reInsertTxsToPool(blocks, invalidBlocks, lyr.Index())

	// get the full layer incl invalid blocks
	for _, bl := range invalidBlocks {
		lyr.AddBlock(bl)
	}

	msh.Log.With().Info("mesh validating layer", lyr.Index().Field(), log.Int("valid_blocks", len(blocks)), log.Int("invalid_blocks", len(invalidBlocks)))

	if err := msh.SaveLayerInputVectorByID(lyr.Index(), types.BlockIDs(blocks)); err != nil {
		msh.Log.With().Error("Saving layer input vector failed", lyr.Index().Field())
	}
	msh.ValidateLayer(lyr)
}

func (msh *Mesh) getInvalidBlocksByHare(ctx context.Context, hareLayer *types.Layer) (invalid []*types.Block) {
	dbLayer, err := msh.GetLayer(hareLayer.Index())
	if err != nil {
		msh.WithContext(ctx).With().Panic("failed to get layer", log.Err(err))
		return
	}
	exists := make(map[types.BlockID]struct{})
	for _, block := range hareLayer.Blocks() {
		exists[block.ID()] = struct{}{}
	}

	for _, block := range dbLayer.Blocks() {
		if _, has := exists[block.ID()]; !has {
			invalid = append(invalid, block)
		}
	}
	return
}

func (msh *Mesh) updateStateWithLayer(validatedLayer types.LayerID, layer *types.Layer) {
	msh.txMutex.Lock()
	defer msh.txMutex.Unlock()
	latest := msh.LatestLayerInState()
	if validatedLayer <= latest {
		msh.With().Warning("result received after state has advanced",
			log.FieldNamed("validatedLayer", validatedLayer),
			log.FieldNamed("latestLayer", latest))
		return
	}
	if msh.maxValidatedLayer < validatedLayer {
		msh.maxValidatedLayer = validatedLayer
	}
	if validatedLayer > latest+1 {
		msh.With().Warning("early layer result received",
			log.FieldNamed("validatedLayer", validatedLayer),
			log.FieldNamed("maxValidatedLayer", msh.maxValidatedLayer),
			log.FieldNamed("latestLayer", latest))
		msh.nextValidLayers[validatedLayer] = layer
		return
	}
	msh.applyState(layer)
	for i := validatedLayer + 1; i <= msh.maxValidatedLayer; i++ {
		nxtLayer, has := msh.nextValidLayers[i]
		if !has {
			break
		}
		msh.applyState(nxtLayer)
		delete(msh.nextValidLayers, i)
	}
}

func (msh *Mesh) setLatestLayerInState(lyr types.LayerID) {
	// update validated layer only after applying transactions since loading of state depends on processedLayer param.
	msh.pMutex.Lock()
	if err := msh.general.Put(VERIFIED, lyr.Bytes()); err != nil {
		msh.Panic("could not persist validated layer index %d", lyr)
	}
	msh.latestLayerInState = lyr
	msh.pMutex.Unlock()
}

func (msh *Mesh) logStateRoot(layerID types.LayerID) {
	msh.Event().Info("end of layer state root", layerID,
		log.String("state_root", util.Bytes2Hex(msh.txProcessor.GetStateRoot().Bytes())),
	)
}

func (msh *Mesh) calcValidLayerHash(layer *types.Layer) types.Hash32 {
	validBlocks, _ := msh.BlocksByValidity(layer.Blocks())
	msh.layerHash = types.CalcBlocksHash32(types.BlockIDs(validBlocks), msh.layerHash).Bytes()

	msh.Event().Info("new layer hash", layer.Index(),
		log.String("layer_hash", util.Bytes2Hex(msh.layerHash)))

	return types.CalcBlocksHash32(types.BlockIDs(validBlocks), msh.layerHash)
}

func (msh *Mesh) persistLastLayerHash() {
	if err := msh.general.Put(constLAYERHASH, msh.layerHash); err != nil {
		msh.With().Error("failed to persist last layer hash", log.Err(err), msh.ProcessedLayer(),
			log.String("layer_hash", util.Bytes2Hex(msh.layerHash)))
	}
}

func (msh *Mesh) persistRunningLayerHash(layerID types.LayerID, hash types.Hash32) {
	if err := msh.general.Put(msh.getRunningLayerHashKey(layerID), hash.Bytes()); err != nil {
		msh.With().Error("failed to persist running layer hash", log.Err(err), msh.ProcessedLayer(),
			log.String("layer_hash", hash.Hex()))
	}
}

func (msh *Mesh) getRunningLayerHash(layerID types.LayerID) (types.Hash32, error) {
	bts, err := msh.general.Get(msh.getRunningLayerHashKey(layerID))
	if err != nil {
		return [32]byte{}, err
	}
	var hash types.Hash32
	hash.SetBytes(bts)
	return hash, nil
}

// GetLayerHashBlocks returns blocks for given hash
func (msh *Mesh) GetLayerHashBlocks(h types.Hash32) []types.BlockID {
	layerIDBytes, err := msh.general.Get(h.Bytes())
	if err != nil {
		msh.Warning("requested unknown layer hash %v", h.Hex())
		return []types.BlockID{}
	}
	l := types.BytesToLayerID(layerIDBytes)
	mBlocks, err := msh.LayerBlockIds(l)
	if err != nil {
		return []types.BlockID{}
	}
	return mBlocks
}

func (msh *Mesh) getLayerBlockHashKey(layerID types.LayerID) []byte {
	return []byte(fmt.Sprintf("layerBlockHash_%v", layerID.Bytes()))
}

func (msh *Mesh) getRunningLayerHashKey(layerID types.LayerID) []byte {
	return []byte(fmt.Sprintf("rLayerHash_%v", layerID.Bytes()))
}

func (msh *Mesh) extractUniqueOrderedTransactions(l *types.Layer) (validBlockTxs []*types.Transaction) {
	validBlocks := l.Blocks()

	// Deterministically sort valid blocks
	types.SortBlocks(validBlocks)

	// Initialize a Mersenne Twister seeded with layerHash
	blockHash := types.CalcBlockHash32Presorted(types.BlockIDs(validBlocks), nil)
	mt := mt19937.New()
	mt.SeedFromSlice(toUint64Slice(blockHash.Bytes()))
	rng := rand.New(mt)

	// Perform a Fisher-Yates shuffle on the blocks
	rng.Shuffle(len(validBlocks), func(i, j int) {
		validBlocks[i], validBlocks[j] = validBlocks[j], validBlocks[i]
	})

	// Get and return unique transactions
	seenTxIds := make(map[types.TransactionID]struct{})
	return msh.getTxs(uniqueTxIds(validBlocks, seenTxIds), l.Index())
}

func toUint64Slice(b []byte) []uint64 {
	l := len(b)
	var s []uint64
	for i := 0; i < l; i += 8 {
		s = append(s, binary.LittleEndian.Uint64(b[i:util.Min(l, i+8)]))
	}
	return s
}

func uniqueTxIds(blocks []*types.Block, seenTxIds map[types.TransactionID]struct{}) []types.TransactionID {
	var txIds []types.TransactionID
	for _, b := range blocks {
		for _, id := range b.TxIDs {
			if _, found := seenTxIds[id]; found {
				continue
			}
			txIds = append(txIds, id)
			seenTxIds[id] = struct{}{}
		}
	}
	return txIds
}

func (msh *Mesh) getTxs(txIds []types.TransactionID, l types.LayerID) []*types.Transaction {
	txs, missing := msh.GetTransactions(txIds)
	if len(missing) != 0 {
		msh.Panic("could not find transactions %v from layer %v", missing, l)
	}
	return txs
}

func (msh *Mesh) pushTransactions(l *types.Layer) {
	validBlockTxs := msh.extractUniqueOrderedTransactions(l)
	numFailedTxs, err := msh.ApplyTransactions(l.Index(), validBlockTxs)
	if err != nil {
		msh.With().Error("failed to apply transactions",
			l.Index(), log.Int("num_failed_txs", numFailedTxs), log.Err(err))
		// TODO: We want to panic here once we have a way to "remember" that we didn't apply these txs
		//  e.g. persist the last layer transactions were applied from and use that instead of `oldBase`
	}
	msh.removeFromUnappliedTxs(validBlockTxs)
	msh.With().Info("applied transactions",
		log.Int("valid_block_txs", len(validBlockTxs)),
		l.Index(),
		log.Int("num_failed_txs", numFailedTxs),
	)
}

// GetProcessedLayer returns a layer only if it has already been processed
func (msh *Mesh) GetProcessedLayer(i types.LayerID) (*types.Layer, error) {
	msh.lMutex.RLock()
	if i > msh.ProcessedLayer() {
		msh.lMutex.RUnlock()
		msh.Debug("failed to get layer  ", i, " layer not verified yet")
		return nil, errors.New("layer not verified yet")
	}
	msh.lMutex.RUnlock()
	return msh.GetLayer(i)
}

// AddBlock adds a block to the database ignoring the block txs/atxs
// ***USED ONLY FOR TESTS***
func (msh *Mesh) AddBlock(blk *types.Block) error {
	msh.Debug("add block %d", blk.ID())
	if err := msh.DB.AddBlock(blk); err != nil {
		msh.Warning("failed to add block %v  %v", blk.ID(), err)

		if blk.ID() != GenesisBlock().ID() {
			return err
		}
	}

	l, err := msh.GetLayer(blk.LayerIndex)
	if err != nil {
		return err
	}
	msh.persistLayerHashes(l)
	msh.SetLatestLayer(blk.Layer())
	// new block add to orphans
	msh.handleOrphanBlocks(blk)

	// invalidate txs and atxs from pool
	msh.invalidateFromPools(&blk.MiniBlock)
	return nil
}

// SetZeroBlockLayer tags lyr as a layer without blocks
func (msh *Mesh) SetZeroBlockLayer(lyr types.LayerID) error {
	msh.With().Info("tagging zero block layer", lyr)
	// check database for layer
	if l, err := msh.GetLayer(lyr); err != nil {
		// database error
		if err != database.ErrNotFound {
			msh.With().Error("error trying to fetch layer from database", lyr, log.Err(err))
			return err
		}
	} else if len(l.Blocks()) != 0 {
		// layer exists
		msh.With().Error("layer has blocks, cannot tag as zero block layer",
			lyr,
			l,
			log.Int("num_blocks", len(l.Blocks())))
		return fmt.Errorf("layer has blocks")
	}

	msh.SetLatestLayer(lyr)
	lm := msh.getLayerMutex(lyr)
	defer msh.endLayerWorker(lyr)
	lm.m.Lock()
	defer lm.m.Unlock()
	// layer doesnt exist, need to insert new layer
	return msh.AddZeroBlockLayer(lyr)
}

// AddBlockWithTxs adds a block to the database
// blk - the block to add
// txs - block txs that we dont have in our tx database yet
func (msh *Mesh) AddBlockWithTxs(blk *types.Block) error {
	msh.With().Debug("adding block", blk.Fields()...)

	err := msh.StoreTransactionsFromPool(blk)
	if err != nil {
		msh.Log.Error("not all txs were processed %v", err)
	}

	// Store block (delete if storing ATXs fails)
	err = msh.DB.AddBlock(blk)
	if err != nil && err == ErrAlreadyExist {
		return nil
	}

	if err != nil {
		msh.With().Error("failed to add block", blk.ID(), log.Err(err))
		return err
	}

	msh.SetLatestLayer(blk.Layer())
	// new block add to orphans
	msh.handleOrphanBlocks(blk)

	events.ReportNewBlock(blk)
	msh.With().Info("added block to database", blk.Fields()...)
	return nil
}

func (msh *Mesh) invalidateFromPools(blk *types.MiniBlock) {
	for _, id := range blk.TxIDs {
		msh.txPool.Invalidate(id)
	}
}

// StoreTransactionsFromPool takes declared txs from provided block blk and writes them to DB. it then invalidates
// the transactions from txpool
func (msh *Mesh) StoreTransactionsFromPool(blk *types.Block) error {
	// Store transactions (doesn't have to be rolled back if other writes fail)
	if len(blk.TxIDs) == 0 {
		return nil
	}
	txs := make([]*types.Transaction, 0, len(blk.TxIDs))
	for _, txID := range blk.TxIDs {
		tx, err := msh.txPool.Get(txID)
		if err != nil {
			// if the transaction is not in the pool it could have been
			// invalidated by another block
			if has, err := msh.transactions.Has(txID.Bytes()); !has {
				return err
			}
			continue
		}
		if err = tx.CalcAndSetOrigin(); err != nil {
			return err
		}
		txs = append(txs, tx)
	}
	if err := msh.writeTransactions(blk.LayerIndex, txs); err != nil {
		return fmt.Errorf("could not write transactions of block %v database: %v", blk.ID(), err)
	}

	if err := msh.addToUnappliedTxs(txs, blk.LayerIndex); err != nil {
		return fmt.Errorf("failed to add to unappliedTxs: %v", err)
	}

	// remove txs from pool
	msh.invalidateFromPools(&blk.MiniBlock)

	return nil
}

// todo better thread safety
func (msh *Mesh) handleOrphanBlocks(blk *types.Block) {
	msh.orphMutex.Lock()
	defer msh.orphMutex.Unlock()
	if _, ok := msh.orphanBlocks[blk.Layer()]; !ok {
		msh.orphanBlocks[blk.Layer()] = make(map[types.BlockID]struct{})
	}
	msh.orphanBlocks[blk.Layer()][blk.ID()] = struct{}{}
	msh.Debug("Added block %s to orphans", blk.ID())
	for _, b := range append(blk.ForDiff, append(blk.AgainstDiff, blk.NeutralDiff...)...) {
		for layerID, layermap := range msh.orphanBlocks {
			if _, has := layermap[b]; has {
				msh.Log.With().Debug("delete block from orphans", b)
				delete(layermap, b)
				if len(layermap) == 0 {
					delete(msh.orphanBlocks, layerID)
				}
				break
			}
		}
	}
}

// GetOrphanBlocksBefore returns all known orphan blocks with layerID < l
func (msh *Mesh) GetOrphanBlocksBefore(l types.LayerID) ([]types.BlockID, error) {
	msh.orphMutex.RLock()
	defer msh.orphMutex.RUnlock()
	ids := map[types.BlockID]struct{}{}
	for key, val := range msh.orphanBlocks {
		if key < l {
			for bid := range val {
				ids[bid] = struct{}{}
			}
		}
	}

	blocks, err := msh.LayerBlockIds(l - 1)
	if err != nil {
		return nil, fmt.Errorf("failed getting latest layer %v err %v", l-1, err)
	}

	// add last layer blocks
	for _, b := range blocks {
		ids[b] = struct{}{}
	}

	idArr := make([]types.BlockID, 0, len(ids))
	for i := range ids {
		idArr = append(idArr, i)
	}

	idArr = types.SortBlockIDs(idArr)

	msh.Info("orphans for layer %d are %v", l, idArr)
	return idArr, nil
}

func (msh *Mesh) accumulateRewards(l *types.Layer, params Config) {
	msh.With().Info("accumulating rewards", l)
	coinbases := make([]types.Address, 0, len(l.Blocks()))
	//the reason we are serializing the types.NodeID to a string instead of using it directly as a
	//key in the map is due to Golang's restriction on only Comparable types used as map keys. Since
	//the types.NodeID contains a slice, it is not comparable and hence cannot be used as a map key
	//TODO: fix this when changing the types.NodeID struct, see https://github.com/spacemeshos/go-spacemesh/issues/2269
	coinbasesAndSmeshers := make(map[types.Address]map[string]uint64)
	for _, bl := range l.Blocks() {
		if bl.ATXID == *types.EmptyATXID {
			msh.With().Info("skipping reward distribution for block with no atx", bl.LayerIndex, bl.ID())
			continue
		}
		atx, err := msh.AtxDB.GetAtxHeader(bl.ATXID)
		if err != nil {
			msh.With().Warning("atx from block not found in db", log.Err(err), bl.ID(), bl.ATXID)
			continue
		}
		coinbases = append(coinbases, atx.Coinbase)
		//create a 2 dimensional map where the entries are
		//coinbasesAndSmeshers[coinbase_id][smesher_id] = number of blocks this pair has created
		if _, exists := coinbasesAndSmeshers[atx.Coinbase]; !exists {
			coinbasesAndSmeshers[atx.Coinbase] = make(map[string]uint64)
		}
		coinbasesAndSmeshers[atx.Coinbase][atx.NodeID.String()]++
	}

	if len(coinbases) == 0 {
		msh.With().Info("no valid blocks for layer", l.Index())
		return
	}

	// aggregate all blocks' rewards
	txs := msh.extractUniqueOrderedTransactions(l)

	totalReward := &big.Int{}
	for _, tx := range txs {
		totalReward.Add(totalReward, new(big.Int).SetUint64(tx.Fee))
	}

	layerReward := calculateLayerReward(l.Index(), params)
	totalReward.Add(totalReward, layerReward)

	numBlocks := big.NewInt(int64(len(coinbases)))

	blockTotalReward, blockTotalRewardMod := calculateActualRewards(l.Index(), totalReward, numBlocks)

	// NOTE: We don't _report_ rewards when we apply them. This is because applying rewards just requires
	// the recipient (i.e., coinbase) account, whereas reporting requires knowing the associated smesherid
	// as well. We report rewards below once we unpack the data structure containing the association between
	// rewards and smesherids.

	// Applying rewards (here), reporting them, and adding them to the database (below) should be atomic. Right now,
	// they're not. Also, ApplyRewards does not return an error if it fails.
	// TODO: fix this.
	msh.ApplyRewards(l.Index(), coinbases, blockTotalReward)

	blockLayerReward, blockLayerRewardMod := calculateActualRewards(l.Index(), layerReward, numBlocks)
	msh.With().Info("reward calculated",
		l.Index(),
		log.Uint64("num_blocks", numBlocks.Uint64()),
		log.Uint64("total_reward", totalReward.Uint64()),
		log.Uint64("layer_reward", layerReward.Uint64()),
		log.Uint64("block_total_reward", blockTotalReward.Uint64()),
		log.Uint64("block_layer_reward", blockLayerReward.Uint64()),
		log.Uint64("total_reward_remainder", blockTotalRewardMod.Uint64()),
		log.Uint64("layer_reward_remainder", blockLayerRewardMod.Uint64()),
	)

	// Report the rewards for each coinbase and each smesherID within each coinbase.
	// This can be thought of as a partition of the reward amongst all the smesherIDs
	// that added the coinbase into the block.
	for account, smesherAccountEntry := range coinbasesAndSmeshers {
		for smesherString, cnt := range smesherAccountEntry {
			smesherEntry, err := types.StringToNodeID(smesherString)
			if err != nil {
<<<<<<< HEAD
				log.With().Error("unable to convert string to nodeid", log.Err(err), log.String("smesherString", smesherString))
=======
				log.With().Error("unable to convert bytes to nodeid", log.Err(err),
					log.String("smesher_string", smesherString))
>>>>>>> f87109c4
				return
			}
			events.ReportRewardReceived(events.Reward{
				Layer:       l.Index(),
				Total:       cnt * blockTotalReward.Uint64(),
				LayerReward: cnt * blockLayerReward.Uint64(),
				Coinbase:    account,
				Smesher:     *smesherEntry,
			})
		}
	}
	if err := msh.writeTransactionRewards(l.Index(), coinbasesAndSmeshers, blockTotalReward, blockLayerReward); err != nil {
		msh.Error("cannot write reward to db")
	}
	// todo: should miner id be sorted in a deterministic order prior to applying rewards?
}

// GenesisBlock is a is the first static block that xists at the beginning of each network. it exist one layer before actual blocks could be created
func GenesisBlock() *types.Block {
	return types.NewExistingBlock(types.GetEffectiveGenesis(), []byte("genesis"), nil)
}

// GenesisLayer generates layer 0 should be removed after the genesis flow is implemented
func GenesisLayer() *types.Layer {
	l := types.NewLayer(types.GetEffectiveGenesis())
	l.AddBlock(GenesisBlock())
	return l
}

// GetATXs uses GetFullAtx to return a list of atxs corresponding to atxIds requested
func (msh *Mesh) GetATXs(ctx context.Context, atxIds []types.ATXID) (map[types.ATXID]*types.ActivationTx, []types.ATXID) {
	var mIds []types.ATXID
	atxs := make(map[types.ATXID]*types.ActivationTx, len(atxIds))
	for _, id := range atxIds {
		t, err := msh.GetFullAtx(id)
		if err != nil {
			msh.WithContext(ctx).With().Warning("could not get atx from database", id, log.Err(err))
			mIds = append(mIds, id)
		} else {
			atxs[t.ID()] = t
		}
	}
	return atxs, mIds
}<|MERGE_RESOLUTION|>--- conflicted
+++ resolved
@@ -869,12 +869,7 @@
 		for smesherString, cnt := range smesherAccountEntry {
 			smesherEntry, err := types.StringToNodeID(smesherString)
 			if err != nil {
-<<<<<<< HEAD
 				log.With().Error("unable to convert string to nodeid", log.Err(err), log.String("smesherString", smesherString))
-=======
-				log.With().Error("unable to convert bytes to nodeid", log.Err(err),
-					log.String("smesher_string", smesherString))
->>>>>>> f87109c4
 				return
 			}
 			events.ReportRewardReceived(events.Reward{
