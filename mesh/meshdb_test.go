--- conflicted
+++ resolved
@@ -459,13 +459,7 @@
 
 func getTxns(r *require.Assertions, mdb *DB, origin types.Address) []TinyTx {
 	txns, err := mdb.getAccountPendingTxs(origin)
-<<<<<<< HEAD
-	if err != nil {
-		return nil
-	}
-=======
-	r.NoError(err)
->>>>>>> e803e533
+	r.NoError(err)
 	var ret []TinyTx
 	for nonce, nonceTxs := range txns.PendingTxs {
 		for id, tx := range nonceTxs {
