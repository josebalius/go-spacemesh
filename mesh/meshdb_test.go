package mesh

import (
	"bytes"
	"context"
	"fmt"
	"math"
	"math/big"
	"os"
	"path"
	"sort"
	"testing"
	"time"

	"github.com/spacemeshos/ed25519"
	"github.com/spacemeshos/go-spacemesh/common/types"
	"github.com/spacemeshos/go-spacemesh/database"
	"github.com/spacemeshos/go-spacemesh/log"
	"github.com/spacemeshos/go-spacemesh/pendingtxs"
	"github.com/spacemeshos/go-spacemesh/rand"
	"github.com/spacemeshos/go-spacemesh/signing"
	"github.com/stretchr/testify/assert"
	"github.com/stretchr/testify/require"
)

const (
	Path = "../tmp/mdb"
)

func teardown() {
	_ = os.RemoveAll(Path)
}

func getMeshDB() *DB {
	return NewMemMeshDB(log.NewDefault("mdb"))
}

func TestNewMeshDB(t *testing.T) {
	mdb := getMeshDB()
	bl := types.NewExistingBlock(1, []byte(rand.String(8)), nil)
	err := mdb.AddBlock(bl)
	assert.NoError(t, err)
	block, err := mdb.GetBlock(bl.ID())
	assert.NoError(t, err)
	assert.True(t, bl.ID() == block.ID())
}

func TestMeshDB_AddBlock(t *testing.T) {
	mdb := NewMemMeshDB(log.NewDefault("TestForEachInView"))
	defer mdb.Close()
	coinbase := types.HexToAddress("aaaa")

	block1 := types.NewExistingBlock(1, []byte("data1"), nil)

	addTransactionsWithFee(t, mdb, block1, 4, rand.Int63n(100))

	poetRef := []byte{0xba, 0x05}
<<<<<<< HEAD
	atx := newActivationTx(types.NodeID{Key: "aaaa", VRFPublicKey: []byte("bbb")}, 1, types.ATXID{}, 5, 1, types.ATXID{}, coinbase, 5, []types.BlockID{}, &types.NIPoST{
		Challenge: nil,
		PoST: &types.PoST{
			Nonce:   0,
			Indices: []byte(nil),
		},
		PoSTMetadata: &types.PoSTMetadata{
			Challenge: poetRef,
=======
	atx := newActivationTx(types.NodeID{Key: "aaaa", VRFPublicKey: []byte("bbb")}, 1, types.ATXID{}, 5, 1, types.ATXID{}, coinbase, 5, []types.BlockID{}, &types.NIPST{
		NipstChallenge: &types.Hash32{},
		PostProof: &types.PostProof{
			Challenge:    poetRef,
			MerkleRoot:   []byte(nil),
			ProofNodes:   [][]byte(nil),
			ProvenLeaves: [][]byte(nil),
>>>>>>> 233360c9
		},
	})
	var atxs []types.ATXID
	atxs = append(atxs, atx.ID())
	block1.ActiveSet = &atxs
	err := mdb.AddBlock(block1)
	assert.NoError(t, err)

	rBlock1, err := mdb.GetBlock(block1.ID())
	assert.NoError(t, err)

	assert.True(t, len(rBlock1.TxIDs) == len(block1.TxIDs), "block content was wrong")
	assert.True(t, len(*rBlock1.ActiveSet) == len(*block1.ActiveSet), "block content was wrong")
	// assert.True(t, bytes.Compare(rBlock2.Data, []byte("data2")) == 0, "block content was wrong")
}

func chooseRandomPattern(blocksInLayer int, patternSize int) []int {
	rand.Seed(time.Now().UnixNano())
	p := rand.Perm(blocksInLayer)
	indexes := make([]int, 0, patternSize)
	for _, r := range p[:patternSize] {
		indexes = append(indexes, r)
	}
	return indexes
}

func createLayerWithRandVoting(index types.LayerID, prev []*types.Layer, blocksInLayer int, patternSize int, lg log.Log) *types.Layer {
	l := types.NewLayer(index)
	var patterns [][]int
	for _, l := range prev {
		blocks := l.Blocks()
		blocksInPrevLayer := len(blocks)
		patterns = append(patterns, chooseRandomPattern(blocksInPrevLayer, int(math.Min(float64(blocksInPrevLayer), float64(patternSize)))))
	}
	layerBlocks := make([]types.BlockID, 0, blocksInLayer)
	for i := 0; i < blocksInLayer; i++ {
		bl := types.NewExistingBlock(0, []byte(rand.String(8)), nil)
		voted := make(map[types.BlockID]struct{})
		layerBlocks = append(layerBlocks, bl.ID())
		for idx, pat := range patterns {
			for _, id := range pat {
				b := prev[idx].Blocks()[id]
				bl.ForDiff = append(bl.ForDiff, b.ID())
				voted[b.ID()] = struct{}{}
			}
		}
		for _, prevBloc := range prev[0].Blocks() {
			if _, ok := voted[prevBloc.ID()]; !ok {
				bl.AgainstDiff = append(bl.AgainstDiff, prevBloc.ID())
			}
		}
		bl.LayerIndex = index
		l.AddBlock(bl)
	}
	lg.Info("Created mesh.LayerID %d with blocks %d", l.Index(), layerBlocks)
	return l
}

func TestForEachInView_Persistent(t *testing.T) {
	mdb, err := NewPersistentMeshDB(Path+"/mesh_db/", 5, log.NewDefault("TestForEachInView"))
	require.NoError(t, err)
	defer mdb.Close()
	defer teardown()
	testForeachInView(mdb, t)
}

func TestForEachInView_InMem(t *testing.T) {
	mdb := NewMemMeshDB(log.NewDefault("TestForEachInView"))
	testForeachInView(mdb, t)
}

func testForeachInView(mdb *DB, t *testing.T) {
	blocks := make(map[types.BlockID]*types.Block)
	l := GenesisLayer()
	/*gen := l.Blocks()[0]
	blocks[gen.ID()] = gen

	if err := mdb.AddBlock(gen); err != nil {
		t.Fail()
	}*/

	for i := 0; i < 4; i++ {
		lyr := createLayerWithRandVoting(l.Index()+1, []*types.Layer{l}, 2, 2, log.NewDefault("msh"))
		for _, b := range lyr.Blocks() {
			blocks[b.ID()] = b
			err := mdb.AddBlock(b)
			assert.NoError(t, err)
		}
		l = lyr
	}
	mp := map[types.BlockID]struct{}{}
	foo := func(nb *types.Block) (bool, error) {
		fmt.Println("process block", "layer", nb.ID(), nb.LayerIndex)
		mp[nb.ID()] = struct{}{}
		return false, nil
	}
	ids := map[types.BlockID]struct{}{}
	for _, b := range l.Blocks() {
		ids[b.ID()] = struct{}{}
	}
	err := mdb.ForBlockInView(ids, 0, foo)
	assert.NoError(t, err)
	for _, bl := range blocks {
		_, found := mp[bl.ID()]
		assert.True(t, found, "did not process block  ", bl)
	}
}

func TestForEachInView_InMem_WithStop(t *testing.T) {
	mdb := NewMemMeshDB(log.NewDefault("TestForEachInView"))
	blocks := make(map[types.BlockID]*types.Block)
	l := GenesisLayer()
	gen := l.Blocks()[0]
	blocks[gen.ID()] = gen

	for i := 0; i < 4; i++ {
		lyr := createLayerWithRandVoting(l.Index()+1, []*types.Layer{l}, 2, 2, log.NewDefault("msh"))
		for _, b := range lyr.Blocks() {
			blocks[b.ID()] = b
			err := mdb.AddBlock(b)
			assert.NoError(t, err)
		}
		l = lyr
	}
	mp := map[types.BlockID]struct{}{}
	i := 0
	foo := func(nb *types.Block) (bool, error) {
		fmt.Println("process block", "layer", nb.ID(), nb.LayerIndex)
		mp[nb.ID()] = struct{}{}
		i++
		return i == 5, nil
	}
	ids := map[types.BlockID]struct{}{}
	for _, b := range l.Blocks() {
		ids[b.ID()] = struct{}{}
	}
	err := mdb.ForBlockInView(ids, 0, foo)
	assert.NoError(t, err)
	assert.Equal(t, 5, i)
}

func TestForEachInView_InMem_WithLimitedLayer(t *testing.T) {
	mdb := NewMemMeshDB(log.NewDefault("TestForEachInView"))
	blocks := make(map[types.BlockID]*types.Block)
	l := GenesisLayer()

	for i := 0; i < 4; i++ {
		lyr := createLayerWithRandVoting(l.Index()+1, []*types.Layer{l}, 2, 2, log.NewDefault("msh"))
		for _, b := range lyr.Blocks() {
			blocks[b.ID()] = b
			err := mdb.AddBlock(b)
			assert.NoError(t, err)
		}
		l = lyr
	}
	mp := map[types.BlockID]struct{}{}
	i := 0
	foo := func(nb *types.Block) (bool, error) {
		fmt.Println("process block", "layer", nb.ID(), nb.LayerIndex)
		mp[nb.ID()] = struct{}{}
		i++
		return false, nil
	}
	ids := map[types.BlockID]struct{}{}
	for _, b := range l.Blocks() {
		ids[b.ID()] = struct{}{}
	}
	// traverse until (and including) layer 2
	err := mdb.ForBlockInView(ids, 2, foo)
	assert.NoError(t, err)
	assert.Equal(t, 9, i)
}

func BenchmarkNewPersistentMeshDB(b *testing.B) {
	const batchSize = 50

	r := require.New(b)

	mdb, err := NewPersistentMeshDB(path.Join(Path, "mesh_db"), 5, log.NewDefault("meshDb"))
	require.NoError(b, err)
	defer mdb.Close()
	defer teardown()

	l := GenesisLayer()
	gen := l.Blocks()[0]

	err = mdb.AddBlock(gen)
	r.NoError(err)

	start := time.Now()
	lStart := time.Now()
	for i := 0; i < 10*batchSize; i++ {
		lyr := createLayerWithRandVoting(l.Index()+1, []*types.Layer{l}, 200, 20, log.NewDefault("msh").WithOptions(log.Nop))
		for _, b := range lyr.Blocks() {
			err := mdb.AddBlock(b)
			r.NoError(err)
		}
		l = lyr
		if i%batchSize == batchSize-1 {
			fmt.Printf("layers %3d-%3d took %12v\t", i-(batchSize-1), i, time.Since(lStart))
			lStart = time.Now()
			for i := 0; i < 100; i++ {
				for _, b := range lyr.Blocks() {
					block, err := mdb.GetBlock(b.ID())
					r.NoError(err)
					r.NotNil(block)
				}
			}
			fmt.Printf("reading last layer 100 times took %v\n", time.Since(lStart))
			lStart = time.Now()
		}
	}
	fmt.Printf("\n>>> Total time: %v\n\n", time.Since(start))
}

const (
	initialNonce   = 0
	initialBalance = 100
)

func address() types.Address {
	var addr [20]byte
	copy(addr[:], "12345678901234567890")
	return addr
}

func newTx(r *require.Assertions, signer *signing.EdSigner, nonce, totalAmount uint64) *types.Transaction {
	feeAmount := uint64(1)
	tx, err := types.NewSignedTx(nonce, types.Address{}, totalAmount-feeAmount, 3, feeAmount, signer)
	r.NoError(err)
	return tx
}

func newTxWithDest(r *require.Assertions, signer *signing.EdSigner, dest types.Address, nonce, totalAmount uint64) *types.Transaction {
	feeAmount := uint64(1)
	tx, err := types.NewSignedTx(nonce, dest, totalAmount-feeAmount, 3, feeAmount, signer)
	r.NoError(err)
	return tx
}

func newSignerAndAddress(r *require.Assertions, seedStr string) (*signing.EdSigner, types.Address) {
	seed := make([]byte, 32)
	copy(seed, seedStr)
	_, privKey, err := ed25519.GenerateKey(bytes.NewReader(seed))
	r.NoError(err)
	signer, err := signing.NewEdSignerFromBuffer(privKey)
	r.NoError(err)
	var addr types.Address
	addr.SetBytes(signer.PublicKey().Bytes())
	return signer, addr
}

func TestMeshDB_GetStateProjection(t *testing.T) {
	r := require.New(t)

	mdb := NewMemMeshDB(log.NewDefault("DB.GetStateProjection"))
	signer, origin := newSignerAndAddress(r, "123")
	err := mdb.addToUnappliedTxs([]*types.Transaction{
		newTx(r, signer, 0, 10),
		newTx(r, signer, 1, 20),
	}, 1)
	r.NoError(err)

	nonce, balance, err := mdb.GetProjection(origin, initialNonce, initialBalance)
	r.NoError(err)
	r.Equal(initialNonce+2, int(nonce))
	r.Equal(initialBalance-30, int(balance))
}

func TestMeshDB_GetStateProjection_WrongNonce(t *testing.T) {
	r := require.New(t)

	mdb := NewMemMeshDB(log.NewDefault("TestForEachInView"))
	signer, origin := newSignerAndAddress(r, "123")
	err := mdb.addToUnappliedTxs([]*types.Transaction{
		newTx(r, signer, 1, 10),
		newTx(r, signer, 2, 20),
	}, 1)
	r.NoError(err)

	nonce, balance, err := mdb.GetProjection(origin, initialNonce, initialBalance)
	r.NoError(err)
	r.Equal(initialNonce, int(nonce))
	r.Equal(initialBalance, int(balance))
}

func TestMeshDB_GetStateProjection_DetectNegativeBalance(t *testing.T) {
	r := require.New(t)

	mdb := NewMemMeshDB(log.NewDefault("TestForEachInView"))
	signer, origin := newSignerAndAddress(r, "123")
	err := mdb.addToUnappliedTxs([]*types.Transaction{
		newTx(r, signer, 0, 10),
		newTx(r, signer, 1, 95),
	}, 1)
	r.NoError(err)

	nonce, balance, err := mdb.GetProjection(origin, initialNonce, initialBalance)
	r.NoError(err)
	r.Equal(1, int(nonce))
	r.Equal(initialBalance-10, int(balance))
}

func TestMeshDB_GetStateProjection_NothingToApply(t *testing.T) {
	r := require.New(t)

	mdb := NewMemMeshDB(log.NewDefault("TestForEachInView"))

	nonce, balance, err := mdb.GetProjection(address(), initialNonce, initialBalance)
	r.NoError(err)
	r.Equal(uint64(initialNonce), nonce)
	r.Equal(uint64(initialBalance), balance)
}

func TestMeshDB_UnappliedTxs(t *testing.T) {
	r := require.New(t)

	mdb := NewMemMeshDB(log.NewDefault("TestForEachInView"))

	signer1, origin1 := newSignerAndAddress(r, "thc")
	signer2, origin2 := newSignerAndAddress(r, "cbd")
	err := mdb.addToUnappliedTxs([]*types.Transaction{
		newTx(r, signer1, 420, 240),
		newTx(r, signer1, 421, 241),
		newTx(r, signer2, 0, 100),
		newTx(r, signer2, 1, 101),
	}, 1)
	r.NoError(err)

	txns1 := getTxns(r, mdb, origin1)
	r.Len(txns1, 2)
	r.Equal(420, int(txns1[0].Nonce))
	r.Equal(421, int(txns1[1].Nonce))
	r.Equal(240, int(txns1[0].TotalAmount))
	r.Equal(241, int(txns1[1].TotalAmount))

	txns2 := getTxns(r, mdb, origin2)
	r.Len(txns2, 2)
	r.Equal(0, int(txns2[0].Nonce))
	r.Equal(1, int(txns2[1].Nonce))
	r.Equal(100, int(txns2[0].TotalAmount))
	r.Equal(101, int(txns2[1].TotalAmount))

	mdb.removeFromUnappliedTxs([]*types.Transaction{
		newTx(r, signer2, 0, 100),
	})

	txns1 = getTxns(r, mdb, origin1)
	r.Len(txns1, 2)
	r.Equal(420, int(txns1[0].Nonce))
	r.Equal(421, int(txns1[1].Nonce))
	r.Equal(240, int(txns1[0].TotalAmount))
	r.Equal(241, int(txns1[1].TotalAmount))

	txns2 = getTxns(r, mdb, origin2)
	r.Len(txns2, 1)
	r.Equal(1, int(txns2[0].Nonce))
	r.Equal(101, int(txns2[0].TotalAmount))
}

func TestMeshDB_testGetTransactions(t *testing.T) {
	r := require.New(t)

	mdb := NewMemMeshDB(log.NewDefault("TestForEachInView"))

	signer1, addr1 := newSignerAndAddress(r, "thc")
	signer2, _ := newSignerAndAddress(r, "cbd")
	_, addr3 := newSignerAndAddress(r, "cbe")
	err := mdb.writeTransactions(1, []*types.Transaction{
		newTx(r, signer1, 420, 240),
		newTx(r, signer1, 421, 241),
		newTxWithDest(r, signer2, addr1, 0, 100),
		newTxWithDest(r, signer2, addr1, 1, 101),
	})
	r.NoError(err)

	txs := mdb.GetTransactionsByOrigin(1, addr1)
	r.Equal(2, len(txs))

	txs = mdb.GetTransactionsByDestination(1, addr1)
	r.Equal(2, len(txs))

	// test negative case
	txs = mdb.GetTransactionsByOrigin(1, addr3)
	r.Equal(0, len(txs))

	txs = mdb.GetTransactionsByDestination(1, addr3)
	r.Equal(0, len(txs))
}

type TinyTx struct {
	ID          types.TransactionID
	Nonce       uint64
	TotalAmount uint64
}

func getTxns(r *require.Assertions, mdb *DB, origin types.Address) []TinyTx {
	txnsB, err := mdb.unappliedTxs.Get(origin.Bytes())
	if err == database.ErrNotFound {
		return []TinyTx{}
	}
	r.NoError(err)
	var txns pendingtxs.AccountPendingTxs
	err = types.BytesToInterface(txnsB, &txns)
	r.NoError(err)
	var ret []TinyTx
	for nonce, nonceTxs := range txns.PendingTxs {
		for id, tx := range nonceTxs {
			ret = append(ret, TinyTx{ID: id, Nonce: nonce, TotalAmount: tx.Amount + tx.Fee})
		}
	}
	sort.Slice(ret, func(i, j int) bool {
		return ret[i].Nonce < ret[j].Nonce
	})
	return ret
}

func TestMeshDB_testGetRewards(t *testing.T) {
	r := require.New(t)
	mdb := NewMemMeshDB(log.NewDefault("TestForEachInView"))
	signer1, addr1 := newSignerAndAddress(r, "123")
	signer2, addr2 := newSignerAndAddress(r, "456")
	signer3, addr3 := newSignerAndAddress(r, "789")
	_, addr4 := newSignerAndAddress(r, "999")

	smesher1 := types.NodeID{
		Key:          signer1.PublicKey().String(),
		VRFPublicKey: signer1.PublicKey().Bytes(),
	}
	smesher2 := types.NodeID{
		Key:          signer1.PublicKey().String(),
		VRFPublicKey: signer2.PublicKey().Bytes(),
	}
	smesher3 := types.NodeID{
		Key:          signer1.PublicKey().String(),
		VRFPublicKey: signer3.PublicKey().Bytes(),
	}

	smesher1String := smesher1.String()
	smesher2String := smesher2.String()
	smesher3String := smesher3.String()

	test1Map := map[types.Address]map[string]uint64{
		addr1: {
			smesher1String: 1,
		},
		addr2: {
			smesher2String: 1,
		},
		addr3: {
			smesher3String: 1,
		},
	}

	test2Map := map[types.Address]map[string]uint64{
		addr1: {
			smesher1String: 1,
		},
		addr2: {
			smesher2String: 1,
		},
	}

	test3Map := map[types.Address]map[string]uint64{
		addr2: {
			smesher2String: 2,
		},
	}

	err := mdb.writeTransactionRewards(1, test1Map, big.NewInt(10000), big.NewInt(9000))
	r.NoError(err)

	err = mdb.writeTransactionRewards(2, test2Map, big.NewInt(20000), big.NewInt(19000))
	r.NoError(err)

	err = mdb.writeTransactionRewards(3, test3Map, big.NewInt(15000), big.NewInt(14500))
	r.NoError(err)

	rewards, err := mdb.GetRewards(addr2)
	r.NoError(err)
	r.Equal([]types.Reward{
		{Layer: 1, TotalReward: 10000, LayerRewardEstimate: 9000, SmesherID: smesher2, Coinbase: addr2},
		{Layer: 2, TotalReward: 20000, LayerRewardEstimate: 19000, SmesherID: smesher2, Coinbase: addr2},
		{Layer: 3, TotalReward: 30000, LayerRewardEstimate: 29000, SmesherID: smesher2, Coinbase: addr2},
	}, rewards)

	rewards, err = mdb.GetRewards(addr1)
	r.NoError(err)
	r.Equal([]types.Reward{
		{Layer: 1, TotalReward: 10000, LayerRewardEstimate: 9000, SmesherID: smesher1, Coinbase: addr1},
		{Layer: 2, TotalReward: 20000, LayerRewardEstimate: 19000, SmesherID: smesher1, Coinbase: addr1},
	}, rewards)

	rewards, err = mdb.GetRewards(addr4)
	r.NoError(err)
	r.Nil(rewards)
}

func TestMeshDB_testGetRewardsBySmesher(t *testing.T) {
	r := require.New(t)
	mdb := NewMemMeshDB(log.NewDefault("TestForEachInView"))
	signer1, addr1 := newSignerAndAddress(r, "123")
	signer2, addr2 := newSignerAndAddress(r, "456")
	signer3, addr3 := newSignerAndAddress(r, "789")
	signer4, _ := newSignerAndAddress(r, "999")

	smesher1 := types.NodeID{
		Key:          signer1.PublicKey().String(),
		VRFPublicKey: signer1.PublicKey().Bytes(),
	}
	smesher2 := types.NodeID{
		Key:          signer1.PublicKey().String(),
		VRFPublicKey: signer2.PublicKey().Bytes(),
	}
	smesher3 := types.NodeID{
		Key:          signer1.PublicKey().String(),
		VRFPublicKey: signer3.PublicKey().Bytes(),
	}
	smesher4 := types.NodeID{
		Key:          signer1.PublicKey().String(),
		VRFPublicKey: signer4.PublicKey().Bytes(),
	}

	smesher1String := smesher1.String()
	smesher2String := smesher2.String()
	smesher3String := smesher3.String()

	test1Map := map[types.Address]map[string]uint64{
		addr1: {
			smesher1String: 1,
		},
		addr2: {
			smesher2String: 1,
		},
		addr3: {
			smesher3String: 1,
		},
	}

	test2Map := map[types.Address]map[string]uint64{
		addr1: {
			smesher1String: 1,
		},
		addr2: {
			smesher2String: 1,
		},
	}

	test3Map := map[types.Address]map[string]uint64{
		addr2: {
			smesher2String: 2,
		},
	}

	err := mdb.writeTransactionRewards(1, test1Map, big.NewInt(10000), big.NewInt(9000))
	r.NoError(err)

	err = mdb.writeTransactionRewards(2, test2Map, big.NewInt(20000), big.NewInt(19000))
	r.NoError(err)

	err = mdb.writeTransactionRewards(3, test3Map, big.NewInt(15000), big.NewInt(14500))
	r.NoError(err)

	rewards, err := mdb.GetRewardsBySmesherID(smesher2)
	r.NoError(err)
	r.Equal([]types.Reward{
		{Layer: 1, TotalReward: 10000, LayerRewardEstimate: 9000, SmesherID: smesher2, Coinbase: addr2},
		{Layer: 2, TotalReward: 20000, LayerRewardEstimate: 19000, SmesherID: smesher2, Coinbase: addr2},
		{Layer: 3, TotalReward: 30000, LayerRewardEstimate: 29000, SmesherID: smesher2, Coinbase: addr2},
	}, rewards)

	rewards, err = mdb.GetRewardsBySmesherID(smesher1)
	r.NoError(err)
	r.Equal([]types.Reward{
		{Layer: 1, TotalReward: 10000, LayerRewardEstimate: 9000, SmesherID: smesher1, Coinbase: addr1},
		{Layer: 2, TotalReward: 20000, LayerRewardEstimate: 19000, SmesherID: smesher1, Coinbase: addr1},
	}, rewards)

	rewards, err = mdb.GetRewardsBySmesherID(smesher4)
	r.NoError(err)
	r.Nil(rewards)
}

func TestMeshDB_testGetRewardsBySmesherChangingLayer(t *testing.T) {
	r := require.New(t)
	mdb := NewMemMeshDB(log.NewDefault("TestForEachInView"))
	signer1, addr1 := newSignerAndAddress(r, "123")
	signer2, addr2 := newSignerAndAddress(r, "456")
	signer3, addr3 := newSignerAndAddress(r, "789")
	signer4, _ := newSignerAndAddress(r, "999")

	smesher1 := types.NodeID{
		Key:          signer1.PublicKey().String(),
		VRFPublicKey: signer1.PublicKey().Bytes(),
	}
	smesher2 := types.NodeID{
		Key:          signer1.PublicKey().String(),
		VRFPublicKey: signer2.PublicKey().Bytes(),
	}
	smesher3 := types.NodeID{
		Key:          signer1.PublicKey().String(),
		VRFPublicKey: signer3.PublicKey().Bytes(),
	}
	smesher4 := types.NodeID{
		Key:          signer1.PublicKey().String(),
		VRFPublicKey: signer4.PublicKey().Bytes(),
	}

	smesher1String := smesher1.String()
	smesher2String := smesher2.String()
	smesher3String := smesher3.String()

	test1Map := map[types.Address]map[string]uint64{
		addr1: {
			smesher1String: 1,
		},
		addr2: {
			smesher2String: 1,
		},
		addr3: {
			smesher3String: 1,
		},
	}

	test2Map := map[types.Address]map[string]uint64{
		addr1: {
			smesher2String: 1,
		},
		addr2: {
			smesher3String: 1,
		},
	}

	test3Map := map[types.Address]map[string]uint64{
		addr2: {
			smesher2String: 2,
		},
	}

	err := mdb.writeTransactionRewards(1, test1Map, big.NewInt(10000), big.NewInt(9000))
	r.NoError(err)

	err = mdb.writeTransactionRewards(2, test2Map, big.NewInt(20000), big.NewInt(19000))
	r.NoError(err)

	err = mdb.writeTransactionRewards(3, test3Map, big.NewInt(15000), big.NewInt(14500))
	r.NoError(err)

	rewards, err := mdb.GetRewardsBySmesherID(smesher2)
	r.NoError(err)
	r.Equal([]types.Reward{
		{Layer: 1, TotalReward: 10000, LayerRewardEstimate: 9000, SmesherID: smesher2, Coinbase: addr2},
		{Layer: 3, TotalReward: 30000, LayerRewardEstimate: 29000, SmesherID: smesher2, Coinbase: addr2},
		{Layer: 2, TotalReward: 20000, LayerRewardEstimate: 19000, SmesherID: smesher2, Coinbase: addr1},
	}, rewards)

	rewards, err = mdb.GetRewardsBySmesherID(smesher1)
	r.NoError(err)
	r.Equal([]types.Reward{
		{Layer: 1, TotalReward: 10000, LayerRewardEstimate: 9000, SmesherID: smesher1, Coinbase: addr1},
	}, rewards)

	rewards, err = mdb.GetRewardsBySmesherID(smesher3)
	r.NoError(err)
	r.Equal([]types.Reward{
		{Layer: 2, TotalReward: 20000, LayerRewardEstimate: 19000, SmesherID: smesher3, Coinbase: addr2},
		{Layer: 1, TotalReward: 10000, LayerRewardEstimate: 9000, SmesherID: smesher3, Coinbase: addr3},
	}, rewards)

	rewards, err = mdb.GetRewardsBySmesherID(smesher4)
	r.NoError(err)
	r.Nil(rewards)
}

func TestMeshDB_testGetRewardsBySmesherMultipleSmeshers(t *testing.T) {
	r := require.New(t)
	mdb := NewMemMeshDB(log.NewDefault("TestForEachInView"))
	signer1, addr1 := newSignerAndAddress(r, "123")
	signer2, addr2 := newSignerAndAddress(r, "456")
	signer3, addr3 := newSignerAndAddress(r, "789")
	signer4, _ := newSignerAndAddress(r, "999")

	smesher1 := types.NodeID{
		Key:          signer1.PublicKey().String(),
		VRFPublicKey: signer1.PublicKey().Bytes(),
	}
	smesher2 := types.NodeID{
		Key:          signer1.PublicKey().String(),
		VRFPublicKey: signer2.PublicKey().Bytes(),
	}
	smesher3 := types.NodeID{
		Key:          signer1.PublicKey().String(),
		VRFPublicKey: signer3.PublicKey().Bytes(),
	}
	smesher4 := types.NodeID{
		Key:          signer1.PublicKey().String(),
		VRFPublicKey: signer4.PublicKey().Bytes(),
	}

	smesher1String := smesher1.String()
	smesher2String := smesher2.String()
	smesher3String := smesher3.String()
	smesher4String := smesher4.String()

	test1Map := map[types.Address]map[string]uint64{
		addr1: {
			smesher1String: 1,
			smesher4String: 1,
		},
		addr2: {
			smesher2String: 1,
		},
		addr3: {
			smesher3String: 1,
		},
	}

	err := mdb.writeTransactionRewards(1, test1Map, big.NewInt(10000), big.NewInt(9000))
	r.NoError(err)

	rewards, err := mdb.GetRewardsBySmesherID(smesher2)
	r.NoError(err)
	r.Equal([]types.Reward{
		{Layer: 1, TotalReward: 10000, LayerRewardEstimate: 9000, SmesherID: smesher2, Coinbase: addr2},
	}, rewards)

	rewards, err = mdb.GetRewardsBySmesherID(smesher1)
	r.NoError(err)
	r.Equal([]types.Reward{
		{Layer: 1, TotalReward: 10000, LayerRewardEstimate: 9000, SmesherID: smesher1, Coinbase: addr1},
	}, rewards)

	rewards, err = mdb.GetRewardsBySmesherID(smesher3)
	r.NoError(err)
	r.Equal([]types.Reward{
		{Layer: 1, TotalReward: 10000, LayerRewardEstimate: 9000, SmesherID: smesher3, Coinbase: addr3},
	}, rewards)

	rewards, err = mdb.GetRewardsBySmesherID(smesher4)
	r.NoError(err)
	r.Equal([]types.Reward{
		{Layer: 1, TotalReward: 10000, LayerRewardEstimate: 9000, SmesherID: smesher4, Coinbase: addr1},
	}, rewards)

	rewards, err = mdb.GetRewards(addr1)
	r.NoError(err)
	r.Equal([]types.Reward{
		{Layer: 1, TotalReward: 10000, LayerRewardEstimate: 9000, SmesherID: smesher1, Coinbase: addr1},
		{Layer: 1, TotalReward: 10000, LayerRewardEstimate: 9000, SmesherID: smesher4, Coinbase: addr1},
	}, rewards)
}

func TestMeshDB_testGetRewardsBySmesherMultipleSmeshersAndLayers(t *testing.T) {
	r := require.New(t)
	mdb := NewMemMeshDB(log.NewDefault("TestForEachInView"))
	signer1, addr1 := newSignerAndAddress(r, "123")
	signer2, addr2 := newSignerAndAddress(r, "456")
	signer3, addr3 := newSignerAndAddress(r, "789")
	signer4, _ := newSignerAndAddress(r, "999")

	smesher1 := types.NodeID{
		Key:          signer1.PublicKey().String(),
		VRFPublicKey: signer1.PublicKey().Bytes(),
	}
	smesher2 := types.NodeID{
		Key:          signer1.PublicKey().String(),
		VRFPublicKey: signer2.PublicKey().Bytes(),
	}
	smesher3 := types.NodeID{
		Key:          signer1.PublicKey().String(),
		VRFPublicKey: signer3.PublicKey().Bytes(),
	}
	smesher4 := types.NodeID{
		Key:          signer1.PublicKey().String(),
		VRFPublicKey: signer4.PublicKey().Bytes(),
	}

	smesher1String := smesher1.String()
	smesher2String := smesher2.String()
	smesher3String := smesher3.String()
	smesher4String := smesher4.String()

	test1Map := map[types.Address]map[string]uint64{
		addr1: {
			smesher1String: 1,
			smesher4String: 1,
		},
		addr2: {
			smesher2String: 1,
		},
		addr3: {
			smesher3String: 1,
		},
	}

	test2Map := map[types.Address]map[string]uint64{
		addr1: {
			smesher1String: 1,
			smesher4String: 1,
		},
		addr2: {
			smesher2String: 1,
		},
		addr3: {
			smesher3String: 1,
		},
	}

	err := mdb.writeTransactionRewards(1, test1Map, big.NewInt(10000), big.NewInt(9000))
	r.NoError(err)

	err = mdb.writeTransactionRewards(2, test2Map, big.NewInt(20000), big.NewInt(19000))
	r.NoError(err)

	rewards, err := mdb.GetRewardsBySmesherID(smesher2)
	r.NoError(err)
	r.Equal([]types.Reward{
		{Layer: 1, TotalReward: 10000, LayerRewardEstimate: 9000, SmesherID: smesher2, Coinbase: addr2},
		{Layer: 2, TotalReward: 20000, LayerRewardEstimate: 19000, SmesherID: smesher2, Coinbase: addr2},
	}, rewards)

	rewards, err = mdb.GetRewardsBySmesherID(smesher1)
	r.NoError(err)
	r.Equal([]types.Reward{
		{Layer: 1, TotalReward: 10000, LayerRewardEstimate: 9000, SmesherID: smesher1, Coinbase: addr1},
		{Layer: 2, TotalReward: 20000, LayerRewardEstimate: 19000, SmesherID: smesher1, Coinbase: addr1},
	}, rewards)

	rewards, err = mdb.GetRewardsBySmesherID(smesher3)
	r.NoError(err)
	r.Equal([]types.Reward{
		{Layer: 1, TotalReward: 10000, LayerRewardEstimate: 9000, SmesherID: smesher3, Coinbase: addr3},
		{Layer: 2, TotalReward: 20000, LayerRewardEstimate: 19000, SmesherID: smesher3, Coinbase: addr3},
	}, rewards)

	rewards, err = mdb.GetRewardsBySmesherID(smesher4)
	r.NoError(err)
	r.Equal([]types.Reward{
		{Layer: 1, TotalReward: 10000, LayerRewardEstimate: 9000, SmesherID: smesher4, Coinbase: addr1},
		{Layer: 2, TotalReward: 20000, LayerRewardEstimate: 19000, SmesherID: smesher4, Coinbase: addr1},
	}, rewards)

	rewards, err = mdb.GetRewards(addr1)
	r.NoError(err)
	r.Equal([]types.Reward{
		{Layer: 1, TotalReward: 10000, LayerRewardEstimate: 9000, SmesherID: smesher1, Coinbase: addr1},
		{Layer: 2, TotalReward: 20000, LayerRewardEstimate: 19000, SmesherID: smesher1, Coinbase: addr1},
		{Layer: 1, TotalReward: 10000, LayerRewardEstimate: 9000, SmesherID: smesher4, Coinbase: addr1},
		{Layer: 2, TotalReward: 20000, LayerRewardEstimate: 19000, SmesherID: smesher4, Coinbase: addr1},
	}, rewards)
<<<<<<< HEAD
=======
}

func TestMeshDB_RecordCoinFlip(t *testing.T) {
	r := require.New(t)
	layerID := types.LayerID(123)

	testCoinflip := func(mdb *DB) {
		_, exists := mdb.GetCoinflip(context.TODO(), layerID)
		r.False(exists, "coin value should not exist before being inserted")
		mdb.RecordCoinflip(context.TODO(), layerID, true)
		coin, exists := mdb.GetCoinflip(context.TODO(), layerID)
		r.True(exists, "expected coin value to exist")
		r.True(coin, "expected true coin value")
		mdb.RecordCoinflip(context.TODO(), layerID, false)
		coin, exists = mdb.GetCoinflip(context.TODO(), layerID)
		r.True(exists, "expected coin value to exist")
		r.False(coin, "expected false coin value on overwrite")
	}

	mdb1 := NewMemMeshDB(log.NewDefault(t.Name()))
	defer mdb1.Close()
	testCoinflip(mdb1)
	mdb2, err := NewPersistentMeshDB(Path+"/mesh_db/", 5, log.NewDefault(t.Name()))
	require.NoError(t, err)
	defer mdb2.Close()
	defer teardown()
	testCoinflip(mdb2)
>>>>>>> 233360c9
}<|MERGE_RESOLUTION|>--- conflicted
+++ resolved
@@ -55,16 +55,6 @@
 	addTransactionsWithFee(t, mdb, block1, 4, rand.Int63n(100))
 
 	poetRef := []byte{0xba, 0x05}
-<<<<<<< HEAD
-	atx := newActivationTx(types.NodeID{Key: "aaaa", VRFPublicKey: []byte("bbb")}, 1, types.ATXID{}, 5, 1, types.ATXID{}, coinbase, 5, []types.BlockID{}, &types.NIPoST{
-		Challenge: nil,
-		PoST: &types.PoST{
-			Nonce:   0,
-			Indices: []byte(nil),
-		},
-		PoSTMetadata: &types.PoSTMetadata{
-			Challenge: poetRef,
-=======
 	atx := newActivationTx(types.NodeID{Key: "aaaa", VRFPublicKey: []byte("bbb")}, 1, types.ATXID{}, 5, 1, types.ATXID{}, coinbase, 5, []types.BlockID{}, &types.NIPST{
 		NipstChallenge: &types.Hash32{},
 		PostProof: &types.PostProof{
@@ -72,7 +62,6 @@
 			MerkleRoot:   []byte(nil),
 			ProofNodes:   [][]byte(nil),
 			ProvenLeaves: [][]byte(nil),
->>>>>>> 233360c9
 		},
 	})
 	var atxs []types.ATXID
@@ -923,8 +912,6 @@
 		{Layer: 1, TotalReward: 10000, LayerRewardEstimate: 9000, SmesherID: smesher4, Coinbase: addr1},
 		{Layer: 2, TotalReward: 20000, LayerRewardEstimate: 19000, SmesherID: smesher4, Coinbase: addr1},
 	}, rewards)
-<<<<<<< HEAD
-=======
 }
 
 func TestMeshDB_RecordCoinFlip(t *testing.T) {
@@ -952,5 +939,4 @@
 	defer mdb2.Close()
 	defer teardown()
 	testCoinflip(mdb2)
->>>>>>> 233360c9
 }