--- conflicted
+++ resolved
@@ -1,10 +1,7 @@
 package mesh
 
 import (
-<<<<<<< HEAD
-=======
 	"context"
->>>>>>> 233360c9
 	"math/big"
 	"strconv"
 	"testing"
@@ -102,11 +99,7 @@
 	block1 := types.NewExistingBlock(1, []byte(rand.String(8)), nil)
 
 	coinbase1 := types.HexToAddress("0xaaa")
-<<<<<<< HEAD
 	atx := newActivationTx(types.NodeID{Key: "1", VRFPublicKey: []byte("bbbbb")}, 0, *types.EmptyATXID, 1, 0, goldenATXID, coinbase1, 10, []types.BlockID{}, &types.NIPoST{})
-=======
-	atx := newActivationTx(types.NodeID{Key: "1", VRFPublicKey: []byte("bbbbb")}, 0, *types.EmptyATXID, 1, 0, goldenATXID, coinbase1, 10, []types.BlockID{}, &types.NIPST{})
->>>>>>> 233360c9
 	atxDB.AddAtx(atx.ID(), atx)
 	block1.ATXID = atx.ID()
 	totalFee += addTransactionsWithFee(t, layers.DB, block1, 15, 7)
@@ -114,11 +107,7 @@
 	block2 := types.NewExistingBlock(1, []byte(rand.String(8)), nil)
 
 	coinbase2 := types.HexToAddress("0xbbb")
-<<<<<<< HEAD
 	atx = newActivationTx(types.NodeID{Key: "2", VRFPublicKey: []byte("bbbbb")}, 0, *types.EmptyATXID, 1, 0, goldenATXID, coinbase2, 10, []types.BlockID{}, &types.NIPoST{})
-=======
-	atx = newActivationTx(types.NodeID{Key: "2", VRFPublicKey: []byte("bbbbb")}, 0, *types.EmptyATXID, 1, 0, goldenATXID, coinbase2, 10, []types.BlockID{}, &types.NIPST{})
->>>>>>> 233360c9
 	atxDB.AddAtx(atx.ID(), atx)
 	block2.ATXID = atx.ID()
 	totalFee += addTransactionsWithFee(t, layers.DB, block2, 13, rand.Int63n(100))
@@ -126,11 +115,7 @@
 	block3 := types.NewExistingBlock(1, []byte(rand.String(8)), nil)
 
 	coinbase3 := types.HexToAddress("0xccc")
-<<<<<<< HEAD
 	atx = newActivationTx(types.NodeID{Key: "3", VRFPublicKey: []byte("bbbbb")}, 0, goldenATXID, 1, 0, goldenATXID, coinbase3, 10, []types.BlockID{}, &types.NIPoST{})
-=======
-	atx = newActivationTx(types.NodeID{Key: "3", VRFPublicKey: []byte("bbbbb")}, 0, goldenATXID, 1, 0, goldenATXID, coinbase3, 10, []types.BlockID{}, &types.NIPST{})
->>>>>>> 233360c9
 	atxDB.AddAtx(atx.ID(), atx)
 	block3.ATXID = atx.ID()
 	totalFee += addTransactionsWithFee(t, layers.DB, block3, 17, rand.Int63n(100))
@@ -138,11 +123,7 @@
 	block4 := types.NewExistingBlock(1, []byte(rand.String(8)), nil)
 
 	coinbase4 := types.HexToAddress("0xddd")
-<<<<<<< HEAD
 	atx = newActivationTx(types.NodeID{Key: "4", VRFPublicKey: []byte("bbbbb")}, 0, goldenATXID, 1, 0, goldenATXID, coinbase4, 10, []types.BlockID{}, &types.NIPoST{})
-=======
-	atx = newActivationTx(types.NodeID{Key: "4", VRFPublicKey: []byte("bbbbb")}, 0, goldenATXID, 1, 0, goldenATXID, coinbase4, 10, []types.BlockID{}, &types.NIPST{})
->>>>>>> 233360c9
 	atxDB.AddAtx(atx.ID(), atx)
 	block4.ATXID = atx.ID()
 	totalFee += addTransactionsWithFee(t, layers.DB, block4, 16, rand.Int63n(100))
@@ -176,11 +157,7 @@
 		block1 := types.NewExistingBlock(id, []byte(rand.String(8)), nil)
 		nodeID := types.NodeID{Key: strconv.Itoa(i), VRFPublicKey: []byte("bbbbb")}
 		coinbase := types.HexToAddress(nodeID.Key)
-<<<<<<< HEAD
 		atx := newActivationTx(nodeID, 0, goldenATXID, 1, 0, goldenATXID, coinbase, 10, []types.BlockID{}, &types.NIPoST{})
-=======
-		atx := newActivationTx(nodeID, 0, goldenATXID, 1, 0, goldenATXID, coinbase, 10, []types.BlockID{}, &types.NIPST{})
->>>>>>> 233360c9
 		atxDB.AddAtx(atx.ID(), atx)
 		block1.ATXID = atx.ID()
 
@@ -400,9 +377,5 @@
 		StartTick:      startTick,
 		PositioningATX: positioningATX,
 	}
-<<<<<<< HEAD
 	return types.NewActivationTx(nipostChallenge, coinbase, nipost, 0, nil)
-=======
-	return types.NewActivationTx(nipstChallenge, coinbase, nipst, 0, nil)
->>>>>>> 233360c9
 }