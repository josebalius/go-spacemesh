package dht

import (
	"context"
	"fmt"
	"github.com/spacemeshos/go-spacemesh/p2p/config"
	"github.com/spacemeshos/go-spacemesh/p2p/node"
	"github.com/spacemeshos/go-spacemesh/p2p/service"
<<<<<<< HEAD
=======
	"github.com/spacemeshos/go-spacemesh/p2p/simulator"
>>>>>>> 59046a36
	"github.com/stretchr/testify/assert"
	"testing"
	"time"
)

func TestNew(t *testing.T) {
	ln, _ := node.GenerateTestNode(t)

	cfg := config.DefaultConfig()
	sim := service.NewSimulator()

	n1 := sim.NewNodeFrom(ln.Node)

	d := New(ln, cfg.SwarmConfig, n1)
	assert.NotNil(t, d, "D is not nil")
}

func TestKadDHT_EveryNodeIsInRoutingTable(t *testing.T) {

	numPeers, connections := 100, 5

	bncfg := config.DefaultConfig()
	sim := simulator.New()

	bn, _ := node.GenerateTestNode(t)
	b1 := sim.NewNodeFrom(bn.Node)
	bdht := New(bn, bncfg.SwarmConfig, b1)
	b1.AttachDHT(bdht)

	cfg := config.DefaultConfig().SwarmConfig
	cfg.Gossip = false
	cfg.Bootstrap = true
	cfg.RandomConnections = connections
	cfg.BootstrapNodes = append(cfg.BootstrapNodes, node.StringFromNode(bn.Node))

	type all struct {
		err  error
		dht  *KadDHT
		ln   *node.LocalNode
		node service.Service
	}

	booted := make(chan all, numPeers)

	bootWaitRetrnAll := func(t *testing.T, ln *node.LocalNode, serv *simulator.Node, dht *KadDHT, c chan all) {
		err := dht.Bootstrap(context.TODO())
		c <- all{
			err,
			dht,
			ln,
			serv,
		}
	}

	idstoFind := make([]string, 0, numPeers)
	dhtsToLook := make([]*KadDHT, 0, numPeers)
	//selectedIds := make(map[string][]node.Node, numPeers)

	for n := 0; n < numPeers; n++ {
		ln, _ := node.GenerateTestNode(t)
		n := sim.NewNodeFrom(ln.Node)
		dht := New(ln, cfg, n)
		n.AttachDHT(dht)
		go bootWaitRetrnAll(t, ln, n, dht, booted)
	}

	i := 0
	for {
		if i == numPeers {
			break
		}
		b := <-booted
		if !assert.NoError(t, b.err) {
			t.FailNow()
		}
		idstoFind = append(idstoFind, b.ln.String())
		dhtsToLook = append(dhtsToLook, b.dht)

		fmt.Printf("Node %v finished bootstrap with rt of %v \r\n", b.ln.String(), b.dht.Size())
		i++
	}

	assert.Equal(t, len(idstoFind), numPeers)
	assert.Equal(t, len(dhtsToLook), numPeers)

	var passed = make([]string, 0, numPeers)
NL:
	for n := range idstoFind { // iterate nodes
		id := idstoFind[n]
		for j := range dhtsToLook { // iterate all selected set
			if n == j {
				continue
			}

			cb := make(PeerOpChannel)
			dhtsToLook[j].rt.NearestPeer(PeerByIDRequest{node.NewDhtIDFromBase58(id), cb})
			c := <-cb

			if c.Peer != node.EmptyNode && c.Peer.String() == id {
				passed = append(passed, id)
				continue NL
			}

		}
	}

	assert.Equal(t, len(passed), numPeers)
}

func TestDHT_EveryNodeIsInSelected(t *testing.T) {
	for i := 0; i < 1; i++ {
		t.Run(fmt.Sprintf("t%v", i), func(t *testing.T) {
			numPeers, connections := 30, 8

			bncfg := config.DefaultConfig()
			sim := simulator.New()

			bn, _ := node.GenerateTestNode(t)
			b1 := sim.NewNodeFrom(bn.Node)
			bdht := New(bn, bncfg.SwarmConfig, b1)
			b1.AttachDHT(bdht)

			cfg := config.DefaultConfig().SwarmConfig
			cfg.Gossip = false
			cfg.Bootstrap = true
			cfg.RandomConnections = connections
			cfg.BootstrapNodes = append(cfg.BootstrapNodes, node.StringFromNode(bn.Node))

			type all struct {
				err  error
				dht  DHT
				ln   *node.LocalNode
				node service.Service
			}

			booted := make(chan all, numPeers)

			idstoFind := make([]string, 0, numPeers)
			selectedIds := make(map[string][]node.Node, numPeers)

			for n := 0; n < numPeers; n++ {
				go func() {
					ln, _ := node.GenerateTestNode(t)
					n := sim.NewNodeFrom(ln.Node)
					dht := New(ln, cfg, n)
					n.AttachDHT(dht)
					err := dht.Bootstrap(context.TODO())

					booted <- all{
						err,
						dht,
						ln,
						n,
					}
				}()
			}

			i := 0
			for {
				if i == numPeers {
					break
				}
				b := <-booted
				if !assert.NoError(t, b.err) {
					t.FailNow()
				}
				idstoFind = append(idstoFind, b.ln.String())
				selectedIds[b.ln.String()] = b.dht.SelectPeers(connections)

				fmt.Printf("Node %v finished bootstrap with rt of %v \r\n", b.ln.String(), b.dht.Size())
				i++
			}

			assert.Equal(t, len(idstoFind), numPeers)
			assert.Equal(t, len(selectedIds), numPeers)

			// check everyone is selected
			var passed = make([]string, 0, numPeers)
		NL:
			for n := range idstoFind { // iterate nodes
				id := idstoFind[n]
				for j := range selectedIds { // iterate all selected set
					if id == j {
						continue
					}

					for s := range selectedIds[j] {
						if selectedIds[j][s].String() == id {
							passed = append(passed, id)
							continue NL
						}
					}
				}
			}

			// we got enough selections and we found everyone.
			assert.True(t, len(passed) > numPeers-5) // select peers is random so it might not select 100% of the peers.
		})
	}

}

func TestDHT_Update(t *testing.T) {
	ln, _ := node.GenerateTestNode(t)

	cfg := config.DefaultConfig()
	sim := service.NewSimulator()

	n1 := sim.NewNodeFrom(ln.Node)

	dht := New(ln, cfg.SwarmConfig, n1)

	randnode := node.GenerateRandomNodeData()
	dht.Update(randnode)

	req := make(chan int)
	dht.rt.Size(req)
	size := <-req

	assert.Equal(t, 1, size, "Routing table filled")

	morenodes := node.GenerateRandomNodesData(config.DefaultConfig().SwarmConfig.RoutingTableBucketSize - 2) // more than bucketsize might result is some nodes not getting in

	for i := range morenodes {
		dht.Update(morenodes[i])
	}

	dht.rt.Size(req)
	size = <-req

	assert.Equal(t, config.DefaultConfig().SwarmConfig.RoutingTableBucketSize-1, size)

	evenmorenodes := node.GenerateRandomNodesData(30) // more than bucketsize might result is some nodes not getting in

	for i := range evenmorenodes {
		dht.Update(evenmorenodes[i])
	}

	dht.rt.Size(req)
	size = <-req

	assert.True(t, size > config.DefaultConfig().SwarmConfig.RoutingTableBucketSize, "Routing table should be at least as big as bucket size")

	lastnode := evenmorenodes[0]

	looked, err := dht.Lookup(lastnode.PublicKey().String())

	assert.NoError(t, err, "error finding existing node ")

	assert.Equal(t, looked.String(), lastnode.String(), "didnt find the same node")
	assert.Equal(t, looked.Address(), lastnode.Address(), "didnt find the same node")

}

func TestDHT_Lookup(t *testing.T) {
	ln, _ := node.GenerateTestNode(t)

	cfg := config.DefaultConfig()
	sim := service.NewSimulator()

	n1 := sim.NewNodeFrom(ln.Node)

	dht := New(ln, cfg.SwarmConfig, n1)

	randnode := node.GenerateRandomNodeData()

	dht.Update(randnode)

	node, err := dht.Lookup(randnode.PublicKey().String())

	assert.NoError(t, err, "Should not return an error")

	assert.True(t, node.String() == randnode.String(), "should return the same node")
}

func TestDHT_Lookup2(t *testing.T) {
	ln, _ := node.GenerateTestNode(t)

	cfg := config.DefaultConfig()
	sim := service.NewSimulator()

	n1 := sim.NewNodeFrom(ln.Node)

	dht := New(ln, cfg.SwarmConfig, n1)

	randnode := node.GenerateRandomNodeData()

	dht.Update(randnode)

	ln2, _ := node.GenerateTestNode(t)

	n2 := sim.NewNodeFrom(ln2.Node)

	dht2 := New(ln2, cfg.SwarmConfig, n2)

	dht2.Update(dht.local.Node)

	node, err := dht2.Lookup(randnode.PublicKey().String())
	assert.NoError(t, err, "error finding node ", err)

	assert.Equal(t, node.String(), randnode.String(), "not the same node")

}

func simNodeWithDHT(t *testing.T, sc config.SwarmConfig, sim *service.Simulator) (*service.Node, DHT) {
	ln, _ := node.GenerateTestNode(t)
	n := sim.NewNodeFrom(ln.Node)
	dht := New(ln, sc, n)
	n.AttachDHT(dht)

	return n, dht
}

func bootAndWait(t *testing.T, dht DHT, errchan chan error) {
	err := dht.Bootstrap(context.TODO())
	errchan <- err
}

<<<<<<< HEAD
func TestDHT_Bootstrap(t *testing.T) {
	// Create a bootstrap node
	sim := service.NewSimulator()
	bn, _ := simNodeWithDHT(t, config.DefaultConfig().SwarmConfig, sim)

	// config for other nodes
	cfg2 := config.DefaultConfig()
	cfg2.SwarmConfig.RandomConnections = 2 // min numbers of peers to succeed in bootstrap
	cfg2.SwarmConfig.BootstrapNodes = []string{node.StringFromNode(bn.Node)}

	booted := make(chan error)

	// boot 3 more dhts

	_, dht2 := simNodeWithDHT(t, cfg2.SwarmConfig, sim)
	_, dht3 := simNodeWithDHT(t, cfg2.SwarmConfig, sim)
	_, dht4 := simNodeWithDHT(t, cfg2.SwarmConfig, sim)

	go bootAndWait(t, dht2, booted)
	go bootAndWait(t, dht3, booted)
	go bootAndWait(t, dht4, booted)

	// Collect errors
	err := <-booted
	assert.NoError(t, err, "should be able to bootstrap a node")
	err = <-booted
	assert.NoError(t, err, "should be able to bootstrap another node")
	err = <-booted
	assert.NoError(t, err, "should be able to bootstrap another node")
}

=======
>>>>>>> 59046a36
// A bigger bootstrap
func TestDHT_Bootstrap(t *testing.T) {

	const timeout = 10 * time.Second
	const nodesNum = 100
	const minToBoot = 10

	sim := service.NewSimulator()

	// Create a bootstrap node
	cfg := config.DefaultConfig()
	bn, _ := simNodeWithDHT(t, cfg.SwarmConfig, sim)

	// config for other nodes
	cfg2 := config.DefaultConfig()
	cfg2.SwarmConfig.RandomConnections = minToBoot // min numbers of peers to succeed in bootstrap
	cfg2.SwarmConfig.BootstrapNodes = []string{node.StringFromNode(bn.Node)}

	booted := make(chan error)

	for i := 0; i < nodesNum; i++ {
		_, d := simNodeWithDHT(t, cfg2.SwarmConfig, sim)
		go bootAndWait(t, d, booted)
	}

	timer := time.NewTimer(timeout)

	i := 0
	for i < nodesNum-1 {
		select {
		case e := <-booted:
			if e != nil {
				t.Error("Failed to boot a node")
			}
			i++
		case <-timer.C:
			t.Error("Failed to boot within time")
		}
	}
}

func TestDHT_BootstrapAbort(t *testing.T) {
	// Create a bootstrap node
	sim := service.NewSimulator()
	bn, _ := simNodeWithDHT(t, config.DefaultConfig().SwarmConfig, sim)
	// config for other nodes
	cfg2 := config.DefaultConfig()
	cfg2.SwarmConfig.RandomConnections = 2
	cfg2.SwarmConfig.BootstrapNodes = []string{node.StringFromNode(bn.Node)}
	_, dht := simNodeWithDHT(t, cfg2.SwarmConfig, sim)
	// Create a bootstrap node to abort
	Ctx, Cancel := context.WithCancel(context.Background())
	// Abort bootstrap after 2 Seconds
	go func() {
		time.Sleep(2 * time.Second)
		Cancel()
	}()
	// Should return error after 2 seconds
	err := dht.Bootstrap(Ctx)
	assert.EqualError(t, err, ErrBootAbort.Error(), "Should be able to abort bootstrap")
}

func Test_filterFindNodeServers(t *testing.T) {
	//func filterFindNodeServers(nodes []node.Node, queried map[string]struct{}, alpha int) []node.Node {

	nodes := node.GenerateRandomNodesData(20)

	q := make(map[string]struct{})
	q[nodes[0].String()] = struct{}{}
	q[nodes[1].String()] = struct{}{}
	q[nodes[2].String()] = struct{}{}

	filtered := filterFindNodeServers(nodes, q, 5)

	assert.Equal(t, 5, len(filtered))

	for n := range filtered {
		if _, ok := q[filtered[n].String()]; ok {
			t.Error("It was in the filtered")
		}
	}

}<|MERGE_RESOLUTION|>--- conflicted
+++ resolved
@@ -6,10 +6,7 @@
 	"github.com/spacemeshos/go-spacemesh/p2p/config"
 	"github.com/spacemeshos/go-spacemesh/p2p/node"
 	"github.com/spacemeshos/go-spacemesh/p2p/service"
-<<<<<<< HEAD
-=======
 	"github.com/spacemeshos/go-spacemesh/p2p/simulator"
->>>>>>> 59046a36
 	"github.com/stretchr/testify/assert"
 	"testing"
 	"time"
@@ -19,7 +16,7 @@
 	ln, _ := node.GenerateTestNode(t)
 
 	cfg := config.DefaultConfig()
-	sim := service.NewSimulator()
+	sim := simulator.New()
 
 	n1 := sim.NewNodeFrom(ln.Node)
 
@@ -216,7 +213,7 @@
 	ln, _ := node.GenerateTestNode(t)
 
 	cfg := config.DefaultConfig()
-	sim := service.NewSimulator()
+	sim := simulator.New()
 
 	n1 := sim.NewNodeFrom(ln.Node)
 
@@ -268,7 +265,7 @@
 	ln, _ := node.GenerateTestNode(t)
 
 	cfg := config.DefaultConfig()
-	sim := service.NewSimulator()
+	sim := simulator.New()
 
 	n1 := sim.NewNodeFrom(ln.Node)
 
@@ -289,7 +286,7 @@
 	ln, _ := node.GenerateTestNode(t)
 
 	cfg := config.DefaultConfig()
-	sim := service.NewSimulator()
+	sim := simulator.New()
 
 	n1 := sim.NewNodeFrom(ln.Node)
 
@@ -314,7 +311,7 @@
 
 }
 
-func simNodeWithDHT(t *testing.T, sc config.SwarmConfig, sim *service.Simulator) (*service.Node, DHT) {
+func simNodeWithDHT(t *testing.T, sc config.SwarmConfig, sim *simulator.Simulator) (*simulator.Node, DHT) {
 	ln, _ := node.GenerateTestNode(t)
 	n := sim.NewNodeFrom(ln.Node)
 	dht := New(ln, sc, n)
@@ -328,40 +325,6 @@
 	errchan <- err
 }
 
-<<<<<<< HEAD
-func TestDHT_Bootstrap(t *testing.T) {
-	// Create a bootstrap node
-	sim := service.NewSimulator()
-	bn, _ := simNodeWithDHT(t, config.DefaultConfig().SwarmConfig, sim)
-
-	// config for other nodes
-	cfg2 := config.DefaultConfig()
-	cfg2.SwarmConfig.RandomConnections = 2 // min numbers of peers to succeed in bootstrap
-	cfg2.SwarmConfig.BootstrapNodes = []string{node.StringFromNode(bn.Node)}
-
-	booted := make(chan error)
-
-	// boot 3 more dhts
-
-	_, dht2 := simNodeWithDHT(t, cfg2.SwarmConfig, sim)
-	_, dht3 := simNodeWithDHT(t, cfg2.SwarmConfig, sim)
-	_, dht4 := simNodeWithDHT(t, cfg2.SwarmConfig, sim)
-
-	go bootAndWait(t, dht2, booted)
-	go bootAndWait(t, dht3, booted)
-	go bootAndWait(t, dht4, booted)
-
-	// Collect errors
-	err := <-booted
-	assert.NoError(t, err, "should be able to bootstrap a node")
-	err = <-booted
-	assert.NoError(t, err, "should be able to bootstrap another node")
-	err = <-booted
-	assert.NoError(t, err, "should be able to bootstrap another node")
-}
-
-=======
->>>>>>> 59046a36
 // A bigger bootstrap
 func TestDHT_Bootstrap(t *testing.T) {
 
@@ -369,7 +332,7 @@
 	const nodesNum = 100
 	const minToBoot = 10
 
-	sim := service.NewSimulator()
+	sim := simulator.New()
 
 	// Create a bootstrap node
 	cfg := config.DefaultConfig()
@@ -405,7 +368,7 @@
 
 func TestDHT_BootstrapAbort(t *testing.T) {
 	// Create a bootstrap node
-	sim := service.NewSimulator()
+	sim := simulator.New()
 	bn, _ := simNodeWithDHT(t, config.DefaultConfig().SwarmConfig, sim)
 	// config for other nodes
 	cfg2 := config.DefaultConfig()
