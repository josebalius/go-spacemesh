package discovery

import (
	"bytes"
	"context"
	"errors"
	"github.com/spacemeshos/go-spacemesh/common/types"
	"github.com/spacemeshos/go-spacemesh/log"
	"net"
	"time"

	"github.com/spacemeshos/go-spacemesh/p2p/node"
	"github.com/spacemeshos/go-spacemesh/p2p/p2pcrypto"
	"github.com/spacemeshos/go-spacemesh/p2p/server"
)

func (p *protocol) newPingRequestHandler() func(context.Context, server.Message) []byte {
	return func(ctx context.Context, msg server.Message) []byte {
		plogger := p.logger.WithContext(ctx).WithFields(log.String("type", "ping"),
			log.String("from", msg.Sender().String()))
		plogger.Debug("handle request")
		pinged := &node.Info{}
		err := types.BytesToInterface(msg.Bytes(), pinged)
		if err != nil {
			plogger.With().Error("failed to deserialize ping message", log.Err(err))
			return nil
		}

		if err := p.verifyPinger(msg.Metadata().FromAddress, pinged); err != nil {
			plogger.With().Error("msg contents were not valid", log.Err(err))
			return nil
		}

		//pong
		payload, err := types.InterfaceToBytes(p.local)
		// TODO: include the resolved To address
		if err != nil {
			plogger.With().Error("error marshaling response message (ping)", log.Err(err))
			return nil
		}

		plogger.Debug("sending pong message")
		return payload
	}
}

func (p *protocol) verifyPinger(from net.Addr, pi *node.Info) error {
	// todo : Validate ToAddr or drop it.
	// todo: check the address provided with an extra ping before updating. ( if we haven't checked it for a while )
	// todo: decide on best way to know our ext address

	if err := pi.Valid(); err != nil {
		return err
	}

	//TODO: only accept local (unspecified/loopback) IPs from other local ips.
	ipfrom, _, _ := net.SplitHostPort(from.String())
	pi.IP = net.ParseIP(ipfrom)

	// inbound ping is the actual source of this node info
	p.table.AddAddress(pi, pi)
	return nil
}

// Ping notifies `peer` about our p2p identity.
func (p *protocol) Ping(ctx context.Context, peer p2pcrypto.PublicKey) error {
	plogger := p.logger.WithFields(log.String("type", "ping"), log.String("to", peer.String()))

	plogger.Debug("send request")

	data, err := types.InterfaceToBytes(p.local)
	if err != nil {
		return err
	}
	ch := make(chan []byte)
	foo := func(msg []byte) {
		defer close(ch)
		plogger.Debug("handle response")
		sender := &node.Info{}
		err := types.BytesToInterface(msg, sender)

		if err != nil {
			plogger.Warning("got unreadable pong. err=%v", err)
			return
		}

		// todo: if we pinged it we already have id so no need to update
		// todo : but what if id or listen address has changed ?

		ch <- sender.ID.Bytes()
	}

<<<<<<< HEAD
	err = p.msgServer.SendRequest(PingPong, data, peer, foo, func(err error) {})
=======
	err = p.msgServer.SendRequest(ctx, PingPong, data, peer, foo, func(err error) {})
>>>>>>> 233360c9

	if err != nil {
		return err
	}

	timeout := time.NewTimer(MessageTimeout) // todo: check whether this is useless because of `requestLifetime`
	select {
	case id := <-ch:
		if id == nil {
			return errors.New("failed sending message")
		}
		if !bytes.Equal(id, peer.Bytes()) {
			return errors.New("got pong with different public key")
		}
	case <-timeout.C:
		return errors.New("ping timeout")
	}

	return nil
}<|MERGE_RESOLUTION|>--- conflicted
+++ resolved
@@ -90,11 +90,7 @@
 		ch <- sender.ID.Bytes()
 	}
 
-<<<<<<< HEAD
-	err = p.msgServer.SendRequest(PingPong, data, peer, foo, func(err error) {})
-=======
 	err = p.msgServer.SendRequest(ctx, PingPong, data, peer, foo, func(err error) {})
->>>>>>> 233360c9
 
 	if err != nil {
 		return err
