--- conflicted
+++ resolved
@@ -73,15 +73,9 @@
 }
 
 // Broadcast is the actual broadcast procedure - process the message internally and loop on peers and add the message to their queues
-<<<<<<< HEAD
-func (p *Protocol) Broadcast(payload []byte, nextProt string) error {
-	p.With().Debug("broadcasting message", log.String("from_type", nextProt))
-	return p.processMessage(p.localNodePubkey, nextProt, service.DataBytes{Payload: payload})
-=======
 func (p *Protocol) Broadcast(ctx context.Context, payload []byte, nextProt string) error {
 	p.WithContext(ctx).With().Debug("broadcasting message", log.String("from_type", nextProt))
 	return p.processMessage(ctx, p.localNodePubkey, true, nextProt, service.DataBytes{Payload: payload})
->>>>>>> 233360c9
 	//todo: should this ever return error ? then when processMessage should return error ?. should it block?
 }
 
@@ -104,38 +98,21 @@
 
 func (p *Protocol) processMessage(ctx context.Context, sender p2pcrypto.PublicKey, ownMessage bool, protocol string, msg service.Data) error {
 	h := types.CalcMessageHash12(msg.Bytes(), protocol)
-<<<<<<< HEAD
-	fields := []log.LoggableField{
-		log.String("from", sender.String()),
-		log.String("protocol", protocol),
-		log.String("hash", util.Bytes2Hex(h[:])),
-	}
-	p.With().Debug("checking gossip message newness", fields...)
-=======
 	logger := p.WithContext(ctx).WithFields(
 		log.FieldNamed("msg_sender", sender),
 		log.String("protocol", protocol),
 		log.String("hash", util.Bytes2Hex(h[:])))
 	logger.Debug("checking gossip message newness")
->>>>>>> 233360c9
 	if p.markMessageAsOld(h) {
 		metrics.OldGossipMessages.With(metrics.ProtocolLabel, protocol).Add(1)
 		// todo : - have some more metrics for termination
 		// todo	: - maybe tell the peer we got this message already?
 		// todo : - maybe block this peer since he sends us old messages
-<<<<<<< HEAD
-		p.Log.With().Debug("gossip message is old, dropping", fields...)
-		return nil
-	}
-
-	p.Log.Event().Debug("gossip message is new, processing", fields...)
-=======
 		logger.Debug("gossip message is old, dropping")
 		return nil
 	}
 
 	logger.Event().Debug("gossip message is new, processing")
->>>>>>> 233360c9
 	metrics.NewGossipMessages.With("protocol", protocol).Add(1)
 	return p.net.ProcessGossipProtocolMessage(ctx, sender, ownMessage, protocol, msg, p.propagateQ)
 }
@@ -153,15 +130,6 @@
 		wg.Add(1)
 		go func(pubkey p2pcrypto.PublicKey) {
 			// TODO: replace peer ?
-<<<<<<< HEAD
-			err := p.net.SendMessage(pubkey, nextProt, payload)
-			if err != nil {
-				p.With().Warning("failed sending",
-					log.String("protocol", nextProt),
-					h,
-					log.FieldNamed("to", pubkey),
-					log.Err(err))
-=======
 
 			// Add recipient to context for logs
 			msgCtx := ctx
@@ -172,7 +140,6 @@
 
 			if err := p.net.SendMessage(msgCtx, pubkey, nextProt, payload); err != nil {
 				p.WithContext(msgCtx).With().Warning("failed sending", log.Err(err))
->>>>>>> 233360c9
 			}
 			wg.Done()
 		}(peer)
@@ -197,13 +164,6 @@
 		}
 		// read message requestID
 		h := types.CalcMessageHash12(m.Message(), m.Protocol())
-<<<<<<< HEAD
-		p.Log.With().Debug("new_gossip_message_relay",
-			log.FieldNamed("from", m.Sender()),
-			log.String("protocol", m.Protocol()),
-			h)
-		p.propagateMessage(m.Message(), h, m.Protocol(), m.Sender())
-=======
 		extraFields := []log.LoggableField{
 			h,
 			log.FieldNamed("msg_sender", m.Sender()),
@@ -218,7 +178,6 @@
 		}
 		p.WithContext(msgCtx).Debug("new_gossip_message_relay")
 		p.propagateMessage(msgCtx, m.Message(), m.Protocol(), m.Sender())
->>>>>>> 233360c9
 	}
 }
 
@@ -252,11 +211,7 @@
 				return
 			}
 			if err := p.pq.Write(p.getPriority(msgV.Protocol()), msgV); err != nil {
-<<<<<<< HEAD
-				p.With().Error("could not write to priority queue",
-=======
 				p.WithContext(ctx).With().Error("could not write to priority queue",
->>>>>>> 233360c9
 					log.Err(err),
 					log.String("protocol", msgV.Protocol()))
 			}
