--- conflicted
+++ resolved
@@ -286,11 +286,6 @@
 
 // Send pushes a message into the queue if the connection is not closed.
 func (c *FormattedConnection) Send(ctx context.Context, m []byte) error {
-<<<<<<< HEAD
-	// this causes issues with tests, leaving it here for debugging purposes
-	//c.logger.WithContext(ctx).Debug("waiting for send lock")
-=======
->>>>>>> 946a86c3
 	if c.Closed() {
 		return ErrClosed
 	}
