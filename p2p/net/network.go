// Package net manages the accepting network connections/messages and routing the data upward for the protocols to consume.
package net

import (
	"context"
	"errors"
	"fmt"
	"github.com/spacemeshos/go-spacemesh/common/types"
	"github.com/spacemeshos/go-spacemesh/log"
	"github.com/spacemeshos/go-spacemesh/p2p/config"
	"github.com/spacemeshos/go-spacemesh/p2p/node"
	"github.com/spacemeshos/go-spacemesh/p2p/p2pcrypto"
	"github.com/spacemeshos/go-spacemesh/p2p/version"
	"net"
	"strconv"
	"sync"
	"time"
)

// DefaultQueueCount is the default number of messages queue we hold. messages queues are used to serialize message receiving
const DefaultQueueCount uint = 6

// DefaultMessageQueueSize is the buffer size of each queue mentioned above. (queues are buffered channels)
const DefaultMessageQueueSize uint = 5120

const (
	// ReadBufferSize const is the default value used to set the socket option SO_RCVBUF
	ReadBufferSize = 5 * 1024 * 1024
	// WriteBufferSize const is the default value used to set the socket option SO_SNDBUF
	WriteBufferSize = 5 * 1024 * 1024
	// TCPKeepAlive sets whether KeepAlive is active or not on the socket
	TCPKeepAlive = true
	// TCPKeepAlivePeriod sets the interval of KeepAlive
	TCPKeepAlivePeriod = 10 * time.Second
)

// IncomingMessageEvent is the event reported on new incoming message, it contains the message and the Connection carrying the message
type IncomingMessageEvent struct {
	Conn      Connection
	Message   []byte
	RequestID string
}

// ManagedConnection in an interface extending Connection with some internal methods that are required for Net to manage Connections
type ManagedConnection interface {
	Connection
	beginEventProcessing(ctx context.Context)
}

// Net is a connection factory able to dial remote endpoints
// Net clients should register all callbacks
// Connections may be initiated by Dial() or by remote clients connecting to the listen address
// It provides full duplex messaging functionality over the same tcp/ip connection
// Net has no channel events processing loops - clients are responsible for polling these channels and popping events from them
type Net struct {
	networkID int8
	localNode node.LocalNode
	logger    log.Log

	listener      net.Listener
	listenAddress *net.TCPAddr // Address to open connection: localhost:9999

	shutdownCtx context.Context

	regMutex         sync.RWMutex
	regNewRemoteConn []func(NewConnectionEvent)

	clsMutex           sync.RWMutex
	closingConnections []func(context.Context, ConnectionWithErr)

	queuesCount           uint
	incomingMessagesQueue []chan IncomingMessageEvent

	config config.Config
}

// NewConnectionEvent is a struct holding a new created connection and a node info.
type NewConnectionEvent struct {
	Conn Connection
	Node *node.Info
}

// TODO Create a config for Net and only pass it in.

// NewNet creates a new network.
// It attempts to tcp listen on address. e.g. localhost:1234 .
<<<<<<< HEAD
func NewNet(conf config.Config, localEntity node.LocalNode, logger log.Log) (*Net, error) {
=======
func NewNet(ctx context.Context, conf config.Config, localEntity node.LocalNode, logger log.Log) (*Net, error) {
>>>>>>> 233360c9
	qcount := DefaultQueueCount      // todo : get from cfg
	qsize := DefaultMessageQueueSize // todo : get from cfg

	n := &Net{
		networkID:             conf.NetworkID,
		localNode:             localEntity,
		logger:                logger,
		regNewRemoteConn:      make([]func(NewConnectionEvent), 0, 3),
		closingConnections:    make([]func(context.Context, ConnectionWithErr), 0, 3),
		queuesCount:           qcount,
		incomingMessagesQueue: make([]chan IncomingMessageEvent, qcount),
		config:                conf,
		shutdownCtx:           ctx,
	}

	for imq := range n.incomingMessagesQueue {
		n.incomingMessagesQueue[imq] = make(chan IncomingMessageEvent, qsize)
	}

	return n, nil
}

// Start begins accepting connections from the listener socket
func (n *Net) Start(ctx context.Context, listener net.Listener) { // todo: maybe add context
	n.listener = listener
	n.listenAddress = listener.Addr().(*net.TCPAddr)
	n.logger.WithContext(ctx).With().Info("started tcp server listening for connections",
		log.String("tcpaddr", listener.Addr().String()))

	// This channel enforces the limit on the number of incoming connections
	// Each message sent to the channel represents a "token" that allows one additional incoming connection
	pending := make(chan struct{}, n.config.MaxPendingConnections)
	for i := 0; i < n.config.MaxPendingConnections; i++ {
		pending <- struct{}{}
	}

	go n.accept(ctx, listener, pending)
}

// LocalAddr returns the local listening address. panics before calling Start or if Start errored
func (n *Net) LocalAddr() net.Addr {
	return n.listener.Addr()
}

// Logger returns a reference to logger
func (n *Net) Logger() log.Log {
	return n.logger
}

// NetworkID retuers Net's network ID
func (n *Net) NetworkID() int8 {
	return n.networkID
}

// LocalNode return's the local node descriptor
func (n *Net) LocalNode() node.LocalNode {
	return n.localNode
}

// sumByteArray sums all bytes in an array as uint
func sumByteArray(b []byte) uint {
	var sumOfChars uint

	//take each byte in the string and add the values
	for i := 0; i < len(b); i++ {
		byteVal := b[i]
		sumOfChars += uint(byteVal)
	}
	return sumOfChars
}

// EnqueueMessage inserts a message into a queue, to decide on which queue to send the message to
// it sum the remote public key bytes as integer to segment to queueCount queues.
func (n *Net) EnqueueMessage(ctx context.Context, event IncomingMessageEvent) {
	sba := sumByteArray(event.Conn.RemotePublicKey().Bytes())
	n.incomingMessagesQueue[sba%n.queuesCount] <- event
}

// IncomingMessages returns a slice of channels which incoming messages are delivered on
// the receiver should iterate  on all the channels and read all messages. to sync messages order but enable parallel messages handling.
func (n *Net) IncomingMessages() []chan IncomingMessageEvent {
	return n.incomingMessagesQueue
}

// SubscribeClosingConnections registers a callback for a new connection event. all registered callbacks are called before moving.
func (n *Net) SubscribeClosingConnections(f func(context.Context, ConnectionWithErr)) {
	n.clsMutex.Lock()
	n.closingConnections = append(n.closingConnections, f)
	n.clsMutex.Unlock()
}

func (n *Net) publishClosingConnection(connection ConnectionWithErr) {
	n.clsMutex.RLock()
	for _, f := range n.closingConnections {
		f(context.TODO(), connection)
	}
	n.clsMutex.RUnlock()
}

func (n *Net) dial(ctx context.Context, address net.Addr) (net.Conn, error) {
	// connect via dialer so we can set tcp network params
	dialer := &net.Dialer{}
	netConn, err := dialer.DialContext(ctx, "tcp", address.String())
	if err == nil {
		tcpconn := netConn.(*net.TCPConn)
		n.tcpSocketConfig(tcpconn)
		return tcpconn, nil
	}
	return netConn, err
}

func (n *Net) tcpSocketConfig(tcpconn *net.TCPConn) {
	// TODO: Parameters, try to find right buffers based on something or os/net-interface input?
	if err := tcpconn.SetReadBuffer(ReadBufferSize); err != nil {
		n.logger.Warning("Error trying to set ReadBuffer on TCPConn %v", err)
	}
	if err := tcpconn.SetWriteBuffer(WriteBufferSize); err != nil {
		n.logger.Warning("Error trying to set WriteBuffer on TCPConn %v", err)
	}

	if err := tcpconn.SetKeepAlive(TCPKeepAlive); err != nil {
		n.logger.Warning("Error trying to set KeepAlive on TCPConn %v", err)
	}
	if err := tcpconn.SetKeepAlivePeriod(TCPKeepAlivePeriod); err != nil {
		n.logger.Warning("Error trying to set KeepAlivePeriod on TCPConn %v", err)
	}
}

func (n *Net) createConnection(ctx context.Context, address net.Addr, remotePub p2pcrypto.PublicKey, session NetworkSession) (ManagedConnection, error) {
	if n.isShuttingDown() {
		return nil, fmt.Errorf("can't dial because the connection is shutting down")
	}

	n.logger.Debug("Dialing %v @ %v...", remotePub.String(), address.String())
	netConn, err := n.dial(ctx, address)
	if err != nil {
		return nil, err
	}

	n.logger.Debug("Connected to %s...", address.String())
	return newConnection(netConn, n, remotePub, session, n.config.MsgSizeLimit, n.config.ResponseTimeout, n.logger), nil
}

func (n *Net) createSecuredConnection(ctx context.Context, address net.Addr, remotePubkey p2pcrypto.PublicKey) (ManagedConnection, error) {
	session := createSession(n.localNode.PrivateKey(), remotePubkey)
	conn, err := n.createConnection(ctx, address, remotePubkey, session)
	if err != nil {
		return nil, err
	}

	handshakeMessage, err := generateHandshakeMessage(session, n.networkID, n.listenAddress.Port, n.localNode.PublicKey())
	if err != nil {
		conn.Close()
		return nil, err
	}
	if err := conn.Send(ctx, handshakeMessage); err != nil {
		conn.Close()
		return nil, err
	}
	return conn, nil
}

func createSession(privkey p2pcrypto.PrivateKey, remotePubkey p2pcrypto.PublicKey) NetworkSession {
	sharedSecret := p2pcrypto.GenerateSharedSecret(privkey, remotePubkey)
	session := NewNetworkSession(sharedSecret, remotePubkey)
	return session
}

// Dial a remote server with provided time out
// address:: net.Addr
// Returns established connection that local clients can send messages to or error if failed
// to establish a connection, currently only secured connections are supported
func (n *Net) Dial(ctx context.Context, address net.Addr, remotePubkey p2pcrypto.PublicKey) (Connection, error) {
	if n.listenAddress == nil {
		return nil, errors.New("net listenAddress must be set")
	}

	conn, err := n.createSecuredConnection(ctx, address, remotePubkey)
	if err != nil {
		return nil, fmt.Errorf("failed to dial, err: %v", err)
	}

	// Add session ID to context
	go conn.beginEventProcessing(log.WithNewSessionID(ctx,
		log.FieldNamed("session_remote_id", remotePubkey),
		log.String("session_remote_addr", address.String()),
		log.String("session_network", address.Network())))
	return conn, nil
}

// Shutdown initiate a graceful closing of the TCP listener and all other internal routines
func (n *Net) Shutdown() {
	if n.listener != nil {
		err := n.listener.Close()
		if err != nil {
			n.logger.With().Error("error closing listener", log.Err(err))
		}
	}
}

func (n *Net) isShuttingDown() bool {
	select {
	case <-n.shutdownCtx.Done():
		return true
	default:
	}
	return false
}

func (n *Net) accept(ctx context.Context, listen net.Listener, pending chan struct{}) {
	n.logger.Debug("waiting for incoming connections")

	for {
		// Grab a token to accept another incoming connection
		<-pending
		netConn, err := listen.Accept()
		if err != nil {
			if n.isShuttingDown() {
				return
			}
			if !Temporary(err) {
				n.logger.WithContext(ctx).With().Error("listener errored while accepting connections", log.Err(err))
				return
			}

			n.logger.WithContext(ctx).With().Warning("failed to accept connection request", log.Err(err))

			// Connection failed, replace the token
			pending <- struct{}{}
			continue
		}

		// Create a new session context to track this listener
		n.logger.WithContext(ctx).With().Debug("got new connection",
			log.String("remote_addr", netConn.RemoteAddr().String()),
			log.String("network", netConn.RemoteAddr().Network()))
		conn := netConn.(*net.TCPConn)
		n.tcpSocketConfig(conn) // TODO maybe only set this after session handshake to prevent denial of service with big messages
		c := newConnection(netConn, n, nil, nil, n.config.MsgSizeLimit, n.config.ResponseTimeout, n.logger.WithContext(ctx))

		// Handle the incoming connection asynchronously
		go n.acceptAsync(ctx, c, pending)
	}
}

func (n *Net) acceptAsync(ctx context.Context, conn fmtConnection, pending chan struct{}) {
	// Return the new connection token once the connection is closed
	defer func() { pending <- struct{}{} }()

	if err := conn.setupIncoming(ctx, n.config.SessionTimeout); err != nil {
		n.logger.WithContext(ctx).Event().Warning("incoming connection failed",
			log.String("remote_addr", conn.RemoteAddr().String()),
			log.Err(err))
		return
	}

	// The connection is automatically closed when there's no more to read, no need to close it here
	conn.beginEventProcessing(ctx)

	// network won't publish the connection before the remote node has established a session
}

// SubscribeOnNewRemoteConnections registers a callback for a new connection event. all registered callbacks are called before moving.
func (n *Net) SubscribeOnNewRemoteConnections(f func(event NewConnectionEvent)) {
	n.regMutex.Lock()
	n.regNewRemoteConn = append(n.regNewRemoteConn, f)
	n.regMutex.Unlock()
}

func (n *Net) publishNewRemoteConnectionEvent(conn Connection, node *node.Info) {
	n.regMutex.RLock()
	for _, f := range n.regNewRemoteConn {
		f(NewConnectionEvent{conn, node})
	}
	n.regMutex.RUnlock()
}

// HandlePreSessionIncomingMessage establishes session with the remote peer and update the Connection with the new session
func (n *Net) HandlePreSessionIncomingMessage(c Connection, message []byte) error {
	message, remotePubkey, err := p2pcrypto.ExtractPubkey(message)
	if err != nil {
		return err
	}
	c.SetRemotePublicKey(remotePubkey)
	session := createSession(n.localNode.PrivateKey(), remotePubkey)
	c.SetSession(session)

	// open message
	protoMessage, err := session.OpenMessage(message)
	if err != nil {
		return err
	}

	handshakeData := &HandshakeData{}
	err = types.BytesToInterface(protoMessage, handshakeData)
	if err != nil {
		return err
	}

	err = verifyNetworkIDAndClientVersion(n.networkID, handshakeData)
	if err != nil {
		return err
	}
	// TODO: pass TO - IP:port and FROM - IP:port in handshake message.
	remoteListeningPort := handshakeData.Port
	remoteListeningAddress, err := replacePort(c.RemoteAddr().String(), remoteListeningPort)
	if err != nil {
		return err
	}
	anode := node.NewNode(c.RemotePublicKey(), net.ParseIP(remoteListeningAddress), remoteListeningPort, remoteListeningPort)

	n.publishNewRemoteConnectionEvent(c, anode)
	return nil
}

func verifyNetworkIDAndClientVersion(networkID int8, handshakeData *HandshakeData) error {
	// compare that version to the min client version in config
	ok, err := version.CheckNodeVersion(handshakeData.ClientVersion, config.MinClientVersion)
	if err == nil && !ok {
		return errors.New("unsupported client version")
	}
	if err != nil {
		return fmt.Errorf("invalid client version, err: %v", err)
	}

	// make sure we're on the same network
	if handshakeData.NetworkID != int32(networkID) {
		return fmt.Errorf("request net id (%d) is different than local net id (%d)", handshakeData.NetworkID, networkID)
		//TODO : drop and blacklist this sender
	}
	return nil
}

func generateHandshakeMessage(session NetworkSession, networkID int8, localIncomingPort int, localPubkey p2pcrypto.PublicKey) ([]byte, error) {
	handshakeData := &HandshakeData{
		ClientVersion: config.ClientVersion,
		NetworkID:     int32(networkID),
		Port:          uint16(localIncomingPort),
	}
	handshakeMessage, err := types.InterfaceToBytes(handshakeData)
	if err != nil {
		return nil, err
	}
	sealedMessage := session.SealMessage(handshakeMessage)
	return p2pcrypto.PrependPubkey(sealedMessage, localPubkey), nil
}

func replacePort(addr string, newPort uint16) (string, error) {
	addrWithoutPort, _, err := net.SplitHostPort(addr)
	if err != nil {
		return "", fmt.Errorf("invalid address format, (%v) err: %v", addr, err)
	}
	return net.JoinHostPort(addrWithoutPort, strconv.Itoa(int(newPort))), nil
}<|MERGE_RESOLUTION|>--- conflicted
+++ resolved
@@ -84,11 +84,7 @@
 
 // NewNet creates a new network.
 // It attempts to tcp listen on address. e.g. localhost:1234 .
-<<<<<<< HEAD
-func NewNet(conf config.Config, localEntity node.LocalNode, logger log.Log) (*Net, error) {
-=======
 func NewNet(ctx context.Context, conf config.Config, localEntity node.LocalNode, logger log.Log) (*Net, error) {
->>>>>>> 233360c9
 	qcount := DefaultQueueCount      // todo : get from cfg
 	qsize := DefaultMessageQueueSize // todo : get from cfg
 
