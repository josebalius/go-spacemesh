package node

import (
	"encoding/json"
	"fmt"
	"io/ioutil"
	"path/filepath"

	"github.com/spacemeshos/go-spacemesh/filesystem"
	"github.com/spacemeshos/go-spacemesh/log"
	"github.com/spacemeshos/go-spacemesh/p2p/config"
)

// nodeFileData defines persistent node data.
type nodeFileData struct {
	PubKey  string `json:"pubKey"`
	PrivKey string `json:"priKey"`
}

// Node store - local node data persistence functionality

// PersistData save node's data to local disk in `path`.
func (n *LocalNode) PersistData(path string) error {
	data := nodeFileData{
		PubKey:  n.publicKey.String(),
		PrivKey: n.privKey.String(),
	}

	finaldata, err := json.MarshalIndent(data, "", "  ")
	if err != nil {
		return fmt.Errorf("failed to marshal data: %w", err)
	}

	datadir := filepath.Join(path, config.P2PDirectoryPath, config.NodesDirectoryName, n.publicKey.String())
	if err = filesystem.ExistOrCreate(datadir); err != nil {
		return fmt.Errorf("failed to check or create datadir: %w", err)
	}

	nodefile := filepath.Join(datadir, config.NodeDataFileName)

	// make sure our node file is written to the os filesystem.
	if err := ioutil.WriteFile(nodefile, finaldata, 0666); err != nil {
		return fmt.Errorf("failed to write file: %w", err)
	}

	// TODO(josebalius): should we accept a logger or otherwise not log directly
	log.Info("Saved p2p node information (%s),  Identity - %v", nodefile, n.publicKey.String())

	return nil
}

// LoadIdentity loads a specific nodeID from the disk at the given path.
func LoadIdentity(path, nodeID string) (ln LocalNode, err error) {
	nfd, err := readNodeData(path, nodeID)
	if err != nil {
		return ln, fmt.Errorf("failed to read node data: %w", err)
	}

	return newLocalNodeFromFile(nfd)
}

// Read node persisted data based on node id.
func readNodeData(path string, nodeID string) (*nodeFileData, error) {
	nodefile := filepath.Join(path, config.P2PDirectoryPath, config.NodesDirectoryName, nodeID, config.NodeDataFileName)
	if !filesystem.PathExists(nodefile) {
		return nil, fmt.Errorf("tried to read node from non-existing path %q", nodefile)
	}

	b, err := ioutil.ReadFile(nodefile)
	if err != nil {
		return nil, fmt.Errorf("failed to read file: %w", err)
	}

	var nodeData nodeFileData
	err = json.Unmarshal(b, &nodeData)
	if err != nil {
		return nil, fmt.Errorf("failed to unmarshal data: %w", err)
	}

	return &nodeData, nil
}

func getLocalNodes(path string) ([]string, error) {
	nodesDir := filepath.Join(path, config.P2PDirectoryPath, config.NodesDirectoryName)
	if !filesystem.PathExists(nodesDir) {
		return nil, fmt.Errorf("directory not found %q", path)
	}

	fls, err := ioutil.ReadDir(nodesDir)
	if err != nil {
		return nil, fmt.Errorf("failed to read dir: %q: %w", nodesDir, err)
	}

	keys := make([]string, len(fls))
	for i, f := range fls {
		keys[i] = f.Name()
	}

	return keys, nil
}

// ReadFirstNodeData reads node data from the data folder.
<<<<<<< HEAD
// Reads a random node from the data folder if more than one node data file is persisted.
// To load a specific node on startup - users need to pass the node id using a cli arg.
//
// TODO(josebalius): verify that "reads a random node" is actually happening
=======
// It reads the first node from the data folder.
>>>>>>> 0e4a8e47
func ReadFirstNodeData(path string) (ln LocalNode, err error) {
	nds, err := getLocalNodes(path)
	if err != nil {
		return ln, fmt.Errorf("failed to get local nodes: %w", err)
	}

	f, err := readNodeData(path, nds[0])
	if err != nil {
		return ln, fmt.Errorf("failed to read node data: %w", err)
	}

	return newLocalNodeFromFile(f)
}<|MERGE_RESOLUTION|>--- conflicted
+++ resolved
@@ -100,14 +100,7 @@
 }
 
 // ReadFirstNodeData reads node data from the data folder.
-<<<<<<< HEAD
-// Reads a random node from the data folder if more than one node data file is persisted.
-// To load a specific node on startup - users need to pass the node id using a cli arg.
-//
-// TODO(josebalius): verify that "reads a random node" is actually happening
-=======
 // It reads the first node from the data folder.
->>>>>>> 0e4a8e47
 func ReadFirstNodeData(path string) (ln LocalNode, err error) {
 	nds, err := getLocalNodes(path)
 	if err != nil {
