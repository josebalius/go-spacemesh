package service

import (
	"context"
	"github.com/spacemeshos/go-spacemesh/common/types"
	"github.com/spacemeshos/go-spacemesh/log"
	"github.com/spacemeshos/go-spacemesh/priorityq"
	"sync"
)

// GossipDataHandler is the function type that will be called when data is
<<<<<<< HEAD
type GossipDataHandler func(data GossipMessage, syncer Fetcher)
=======
type GossipDataHandler func(ctx context.Context, data GossipMessage, syncer Fetcher)

type enableGossipFunc func() bool
>>>>>>> 233360c9

// Listener represents the main struct that reqisters delegates to gossip function
type Listener struct {
	*log.Log
<<<<<<< HEAD
	net      Service
	channels []chan GossipMessage
	stoppers []chan struct{}
	syncer   Fetcher
	wg       sync.WaitGroup
}

// NewListener creates a new listener struct
func NewListener(net Service, syncer Fetcher, log log.Log) *Listener {
=======
	net                  Service
	channels             []chan GossipMessage
	stoppers             []chan struct{}
	syncer               Fetcher
	wg                   sync.WaitGroup
	shouldListenToGossip enableGossipFunc
}

// NewListener creates a new listener struct
func NewListener(net Service, syncer Fetcher, shouldListenToGossip enableGossipFunc, log log.Log) *Listener {
>>>>>>> 233360c9
	return &Listener{
		Log:                  &log,
		net:                  net,
		syncer:               syncer,
		shouldListenToGossip: shouldListenToGossip,
		wg:                   sync.WaitGroup{},
	}
}

// Syncer is interface for sync services
type Syncer interface {
	FetchAtxReferences(context.Context, *types.ActivationTx) error
	FetchPoetProof(ctx context.Context, poetProofRef []byte) error
	ListenToGossip() bool
	GetBlock(ID types.BlockID) (*types.Block, error)
	IsSynced(context.Context) bool
}

// Fetcher is a general interface that defines a component capable of fetching data from remote peers
type Fetcher interface {
	FetchBlock(context.Context, types.BlockID) error
	FetchAtx(context.Context, types.ATXID) error
	GetPoetProof(context.Context, types.Hash32) error
	GetTxs(context.Context, []types.TransactionID) error
	GetBlocks(context.Context, []types.BlockID) error
	GetAtxs(context.Context, []types.ATXID) error
	ListenToGossip() bool
<<<<<<< HEAD
	GetBlock(ID types.BlockID) (*types.Block, error)
	//GetTxs(IDs []types.TransactionID) error
	//GetBlocks(IDs []types.BlockID) error
	//GetAtxs(IDs []types.ATXID) error
	IsSynced() bool
}

// Fetcher is a general interface that defines a component capable of fetching data from remote peers
type Fetcher interface {
	FetchBlock(ID types.BlockID) error
	FetchAtx(ID types.ATXID) error
	GetPoetProof(ID types.Hash32) error
	GetTxs(IDs []types.TransactionID) error
	GetBlocks(IDs []types.BlockID) error
	GetAtxs(IDs []types.ATXID) error
	ListenToGossip() bool
	IsSynced() bool
=======
	IsSynced(context.Context) bool
>>>>>>> 233360c9
}

// AddListener adds a listener to a specific gossip channel
func (l *Listener) AddListener(ctx context.Context, channel string, priority priorityq.Priority, dataHandler GossipDataHandler) {
	ctx = log.WithNewSessionID(ctx, log.String("channel", channel))
	ch := l.net.RegisterGossipProtocol(channel, priority)
	stop := make(chan struct{})
	l.channels = append(l.channels, ch)
	l.stoppers = append(l.stoppers, stop)
	l.wg.Add(1)
	go l.listenToGossip(log.WithNewSessionID(ctx), dataHandler, ch, stop)
}

// Stop stops listening to all gossip channels
func (l *Listener) Stop() {
	for _, ch := range l.stoppers {
		close(ch)
	}
	l.wg.Wait()
}

func (l *Listener) listenToGossip(ctx context.Context, dataHandler GossipDataHandler, gossipChannel chan GossipMessage, stop chan struct{}) {
	l.WithContext(ctx).Info("start listening")
	for {
		select {
		case <-stop:
			l.wg.Done()
			return
		case data := <-gossipChannel:
			if !l.shouldListenToGossip() {
				// not accepting data
				continue
			}
			dataHandler(log.WithNewRequestID(ctx), data, l.syncer)
		}
	}
}<|MERGE_RESOLUTION|>--- conflicted
+++ resolved
@@ -9,28 +9,13 @@
 )
 
 // GossipDataHandler is the function type that will be called when data is
-<<<<<<< HEAD
-type GossipDataHandler func(data GossipMessage, syncer Fetcher)
-=======
 type GossipDataHandler func(ctx context.Context, data GossipMessage, syncer Fetcher)
 
 type enableGossipFunc func() bool
->>>>>>> 233360c9
 
 // Listener represents the main struct that reqisters delegates to gossip function
 type Listener struct {
 	*log.Log
-<<<<<<< HEAD
-	net      Service
-	channels []chan GossipMessage
-	stoppers []chan struct{}
-	syncer   Fetcher
-	wg       sync.WaitGroup
-}
-
-// NewListener creates a new listener struct
-func NewListener(net Service, syncer Fetcher, log log.Log) *Listener {
-=======
 	net                  Service
 	channels             []chan GossipMessage
 	stoppers             []chan struct{}
@@ -41,7 +26,6 @@
 
 // NewListener creates a new listener struct
 func NewListener(net Service, syncer Fetcher, shouldListenToGossip enableGossipFunc, log log.Log) *Listener {
->>>>>>> 233360c9
 	return &Listener{
 		Log:                  &log,
 		net:                  net,
@@ -69,27 +53,7 @@
 	GetBlocks(context.Context, []types.BlockID) error
 	GetAtxs(context.Context, []types.ATXID) error
 	ListenToGossip() bool
-<<<<<<< HEAD
-	GetBlock(ID types.BlockID) (*types.Block, error)
-	//GetTxs(IDs []types.TransactionID) error
-	//GetBlocks(IDs []types.BlockID) error
-	//GetAtxs(IDs []types.ATXID) error
-	IsSynced() bool
-}
-
-// Fetcher is a general interface that defines a component capable of fetching data from remote peers
-type Fetcher interface {
-	FetchBlock(ID types.BlockID) error
-	FetchAtx(ID types.ATXID) error
-	GetPoetProof(ID types.Hash32) error
-	GetTxs(IDs []types.TransactionID) error
-	GetBlocks(IDs []types.BlockID) error
-	GetAtxs(IDs []types.ATXID) error
-	ListenToGossip() bool
-	IsSynced() bool
-=======
 	IsSynced(context.Context) bool
->>>>>>> 233360c9
 }
 
 // AddListener adds a listener to a specific gossip channel
