--- conflicted
+++ resolved
@@ -71,11 +71,7 @@
 	RegisterDirectProtocol(protocol string) chan DirectMessage
 	SubscribePeerEvents() (new chan p2pcrypto.PublicKey, del chan p2pcrypto.PublicKey)
 	GossipReady() <-chan struct{}
-<<<<<<< HEAD
-	Broadcast(protocol string, payload []byte) error
-=======
 	Broadcast(ctx context.Context, protocol string, payload []byte) error
->>>>>>> 233360c9
 	Shutdown()
 }
 
