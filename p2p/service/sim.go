package service

import (
	"context"
	"errors"
	"fmt"
	"io"
	"net"
	"sync"
	"time"

	"github.com/spacemeshos/go-spacemesh/log"
	"github.com/spacemeshos/go-spacemesh/p2p/node"
	"github.com/spacemeshos/go-spacemesh/p2p/p2pcrypto"
	"github.com/spacemeshos/go-spacemesh/priorityq"
	"github.com/spacemeshos/go-spacemesh/rand"
)

// TODO : implement delays?

// Simulator is a p2p node factory and message bridge that is used to simulate the p2p layer provided
// to protocols without using real network or p2p code. It resembles the `Service` interface API.
type Simulator struct {
	io.Closer
	mutex                 sync.RWMutex
	protocolDirectHandler map[p2pcrypto.PublicKey]map[string]chan DirectMessage // maps peerPubkey -> protocol -> direct protocol handler
	protocolGossipHandler map[p2pcrypto.PublicKey]map[string]chan GossipMessage // maps peerPubkey -> protocol -> gossip protocol handler
	nodes                 map[p2pcrypto.PublicKey]*Node

	subLock      sync.Mutex
	newPeersSubs []chan p2pcrypto.PublicKey
	delPeersSubs []chan p2pcrypto.PublicKey
}

var _ Service = new(Node)

// Node is a simulated p2p node that can be used as a p2p service
type Node struct {
	sim *Simulator
	*node.Info
	sndDelay      uint32
	rcvDelay      uint32
	randBehaviour bool
}

// NewSimulator Creates a p2p simulation by providing nodes as p2p services and bridge them.
func NewSimulator() *Simulator {
	s := &Simulator{
		protocolDirectHandler: make(map[p2pcrypto.PublicKey]map[string]chan DirectMessage),
		protocolGossipHandler: make(map[p2pcrypto.PublicKey]map[string]chan GossipMessage),
		nodes:                 make(map[p2pcrypto.PublicKey]*Node),
	}
	return s
}

// SubscribeToPeerEvents starts listening to new peers and disconnected peers events.
func (s *Simulator) SubscribeToPeerEvents(myid p2pcrypto.Key) (chan p2pcrypto.PublicKey, chan p2pcrypto.PublicKey) {
	s.mutex.RLock()
	var keys []p2pcrypto.PublicKey
	for _, nd := range s.nodes {
		if nd.PublicKey() == myid {
			continue
		}
		keys = append(keys, nd.PublicKey())
	}
	s.mutex.RUnlock()
	newp := make(chan p2pcrypto.PublicKey, (len(keys)+1)*3)
	delp := make(chan p2pcrypto.PublicKey, (len(keys)+1)*3)
	s.subLock.Lock()
	s.newPeersSubs = append(s.newPeersSubs, newp)
	s.delPeersSubs = append(s.delPeersSubs, delp)
	s.subLock.Unlock()
	for _, x := range keys {
		newp <- x
	}
	return newp, delp
}

func (s *Simulator) publishNewPeer(peer p2pcrypto.PublicKey) {
	s.subLock.Lock()
	for _, ch := range s.newPeersSubs {
<<<<<<< HEAD
		log.Info("publish new peer on chan with len %v, cap %v", len(ch), cap(ch))
		select {
		case ch <- peer:
		default:
			log.Warning("unable to publish new peer event to subscriber")
		}
=======
		ch <- peer
>>>>>>> 33c175d4
	}
	s.subLock.Unlock()
}

// nolint
func (s *Simulator) publishDelPeer(peer p2pcrypto.PublicKey) {
	s.subLock.Lock()
	for _, ch := range s.delPeersSubs {
		select {
		case ch <- peer:
		default:
			log.Warning("unable to publish delete peer event to subscriber")
		}
	}
	s.subLock.Unlock()
}

func (s *Simulator) createdNode(n *Node) {
	s.mutex.Lock()
	s.protocolDirectHandler[n.PublicKey()] = make(map[string]chan DirectMessage)
	s.protocolGossipHandler[n.PublicKey()] = make(map[string]chan GossipMessage)
	s.nodes[n.PublicKey()] = n
	s.mutex.Unlock()
	s.publishNewPeer(n.PublicKey())
}

// NewFaulty creates a node that can deploy faulty behaviour, broadcast delay, receive delay and randomness.
func (s *Simulator) NewFaulty(isRandBehaviour bool, maxBroadcastDelaySec uint32, maxReceiveDelaySec uint32) *Node {
	n := s.NewNode()
	n.randBehaviour = isRandBehaviour
	n.sndDelay = maxBroadcastDelaySec
	n.rcvDelay = maxReceiveDelaySec

	return n
}

// NewNode creates a new p2p node in this Simulator
func (s *Simulator) NewNode() *Node {
	n := node.GenerateRandomNodeData()
	sn := &Node{
		sim:  s,
		Info: n,
	}
	s.createdNode(sn)
	return sn
}

// NewNodeFrom creates a new node from existing details
func (s *Simulator) NewNodeFrom(n *node.Info) *Node {
	sn := &Node{
		sim:  s,
		Info: n,
	}
	s.createdNode(sn)
	return sn
}

type simDirectMessage struct {
	metadata P2PMetadata
	msg      Data
	sender   p2pcrypto.PublicKey
}

func (sm simDirectMessage) Metadata() P2PMetadata {
	return sm.metadata
}

// Data is the message's binary data in byte array format.
func (sm simDirectMessage) Data() Data {
	return sm.msg
}

// Bytes is the message's binary data in byte array format.
func (sm simDirectMessage) Bytes() []byte {
	return sm.msg.Bytes()
}

// Sender is the node who sent this message
func (sm simDirectMessage) Sender() p2pcrypto.PublicKey {
	return sm.sender
}

// SimGossipMessage is a simulated gossip message
type SimGossipMessage struct {
	sender                  p2pcrypto.PublicKey
	ownMessage              bool
	msg                     Data
	validationCompletedChan chan MessageValidation
}

// NewSimGossipMessage creates and returns a new SimGossipMessage
func NewSimGossipMessage(sender p2pcrypto.PublicKey, ownMessage bool, msg Data) SimGossipMessage {
	return SimGossipMessage{
		sender:     sender,
		ownMessage: ownMessage,
		msg:        msg,
	}
}

// Data is the message's binary data in byte array format.
func (sm SimGossipMessage) Data() Data {
	return sm.msg
}

// Sender is the sender public key
func (sm SimGossipMessage) Sender() p2pcrypto.PublicKey {
	return sm.sender
}

// IsOwnMessage is whether the message was generated by this node
func (sm SimGossipMessage) IsOwnMessage() bool {
	return sm.ownMessage
}

// RequestID returns the request ID
func (sm SimGossipMessage) RequestID() string {
	return "fake_request_id"
}

// Bytes is the message's binary data in byte array format.
func (sm SimGossipMessage) Bytes() []byte {
	return sm.msg.Bytes()
}

// ValidationCompletedChan is a channel over which the protocol is expected to update on the message validation
func (sm SimGossipMessage) ValidationCompletedChan() chan MessageValidation {
	return sm.validationCompletedChan
}

// ReportValidation reports sm as a valid message for protocol.
func (sm SimGossipMessage) ReportValidation(ctx context.Context, protocol string) {
	if sm.validationCompletedChan != nil {
		sm.validationCompletedChan <- NewMessageValidation(sm.sender, sm.Bytes(), protocol, sm.RequestID())
	}
}

// Start is here to satisfy the Service interface.
func (sn *Node) Start(context.Context) error {
	// on simulation this doesn't really matter yet.
	return nil
}

// simulator doesn't go through the regular p2p pipes so the metadata won't be available.
// it's okay since this data doesn't matter to the simulator
func simulatorMetadata() P2PMetadata {
	ip, err := net.ResolveTCPAddr("tcp", "127.0.0.1:1234")
	if err != nil {
		panic("simulator error")
	}
	return P2PMetadata{ip}
}

// ProcessDirectProtocolMessage passes a direct message to the protocol.
func (sn *Node) ProcessDirectProtocolMessage(sender p2pcrypto.PublicKey, protocol string, payload Data, _ P2PMetadata) error {
	// TODO: fix this
	//sn.sleep(sn.rcvDelay)
	sn.sim.mutex.RLock()
	c, ok := sn.sim.protocolDirectHandler[sn.PublicKey()][protocol]
	sn.sim.mutex.RUnlock()
	if !ok {
		return errors.New("unknown protocol")
	}
	c <- simDirectMessage{simulatorMetadata(), payload, sender}
	return nil
}

// ProcessGossipProtocolMessage passes a gossip message to the protocol.
func (sn *Node) ProcessGossipProtocolMessage(_ context.Context, sender p2pcrypto.PublicKey, ownMessage bool, protocol string, data Data, validationCompletedChan chan MessageValidation) error {
	sn.sim.mutex.RLock()
	c, ok := sn.sim.protocolGossipHandler[sn.PublicKey()][protocol]
	sn.sim.mutex.RUnlock()
	if !ok {
		return errors.New("unknown protocol")
	}
	c <- SimGossipMessage{sender, ownMessage, data, validationCompletedChan}
	return nil
}

// SendMessage sends a protocol message to the specified nodeID.
// returns error if the node cant be found. corresponds to `SendMessage`

// SendWrappedMessage send a wrapped message to another simulated node.
func (sn *Node) SendWrappedMessage(ctx context.Context, nodeID p2pcrypto.PublicKey, protocol string, payload *DataMsgWrapper) error {
	return sn.sendMessageImpl(ctx, nodeID, protocol, payload)
}

// SendMessage send a message to another simulated node.
func (sn *Node) SendMessage(ctx context.Context, peerPubkey p2pcrypto.PublicKey, protocol string, payload []byte) error {
	return sn.sendMessageImpl(ctx, peerPubkey, protocol, DataBytes{Payload: payload})
}

// GossipReady is a chan which is closed when we established initial min connections with peers.
func (sn *Node) GossipReady() <-chan struct{} {
	c := make(chan struct{})
	close(c)
	return c
}

func (sn *Node) sendMessageImpl(_ context.Context, nodeID p2pcrypto.PublicKey, protocol string, payload Data) error {
	sn.sim.mutex.RLock()
	thec, ok := sn.sim.protocolDirectHandler[nodeID][protocol]
	sn.sim.mutex.RUnlock()
	if ok {
		select {
		case thec <- simDirectMessage{simulatorMetadata(), payload, sn.Info.PublicKey()}:
		default:
			return fmt.Errorf("unable to send direct message for protocol %v node %v", protocol, nodeID.String())
		}
		return nil
	}
	return fmt.Errorf("could not find %v handler for node %v", protocol, nodeID.String())
}

func (sn *Node) sleep(delay uint32) {
	if delay == 0 {
		return
	}

	ranDelay := delay
	if sn.randBehaviour {
		ranDelay = rand.Uint32() % delay
	}
	time.Sleep(time.Second * time.Duration(ranDelay))
}

// Broadcast disseminates a message to all simulated nodes. sends to yourself first.
func (sn *Node) Broadcast(_ context.Context, protocol string, payload []byte) error {
	go func() {
		sn.sleep(sn.sndDelay)
		sn.sim.mutex.Lock()
		var mychan chan GossipMessage

		if me, ok := sn.sim.protocolGossipHandler[sn.PublicKey()][protocol]; ok {
			mychan = me
		}

		sendees := make([]chan GossipMessage, 0, len(sn.sim.protocolGossipHandler))

		for n := range sn.sim.protocolGossipHandler {
			if n == sn.PublicKey() {
				continue
			}
			if c, ok := sn.sim.protocolGossipHandler[n][protocol]; ok {
				sendees = append(sendees, c) // <- SimGossipMessage{sn.Info.PublicKey(), DataBytes{Payload: payload}, nil}
			}
		}
		sn.sim.mutex.Unlock()

		if mychan != nil {
			// ownMessage is true for self-generated messages (outbound)
			mychan <- SimGossipMessage{sn.Info.PublicKey(), true, DataBytes{Payload: payload}, nil}
		}
		for _, c := range sendees {
			// ownMessage is false for all other nodes (inbound)
			c <- SimGossipMessage{sn.Info.PublicKey(), false, DataBytes{Payload: payload}, nil}
		}

		log.Debug("%v >> All ( Gossip ) (%v)", sn.Info.PublicKey(), payload)
	}()
	return nil
}

// SubscribePeerEvents satisfy the Service interface and registers channels for new simulator peers joining.
func (sn *Node) SubscribePeerEvents() (conn chan p2pcrypto.PublicKey, disc chan p2pcrypto.PublicKey) {
	return sn.sim.SubscribeToPeerEvents(sn.PublicKey())
}

// RegisterDirectProtocol creates and returns a channel for a given direct based protocol.
func (sn *Node) RegisterDirectProtocol(protocol string) chan DirectMessage {
	c := make(chan DirectMessage, 1000)
	sn.sim.mutex.Lock()
	sn.sim.protocolDirectHandler[sn.Info.PublicKey()][protocol] = c
	sn.sim.mutex.Unlock()
	return c
}

// RegisterGossipProtocol creates and returns a channel for a given gossip based protocol.
func (sn *Node) RegisterGossipProtocol(protocol string, _ priorityq.Priority) chan GossipMessage {
	c := make(chan GossipMessage, 1000)
	sn.sim.mutex.Lock()
	sn.sim.protocolGossipHandler[sn.Info.PublicKey()][protocol] = c
	sn.sim.mutex.Unlock()
	return c
}

// RegisterDirectProtocolWithChannel configures and returns a channel for a given protocol.
func (sn *Node) RegisterDirectProtocolWithChannel(protocol string, ingressChannel chan DirectMessage) chan DirectMessage {
	sn.sim.mutex.Lock()
	sn.sim.protocolDirectHandler[sn.Info.PublicKey()][protocol] = ingressChannel
	sn.sim.mutex.Unlock()
	return ingressChannel
}

// Shutdown closes all node channels and removes them from the Simulator map
func (sn *Node) Shutdown() {
	sn.sim.mutex.Lock()
	delete(sn.sim.protocolDirectHandler, sn.Info.PublicKey())
	delete(sn.sim.protocolGossipHandler, sn.Info.PublicKey())
	delete(sn.sim.nodes, sn.Info.PublicKey())
	sn.sim.mutex.Unlock()
	sn.sim.publishDelPeer(sn.Info.PublicKey())
}<|MERGE_RESOLUTION|>--- conflicted
+++ resolved
@@ -79,16 +79,12 @@
 func (s *Simulator) publishNewPeer(peer p2pcrypto.PublicKey) {
 	s.subLock.Lock()
 	for _, ch := range s.newPeersSubs {
-<<<<<<< HEAD
-		log.Info("publish new peer on chan with len %v, cap %v", len(ch), cap(ch))
+		log.Debug("publish new peer on chan with len %v, cap %v", len(ch), cap(ch))
 		select {
 		case ch <- peer:
 		default:
 			log.Warning("unable to publish new peer event to subscriber")
 		}
-=======
-		ch <- peer
->>>>>>> 33c175d4
 	}
 	s.subLock.Unlock()
 }
