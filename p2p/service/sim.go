--- conflicted
+++ resolved
@@ -274,18 +274,7 @@
 	return c
 }
 
-<<<<<<< HEAD
-// GossipReady is a chan which is closed when we established initial min connections with peers.
-func (sn *Node) GossipReady() <-chan struct{} {
-	c := make(chan struct{})
-	close(c)
-	return c
-}
-
-func (sn *Node) sendMessageImpl(nodeID p2pcrypto.PublicKey, protocol string, payload Data) error {
-=======
 func (sn *Node) sendMessageImpl(_ context.Context, nodeID p2pcrypto.PublicKey, protocol string, payload Data) error {
->>>>>>> 233360c9
 	sn.sim.mutex.RLock()
 	thec, ok := sn.sim.protocolDirectHandler[nodeID][protocol]
 	sn.sim.mutex.RUnlock()
