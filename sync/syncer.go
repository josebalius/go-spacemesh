package sync

import (
<<<<<<< HEAD
	"errors"
	"fmt"
	"strconv"
=======
	"context"
	"errors"
	"fmt"
	"github.com/spacemeshos/go-spacemesh/events"
	"github.com/spacemeshos/go-spacemesh/layerfetcher"
>>>>>>> 233360c9
	"sync"
	"sync/atomic"
	"time"

	"github.com/spacemeshos/go-spacemesh/common/types"
	"github.com/spacemeshos/go-spacemesh/database"
	"github.com/spacemeshos/go-spacemesh/events"
	"github.com/spacemeshos/go-spacemesh/log"
	"github.com/spacemeshos/go-spacemesh/mesh"
	p2pconf "github.com/spacemeshos/go-spacemesh/p2p/config"
	p2ppeers "github.com/spacemeshos/go-spacemesh/p2p/peers"
	"github.com/spacemeshos/go-spacemesh/p2p/server"
	"github.com/spacemeshos/go-spacemesh/p2p/service"
	"github.com/spacemeshos/go-spacemesh/timesync"
)

type txMemPool interface {
	Get(id types.TransactionID) (*types.Transaction, error)
	Put(id types.TransactionID, item *types.Transaction)
}

type atxDB interface {
	ProcessAtx(atx *types.ActivationTx) error
	GetFullAtx(id types.ATXID) (*types.ActivationTx, error)
	GetEpochAtxs(epochID types.EpochID) (atxs []types.ATXID)
}

type poetDb interface {
	HasProof(proofRef []byte) bool
	ValidateAndStore(proofMessage *types.PoetProofMessage) error
	GetProofMessage(proofRef []byte) ([]byte, error)
}

type blockEligibilityValidator interface {
	BlockSignedAndEligible(block *types.Block) (bool, error)
}

type ticker interface {
	Subscribe() timesync.LayerTimer
	Unsubscribe(timer timesync.LayerTimer)
	GetCurrentLayer() types.LayerID
	LayerToTime(types.LayerID) time.Time
}

// LayerFetch definer interface for fetching data for layers
type LayerFetch interface {
	PollLayer(ctx context.Context, layer types.LayerID) chan layerfetcher.LayerPromiseResult
	GetAtxs(ctx context.Context, IDs []types.ATXID) error
	GetEpochATXs(ctx context.Context, id types.EpochID) error
	GetBlocks(ctx context.Context, IDs []types.BlockID) error
	FetchBlock(ctx context.Context, ID types.BlockID) error
	GetPoetProof(ctx context.Context, id types.Hash32) error
	GetInputVector(id types.LayerID) error
	Start()
	Close()
}

type peers interface {
	GetPeers() []p2ppeers.Peer
	Close()
}

type net struct {
	peers
	RequestTimeout time.Duration
	*server.MessageServer
	exit chan struct{}
}

func (ms net) Close() {
	ms.MessageServer.Close()
	ms.peers.Close()
}

func (ms net) GetTimeout() time.Duration {
	return ms.RequestTimeout
}

func (ms net) GetExit() chan struct{} {
	return ms.exit
}

// Configuration represents all config params needed by syncer
type Configuration struct {
	LayersPerEpoch  uint16
	Concurrency     int // number of workers for sync method
	LayerSize       int
	RequestTimeout  time.Duration
	SyncInterval    time.Duration
	ValidationDelta time.Duration
	AtxsLimit       int
	Hdist           int
	AlwaysListen    bool
	GoldenATXID     types.ATXID
}

var (
	errDupTx           = errors.New("duplicate TransactionID in block")
	errDupAtx          = errors.New("duplicate ATXID in block")
	errNoBlocksInLayer = errors.New("layer has no blocks")
	errNoActiveSet     = errors.New("block does not declare active set")
	errZeroActiveSet   = errors.New("block declares empty active set")
	errInvalidATXID    = errors.New("invalid ATXID")

	emptyLayer = types.Layer{}.Hash()
)

type status int

func (s *status) String() string {
	if *s == 0 {
		return "pending"
	}
	if *s == 1 {
		return "inProgress"
	}
	if *s == 3 {
		return "inProgress2"
	}

	return "done"
}

const (
	pending     status = 0
	inProgress  status = 1
	done        status = 2
	inProgress2 status = 3

	blockMsg      server.MessageType = 1
	layerHashMsg  server.MessageType = 2
	layerIdsMsg   server.MessageType = 3
	txMsg         server.MessageType = 4
	atxMsg        server.MessageType = 5
	poetMsg       server.MessageType = 6
	atxIdsMsg     server.MessageType = 7
	atxIdrHashMsg server.MessageType = 8
	inputVecMsg   server.MessageType = 9

	syncProtocol                      = "/sync/1.0/"
	validatingLayerNone types.LayerID = 0
)

// Syncer is used to sync the node with the network
// periodically the Syncer will check if the node is synced with the rest of the network
// and will follow the sync protocol in order to fetch all missing data and become synced again
type Syncer struct {
	log.Log
	Configuration
	*mesh.Mesh
	blockEligibilityValidator
	*net
	ticker

	poetDb poetDb
	txpool txMemPool
	atxDb  atxDB

	validatingLayer      types.LayerID
	validatingLayerMutex sync.Mutex
	syncLock             types.TryMutex
	startLock            types.TryMutex
	forceSync            chan bool
	syncTimer            *time.Ticker
	exit                 chan struct{}
	gossipLock           sync.RWMutex
	gossipSynced         status
	awaitCh              chan struct{}

	fetcher LayerFetch
}

<<<<<<< HEAD
var _ service.Fetcher = (*Syncer)(nil)
=======
//var _ service.Fetcher = (*Syncer)(nil)
>>>>>>> 233360c9

// NewSync fires a sync every sm.SyncInterval or on force space from outside
func NewSync(ctx context.Context, srv service.Service, layers *mesh.Mesh, txpool txMemPool, atxDB atxDB, bv blockEligibilityValidator, poetdb poetDb, conf Configuration, clock ticker, layerFetch LayerFetch, logger log.Log) *Syncer {

	exit := make(chan struct{})
	srvr := &net{
		RequestTimeout: conf.RequestTimeout,
		MessageServer:  server.NewMsgServer(ctx, srv.(server.Service), syncProtocol, conf.RequestTimeout, make(chan service.DirectMessage, p2pconf.Values.BufferSize), logger),
		peers:          p2ppeers.NewPeers(srv, logger.WithName("peers")),
		exit:           exit,
	}

	s := &Syncer{
		blockEligibilityValidator: bv,
		Configuration:             conf,
		Log:                       logger,
		Mesh:                      layers,
		net:                       srvr,
		ticker:                    clock,
		syncLock:                  types.TryMutex{},
		poetDb:                    poetdb,
		txpool:                    txpool,
		atxDb:                     atxDB,
		startLock:                 types.TryMutex{},
		forceSync:                 make(chan bool),
		validatingLayer:           validatingLayerNone,
		syncTimer:                 time.NewTicker(conf.SyncInterval),
		exit:                      exit,
		gossipSynced:              pending,
		awaitCh:                   make(chan struct{}),
		fetcher:                   layerFetch,
	}

<<<<<<< HEAD
	s.blockQueue = newValidationQueue(srvr, conf, s)
	s.txQueue = newTxQueue(s)
	s.atxQueue = newAtxQueue(s, s.FetchPoetProof)
	srvr.RegisterBytesMsgHandler(layerHashMsg, newLayerHashRequestHandler(layers, logger))
	srvr.RegisterBytesMsgHandler(blockMsg, newBlockRequestHandler(layers, logger))
	srvr.RegisterBytesMsgHandler(layerIdsMsg, newLayerBlockIdsRequestHandler(layers, logger))
	srvr.RegisterBytesMsgHandler(txMsg, newTxsRequestHandler(s, logger))
	srvr.RegisterBytesMsgHandler(atxMsg, newAtxsRequestHandler(s, logger))
	srvr.RegisterBytesMsgHandler(poetMsg, newPoetRequestHandler(s, logger))
	srvr.RegisterBytesMsgHandler(atxIdsMsg, newEpochAtxsRequestHandler(s, logger))
	srvr.RegisterBytesMsgHandler(atxIdrHashMsg, newAtxHashRequestHandler(s, logger))
	srvr.RegisterBytesMsgHandler(inputVecMsg, newInputVecRequestHandler(s, logger))

=======
>>>>>>> 233360c9
	return s
}

// ForceSync signals syncer to run the synchronise flow
func (s *Syncer) ForceSync() {
	s.forceSync <- true
}

// Close closes all running goroutines
func (s *Syncer) Close() {
<<<<<<< HEAD
	s.Info("Closing syncer")
=======
	s.Info("closing sync")
>>>>>>> 233360c9
	s.startLock.Lock()
	close(s.exit)
	close(s.forceSync)
	s.startLock.Unlock()
	s.peers.Close()
	s.syncLock.Lock()
	s.syncLock.Unlock()
	s.MessageServer.Close()
<<<<<<< HEAD
	s.blockQueue.Close()
	s.atxQueue.Close()
	s.txQueue.Close()
=======
>>>>>>> 233360c9

	s.Info("sync closed")
}

// check if syncer was closed
func (s *Syncer) isClosed() bool {
	select {
	case <-s.exit:
		s.Info("received interrupt")
		return true
	default:
		return false
	}
}

// equivalent to s.LatestLayer() >= s.lastTickedLayer()-1
// means we have data from the previous layer
func (s *Syncer) weaklySynced(layer types.LayerID) bool {
	return s.LatestLayer()+1 >= layer
}

func (s *Syncer) getGossipBufferingStatus() status {
	s.gossipLock.RLock()
	b := s.gossipSynced
	s.gossipLock.RUnlock()
	return b
}

// Await returns a channel that blocks until the node is synced
func (s *Syncer) Await() chan struct{} {
	return s.awaitCh
}

func (s *Syncer) notifySubscribers(prevStatus, status status) {
	if (status == done) == (prevStatus == done) {
		return
	}
	if status == done {
		close(s.awaitCh)
	} else {
		s.awaitCh = make(chan struct{})
	}
}

// ListenToGossip enables other modules to check if they should listen to gossip
func (s *Syncer) ListenToGossip() bool {
	return s.AlwaysListen || s.getGossipBufferingStatus() != pending
}

func (s *Syncer) setGossipBufferingStatus(status status) {
	s.gossipLock.Lock()
	defer s.gossipLock.Unlock()
	if status == s.gossipSynced {
		return
	}
	s.Info("setting gossip to '%s'", status.String())
	s.notifySubscribers(s.gossipSynced, status)
	s.gossipSynced = status

}

// IsSynced returns true if the node is synced false otherwise
func (s *Syncer) IsSynced(ctx context.Context) bool {
	s.WithContext(ctx).Info("sync state w: %v, g:%v layer : %v latest: %v",
		s.weaklySynced(s.GetCurrentLayer()),
		s.getGossipBufferingStatus(),
		s.GetCurrentLayer(),
		s.LatestLayer())
	return s.weaklySynced(s.GetCurrentLayer()) && s.getGossipBufferingStatus() == done
}

// IsHareSynced returns true if the hare is synced false otherwise
<<<<<<< HEAD
func (s *Syncer) IsHareSynced() bool {
	return s.getGossipBufferingStatus() == inProgress2 || s.IsSynced()
=======
func (s *Syncer) IsHareSynced(ctx context.Context) bool {
	return s.getGossipBufferingStatus() == inProgress2 || s.IsSynced(ctx)
>>>>>>> 233360c9
}

// Start starts the main pooling routine that checks the sync status every set interval
// and calls synchronise if the node is out of sync
func (s *Syncer) Start(ctx context.Context) {
	logger := s.WithContext(ctx)
	if s.startLock.TryLock() {
		defer s.startLock.Unlock()
		if s.isClosed() {
<<<<<<< HEAD
			s.Warning("sync started after closed")
			return
		}
		s.Info("start syncer")
		go s.run()
=======
			logger.Warning("sync started after closed")
			return
		}
		logger.Debug("start syncer")
		go s.run(log.WithNewSessionID(ctx))
>>>>>>> 233360c9
		s.forceSync <- true
		return
	}
	logger.Info("syncer already started")
}

// fires a sync every sm.SyncInterval or on force sync from outside
func (s *Syncer) run(ctx context.Context) {
	s.WithContext(ctx).Debug("start running")
	for {
		select {
		case <-s.exit:
			s.WithContext(ctx).Debug("work stopped")
			return
		case <-s.forceSync:
			go s.synchronise(ctx)
		case <-s.syncTimer.C:
			go s.synchronise(ctx)
		}
	}
}

func (s *Syncer) synchronise(ctx context.Context) {
	s.WithContext(ctx).Debug("synchronizing")

	// only one concurrent synchronise
	if s.syncLock.TryLock() == false {
		s.WithContext(ctx).Info("sync is already running, giving up")
		return
	}
	// release synchronise lock
	defer s.syncLock.Unlock()

	curr := s.GetCurrentLayer()
	// node is synced and blocks from current layer have already been validated
	if curr == s.ProcessedLayer() {
		s.WithContext(ctx).Debug("node is synced")
		// fully-synced, make sure we listen to p2p
		s.setGossipBufferingStatus(done)
		return
	}

	// we have all the data of the prev layers so we can simply validate
	if s.weaklySynced(curr) {
<<<<<<< HEAD
		s.handleWeaklySynced()
		if err := s.syncEpochActivations(curr.GetEpoch()); err != nil {
			if curr.GetEpoch().IsGenesis() {
				s.With().Info("cannot fetch epoch atxs (expected during genesis)", curr, log.Err(err))
			} else {
				s.With().Error("cannot fetch epoch atxs", curr, log.Err(err))
			}
		}
=======
		if len(s.net.GetPeers()) != 0 {
			s.Log.Info("start syncing epoch atxs")
			err := s.fetcher.GetEpochATXs(ctx, curr.GetEpoch()) //syncEpochActivations(curr.GetEpoch())
			if err != nil {
				if curr.GetEpoch().IsGenesis() {
					s.WithContext(ctx).With().Info("cannot fetch epoch atxs (expected during genesis)", curr, log.Err(err))
				} else {
					s.WithContext(ctx).With().Error("cannot fetch epoch atxs", curr, log.Err(err))
				}
			}
		}
		s.WithContext(ctx).With().Info("done syncing epoch atxs")
		s.handleWeaklySynced(ctx)
>>>>>>> 233360c9
	} else {
		s.WithContext(ctx).With().Info("start not synced")
		s.handleNotSynced(ctx, s.ProcessedLayer()+1)
		s.WithContext(ctx).With().Info("end not synced")
	}
}

<<<<<<< HEAD
func (s *Syncer) handleWeaklySynced() {
	s.With().Info("Node is weakly synced",
		log.FieldNamed("latest_layer", s.LatestLayer()),
		log.FieldNamed("current_layer", s.GetCurrentLayer()),
	)
=======
func (s *Syncer) handleWeaklySynced(ctx context.Context) {
	logger := s.WithContext(ctx)
	logger.With().Info("node is weakly synced",
		s.LatestLayer(),
		s.GetCurrentLayer())
>>>>>>> 233360c9
	events.ReportNodeStatusUpdate()

	// handle all layers from processed+1 to current -1
	s.handleLayersTillCurrent(ctx)

	if s.isClosed() {
		return
	}

<<<<<<< HEAD
	if s.isClosed() {
=======
	// this is a special patch to when we are weakly synced but should still try and get input vector in case we've missed it
	_, err := s.getLayerFromNeighbors(ctx, s.GetCurrentLayer())
	// retry this next iteration - but dont set node as synced
	if err != nil {
		logger.With().Error("node is out of sync", log.Err(err))
		s.setGossipBufferingStatus(pending)
>>>>>>> 233360c9
		return
	}

	// validate current layer if more than s.ValidationDelta has passed
	// TODO: remove this since hare runs it?
<<<<<<< HEAD
	if err := s.handleCurrentLayer(); err != nil {
		s.With().Error("node is out of sync", log.Err(err))
=======
	if err := s.handleCurrentLayer(ctx); err != nil {
		logger.With().Error("node is out of sync", log.Err(err))
>>>>>>> 233360c9
		s.setGossipBufferingStatus(pending)
		return
	}

	if s.isClosed() {
		return
	}

	// fully-synced, make sure we listen to p2p
	s.setGossipBufferingStatus(done)
<<<<<<< HEAD
	s.With().Info("node is synced")
	return
=======
	logger.Info("node is synced")
>>>>>>> 233360c9
}

// validate all layers except current one
func (s *Syncer) handleLayersTillCurrent(ctx context.Context) {
	logger := s.WithContext(ctx)

	// dont handle current
	if s.ProcessedLayer()+1 >= s.GetCurrentLayer() {
		return
	}

<<<<<<< HEAD
	s.With().Info("handle layers",
		log.FieldNamed("from", s.ProcessedLayer()+1), log.FieldNamed("to", s.GetCurrentLayer()-1))
=======
	logger.With().Info("handle layers",
		log.FieldNamed("from", s.ProcessedLayer()+1),
		log.FieldNamed("to", s.GetCurrentLayer()-1))
>>>>>>> 233360c9
	for currentSyncLayer := s.ProcessedLayer() + 1; currentSyncLayer < s.GetCurrentLayer(); currentSyncLayer++ {
		if s.isClosed() {
			return
		}
		if err := s.getAndValidateLayer(currentSyncLayer); err != nil {
			if currentSyncLayer.GetEpoch().IsGenesis() {
<<<<<<< HEAD
				s.With().Info("failed getting layer even though we are weakly synced (expected during genesis)",
=======
				logger.With().Info("failed getting layer even though we are weakly synced (expected during genesis)",
>>>>>>> 233360c9
					log.FieldNamed("currentSyncLayer", currentSyncLayer),
					log.FieldNamed("currentLayer", s.GetCurrentLayer()),
					log.Err(err))
			} else {
<<<<<<< HEAD
				s.Panic("failed getting layer even though we are weakly synced currentLayer=%v lastTicked=%v err=%v", currentSyncLayer, s.GetCurrentLayer(), err)
=======
				logger.With().Panic("failed getting layer even though we are weakly synced",
					log.FieldNamed("current_layer", currentSyncLayer),
					log.FieldNamed("last_ticked_layer", s.GetCurrentLayer()),
					log.Err(err))
>>>>>>> 233360c9
			}
		}
	}
	return
}

// handle the current consensus layer if it is older than s.ValidationDelta
func (s *Syncer) handleCurrentLayer(ctx context.Context) error {
	curr := s.GetCurrentLayer()
	if s.LatestLayer() == curr && time.Now().Sub(s.LayerToTime(s.LatestLayer())) > s.ValidationDelta {
		if err := s.getAndValidateLayer(s.LatestLayer()); err != nil {
			if err != database.ErrNotFound {
				s.WithContext(ctx).With().Panic("failed handling current layer",
					log.FieldNamed("current_layer", s.LatestLayer()),
					log.FieldNamed("last_ticked_layer", s.GetCurrentLayer()),
					log.Err(err))
			}
			if err := s.SetZeroBlockLayer(curr); err != nil {
				return err
			}
		}
	}

	if s.LatestLayer()+1 == curr && curr.GetEpoch().IsGenesis() {
		_, err := s.GetLayer(s.LatestLayer())
		if err == database.ErrNotFound {
			err := s.SetZeroBlockLayer(s.LatestLayer())
			return err
		}
	}
	return nil
}

func (s *Syncer) handleNotSynced(ctx context.Context, currentSyncLayer types.LayerID) {
	logger := s.WithContext(ctx)
	logger.Info("node is out of sync, setting gossip-synced to false and starting sync")
	events.ReportNodeStatusUpdate()
	s.setGossipBufferingStatus(pending) // don't listen to gossip while not synced

	// first, bring all the data of the prev layers
	// Note: lastTicked() is not constant but updates as ticks are received
	for ; currentSyncLayer < s.GetCurrentLayer(); currentSyncLayer++ {
<<<<<<< HEAD
		s.With().Info("syncing layer",
			log.FieldNamed("current_sync_layer", currentSyncLayer),
			log.FieldNamed("last_ticked_layer", s.GetCurrentLayer()))

		if s.isClosed() {
=======
		logger.With().Info("syncing layer",
			log.FieldNamed("current_sync_layer", currentSyncLayer),
			log.FieldNamed("last_ticked_layer", s.GetCurrentLayer()))

		if len(s.net.GetPeers()) == 0 {
			s.With().Error("cannot sync - no peers")
>>>>>>> 233360c9
			return
		}

		if s.isClosed() {
			return
		}

		lyr, err := s.getLayerFromNeighbors(log.WithNewRequestID(ctx, currentSyncLayer), currentSyncLayer)
		if err != nil {
			logger.With().Info("could not get layer from neighbors", currentSyncLayer, log.Err(err))
			return
		}

		if len(lyr.Blocks()) == 0 {
			if err := s.SetZeroBlockLayer(currentSyncLayer); err != nil {
<<<<<<< HEAD
				s.With().Error("handleNotSynced failed", currentSyncLayer, log.Err(err))
				return
			}
		}
		s.syncAtxs(currentSyncLayer)
=======
				logger.With().Error("error attempting to tag zero block layer", currentSyncLayer, log.Err(err))
				return
			}
		}
		s.syncAtxs(ctx, currentSyncLayer)
>>>>>>> 233360c9

		// TODO: implement handling hare terminating with no valid blocks.
		// 	currently hareForLayer is nil if hare hasn't terminated yet.
		//	 ACT: hare should save something in the db when terminating empty set, sync should check it.
<<<<<<< HEAD
		hareForLayer, err := s.DB.GetLayerInputVector(lyr.Index())
		if err != nil {
			s.Log.With().Warning("validating layer without input vector", lyr.Index(), log.Err(err))
		}
		s.ValidateLayer(lyr, hareForLayer) // wait for layer validation
	}

	// wait for two ticks to ensure we are fully synced before we open gossip or validate the current layer
	err := s.gossipSyncForOneFullLayer(currentSyncLayer)
	if err != nil {
		s.With().Error("failed getting layer from db even though we listened to gossip",
=======
		s.ValidateLayer(lyr) // wait for layer validation
	}

	// wait for two ticks to ensure we are fully synced before we open gossip or validate the current layer
	if err := s.gossipSyncForOneFullLayer(ctx, currentSyncLayer); err != nil {
		logger.With().Error("failed getting layer from db even though we listened to gossip",
>>>>>>> 233360c9
			currentSyncLayer,
			log.Err(err))
	}
}

<<<<<<< HEAD
func (s *Syncer) syncAtxs(currentSyncLayer types.LayerID) {
=======
func (s *Syncer) syncAtxs(ctx context.Context, currentSyncLayer types.LayerID) {
>>>>>>> 233360c9
	if currentSyncLayer.GetEpoch() == 0 {
		s.With().Info("skipping ATX sync in epoch 0")
		return
	}
	lastLayerOfEpoch := (currentSyncLayer.GetEpoch() + 1).FirstLayer() - 1
	if currentSyncLayer == lastLayerOfEpoch {
<<<<<<< HEAD
		if err := s.syncEpochActivations(currentSyncLayer.GetEpoch()); err != nil {
			if currentSyncLayer.GetEpoch().IsGenesis() {
				s.With().Info("cannot fetch epoch atxs (expected during genesis)", currentSyncLayer, log.Err(err))
			} else {
				s.With().Error("cannot fetch epoch atxs", currentSyncLayer, log.Err(err))
=======
		ctx = log.WithNewRequestID(ctx, currentSyncLayer.GetEpoch())
		if err := s.fetcher.GetEpochATXs(ctx, currentSyncLayer.GetEpoch()); err != nil {
			if currentSyncLayer.GetEpoch().IsGenesis() {
				s.WithContext(ctx).With().Info("cannot fetch epoch atxs (expected during genesis)",
					currentSyncLayer,
					log.Err(err))
			} else {
				s.WithContext(ctx).With().Error("cannot fetch epoch atxs", currentSyncLayer, log.Err(err))
>>>>>>> 233360c9
			}
		}
	}
}

//Waits two ticks (while weakly-synced) in order to ensure that we listened to gossip for one full layer
//after that we are assumed to have all the data required for validation so we can validate and open gossip
// opening gossip in weakly-synced transition us to fully-synced
func (s *Syncer) gossipSyncForOneFullLayer(ctx context.Context, currentSyncLayer types.LayerID) error {
	logger := s.WithContext(ctx)

	// listen to gossip
	// subscribe and wait for two ticks
	logger.With().Info("waiting for two ticks while p2p is open", currentSyncLayer.GetEpoch())
	ch := s.ticker.Subscribe()

	var exit bool
	var flayer types.LayerID

	if flayer, exit = s.waitLayer(ch); exit {
		return fmt.Errorf("cloed while buffering first layer")
	}

<<<<<<< HEAD
	if err := s.syncSingleLayer(currentSyncLayer); err != nil {
=======
	if err := s.syncSingleLayer(ctx, currentSyncLayer); err != nil {
>>>>>>> 233360c9
		return err
	}

	// get & validate first tick
	if err := s.getAndValidateLayer(currentSyncLayer); err != nil {
		if err != database.ErrNotFound {
			return err
		}
		if err := s.SetZeroBlockLayer(currentSyncLayer); err != nil {
			return err
		}
	}

	//todo: just set hare to listen when inProgress and remove inProgress2
	s.setGossipBufferingStatus(inProgress2)

	if _, done := s.waitLayer(ch); done {
		return fmt.Errorf("cloed while buffering second layer ")
	}

<<<<<<< HEAD
	if err := s.syncSingleLayer(flayer); err != nil {
=======
	if err := s.syncSingleLayer(ctx, flayer); err != nil {
>>>>>>> 233360c9
		return err
	}

	// get & validate second tick
	if err := s.getAndValidateLayer(flayer); err != nil {
		if err != database.ErrNotFound {
			return err
		}
		if err := s.SetZeroBlockLayer(flayer); err != nil {
			return err
		}
	}

	s.ticker.Unsubscribe(ch) // unsub, we won't be listening on this ch anymore
<<<<<<< HEAD
	s.Info("done waiting for ticks and validation. setting gossip true")
=======
	logger.Info("done waiting for ticks and validation, setting gossip true")
>>>>>>> 233360c9

	// fully-synced - set gossip -synced to true
	s.setGossipBufferingStatus(done)

	return nil
}

<<<<<<< HEAD
func (s *Syncer) syncSingleLayer(currentSyncLayer types.LayerID) error {
	s.With().Info("syncing single layer", log.FieldNamed("current_sync_layer", currentSyncLayer),
		log.FieldNamed("last_ticked_layer", s.GetCurrentLayer()))

	if s.isClosed() {
		return errors.New("shutdown")
	}

	lyr, err := s.getLayerFromNeighbors(currentSyncLayer)
	if err != nil {
		s.With().Info("could not get layer from neighbors", currentSyncLayer, log.Err(err))
		return err
	}

	if len(lyr.Blocks()) == 0 {
		if err := s.SetZeroBlockLayer(currentSyncLayer); err != nil {
			s.With().Error("handleNotSynced failed ", currentSyncLayer, log.Err(err))
			return err
		}
	}
	s.syncAtxs(currentSyncLayer)
	return nil
}

func (s *Syncer) waitLayer(ch timesync.LayerTimer) (types.LayerID, bool) {
	var l types.LayerID
	select {
	case l = <-ch:
		s.Debug("waited one layer")
	case <-s.exit:
		s.Debug("exit while buffering")
		return l, true
	}
	return l, false
}

func (s *Syncer) getLayerFromNeighbors(currentSyncLayer types.LayerID) (*types.Layer, error) {
	if len(s.peers.GetPeers()) == 0 {
		return nil, fmt.Errorf("no peers ")
	}

	// fetch layer hash from each peer
	s.With().Info("fetch layer hash", currentSyncLayer)
	m, err := s.fetchLayerHashes(currentSyncLayer)
	if err != nil {
		if err == errNoBlocksInLayer {
			return types.NewLayer(currentSyncLayer), nil
		}
		return nil, err
	}

	if s.isClosed() {
		return nil, fmt.Errorf("interupt")
	}

	// fetch ids for each hash
	s.With().Info("fetch layer ids", currentSyncLayer)
	blockIds, err := s.fetchLayerBlockIds(m, currentSyncLayer)
	if err != nil {
		return nil, err
	}

	if s.isClosed() {
		return nil, fmt.Errorf("interupt")
	}
=======
func (s *Syncer) syncSingleLayer(ctx context.Context, currentSyncLayer types.LayerID) error {
	logger := s.WithContext(ctx)
	logger.With().Info("syncing single layer",
		log.FieldNamed("current_sync_layer", currentSyncLayer),
		log.FieldNamed("last_ticked_layer", s.GetCurrentLayer()))
>>>>>>> 233360c9

	if s.isClosed() {
		return errors.New("shutdown")
	}

<<<<<<< HEAD
	input, err := s.syncInputVector(currentSyncLayer)
	if err != nil {
		input = nil
	}

	if err := s.DB.SaveLayerInputVector(currentSyncLayer, input); err != nil {
		s.Log.Warning("Could'nt save input vector to db %v", err)
	}

	return types.NewExistingLayer(types.LayerID(currentSyncLayer), blocksArr), nil
}

func (s *Syncer) syncEpochActivations(epoch types.EpochID) error {
	s.With().Info("syncing atxs", epoch)
	hashes, err := s.fetchEpochAtxHashes(epoch)
=======
	lyr, err := s.getLayerFromNeighbors(ctx, currentSyncLayer)
>>>>>>> 233360c9
	if err != nil {
		logger.With().Info("could not get layer from neighbors", currentSyncLayer, log.Err(err))
		return err
	}

<<<<<<< HEAD
	atxIds, err := s.fetchEpochAtxs(hashes, epoch)
	if err != nil {
		return err
	}

	s.With().Info("fetched atxs for epoch", epoch, log.Int("count", len(atxIds)))
	s.With().Debug("fetched atxs for epoch",
		epoch,
		log.Int("count", len(atxIds)),
		log.String("atxs", fmt.Sprint(atxIds)))

	_, err = s.atxQueue.HandleAtxs(atxIds)

	return err
}

// GetAtxs fetches list of atxs from remote peers if possible
func (s *Syncer) GetAtxs(IDs []types.ATXID) error {
	_, err := s.atxQueue.HandleAtxs(IDs)
	return err
}

func (s *Syncer) syncLayer(layerID types.LayerID, blockIds []types.BlockID) ([]*types.Block, error) {
	ch := make(chan bool, 1)
	foo := func(res bool) error {
		s.With().Info("sync layer done", layerID)
		ch <- res
		return nil
	}

	tmr := newMilliTimer(syncLayerTime)
	if res, err := s.blockQueue.addDependencies(layerID, blockIds, foo); err != nil {
		return nil, fmt.Errorf("failed adding layer %v blocks to queue %v", layerID, err)
	} else if res == false {
		s.With().Info("no missing blocks for layer", layerID)
		return s.LayerBlocks(layerID)
	}

	s.With().Info("wait for blocks", layerID, log.Int("num_blocks", len(blockIds)), types.BlockIdsField(blockIds))
=======
	if len(lyr.Blocks()) == 0 {
		if err := s.SetZeroBlockLayer(currentSyncLayer); err != nil {
			logger.With().Error("handleNotSynced failed ", currentSyncLayer, log.Err(err))
			return err
		}
	}
	s.syncAtxs(ctx, currentSyncLayer)
	return nil
}

func (s *Syncer) waitLayer(ch timesync.LayerTimer) (types.LayerID, bool) {
	var l types.LayerID
>>>>>>> 233360c9
	select {
	case l = <-ch:
		s.Debug("waited one layer")
	case <-s.exit:
		s.Debug("exit while buffering")
		return l, true
	}
	return l, false
}

func (s *Syncer) getLayerFromNeighbors(ctx context.Context, currentSyncLayer types.LayerID) (*types.Layer, error) {
	ch := s.fetcher.PollLayer(ctx, currentSyncLayer)
	res := <-ch
	if res.Err != nil {
		if res.Err == layerfetcher.ErrZeroLayer {
			return types.NewLayer(currentSyncLayer), nil
		}
		return nil, res.Err
	}
	return s.GetLayer(currentSyncLayer)
}

// GetBlocks fetches list of blocks from peers
func (s *Syncer) GetBlocks(ctx context.Context, blockIds []types.BlockID) error {
	return s.fetcher.GetBlocks(ctx, blockIds)
}

func (s *Syncer) syncInputVector(layerID types.LayerID) ([]types.BlockID, error) {
	//tmr := newMilliTimer(syncLaye	Time)
	if r, err := s.DB.GetLayerInputVector(layerID); err == nil {
		return r, nil
	}

	out := <-fetchWithFactory(newNeighborhoodWorker(s, 1, inputVectorReqFactory(layerID.Bytes())))
	if out == nil {
		return nil, fmt.Errorf("could not find input vector with any neighbor")
	}

	inputvec := out.([]types.BlockID)

	//tmr.ObserveDuration()

	return inputvec, nil
}

func (s *Syncer) getBlocks(jobID types.LayerID, blockIds []types.BlockID) error {
	ch := make(chan bool, 1)
	foo := func(res bool) error {
		s.With().Info("get blocks for layer done", jobID)
		ch <- res
		return nil
	}

	tmr := newMilliTimer(syncLayerTime)
	if res, err := s.blockQueue.addDependencies(jobID, blockIds, foo); err != nil {
		return fmt.Errorf("failed adding layer %v blocks to queue %v", jobID, err)
	} else if res == false {
		s.With().Info("no missing blocks for layer", jobID)
		return nil
	}

	s.With().Info("wait for blocks", jobID, log.Int("num_blocks", len(blockIds)))
	select {
	case <-s.exit:
		return fmt.Errorf("received interrupt")
	case result := <-ch:
		if !result {
			return nil
		}
	}

	tmr.ObserveDuration()

	return nil
}

// GetBlocks fetches list of blocks from peers
func (s *Syncer) GetBlocks(blockIds []types.BlockID) error {
	return s.getBlocks(types.LayerID(rand.Int31()), blockIds)
}

func (s *Syncer) fastValidation(block *types.Block) error {
	// block eligibility
	if eligible, err := s.BlockSignedAndEligible(block); err != nil || !eligible {
		return fmt.Errorf("block eligibility check failed - err: %v", err)
	}

	// validate unique tx atx
	if err := validateUniqueTxAtx(block); err != nil {
		return err
	}
	return nil

}

func validateUniqueTxAtx(b *types.Block) error {
	// check for duplicate tx id
	mt := make(map[types.TransactionID]struct{}, len(b.TxIDs))
	for _, tx := range b.TxIDs {
		if _, exist := mt[tx]; exist {
			return errDupTx
		}
		mt[tx] = struct{}{}
	}

	// check for duplicate atx id
	if b.ActiveSet != nil {
		ma := make(map[types.ATXID]struct{}, len(*b.ActiveSet))
		for _, atx := range *b.ActiveSet {
			if _, exist := ma[atx]; exist {
				return errDupAtx
			}
			ma[atx] = struct{}{}
		}
	}

	return nil
}

func (s *Syncer) fetchRefBlock(ctx context.Context, block *types.Block) error {
	if block.RefBlock == nil {
		return fmt.Errorf("called fetch ref block with nil ref block %v", block.ID())
	}
	_, err := s.GetBlock(*block.RefBlock)
	if err != nil {
		s.With().Info("fetching block", *block.RefBlock)
<<<<<<< HEAD
		fetched := s.fetchBlock(*block.RefBlock)
		if !fetched {
			return fmt.Errorf("failed to fetch ref block %v", *block.RefBlock)
		}
=======
		return s.fetcher.FetchBlock(ctx, *block.RefBlock)
>>>>>>> 233360c9
	}
	return nil
}

<<<<<<< HEAD
func (s *Syncer) fetchAllReferencedAtxs(blk *types.Block) error {
=======
func (s *Syncer) fetchAllReferencedAtxs(ctx context.Context, blk *types.Block) error {
	s.WithContext(ctx).With().Debug("syncer fetching all atxs referenced by block", blk.ID())

>>>>>>> 233360c9
	// As block with empty or Golden ATXID is considered syntactically invalid, explicit check is not needed here.
	atxs := []types.ATXID{blk.ATXID}

	if blk.ActiveSet != nil {
		if len(*blk.ActiveSet) > 0 {
			atxs = append(atxs, *blk.ActiveSet...)
		} else {
			return errZeroActiveSet
		}
	} else {
		if blk.RefBlock == nil {
			return errNoActiveSet
		}
	}
	return s.fetcher.GetAtxs(ctx, atxs)
}

func (s *Syncer) fetchBlockDataForValidation(ctx context.Context, blk *types.Block) error {
	if blk.RefBlock != nil {
		err := s.fetchRefBlock(ctx, blk)
		if err != nil {
			return err
		}
	}
<<<<<<< HEAD
	return s.fetchAllReferencedAtxs(blk)
}

func (s *Syncer) blockSyntacticValidation(block *types.Block) ([]*types.Transaction, []*types.ActivationTx, error) {
	// A block whose associated ATX is the GoldenATXID or the EmptyATXID - either of these - is syntactically invalid.
	if block.ATXID == *types.EmptyATXID || block.ATXID == s.GoldenATXID {
		return nil, nil, errInvalidATXID
	}

	// validate unique tx atx
	if err := s.fetchBlockDataForValidation(block); err != nil {
		return nil, nil, err
	}

	if err := s.fastValidation(block); err != nil {
		return nil, nil, err
	}

	// data availability
	txs, atxs, err := s.dataAvailability(block)
	if err != nil {
		return nil, nil, fmt.Errorf("DataAvailabilty failed for block %v err: %v", block.ID(), err)
	}

	// validate block's view
	valid := s.validateBlockView(block)
	if valid == false {
		return nil, nil, fmt.Errorf("block %v not syntacticly valid", block.ID())
	}

	return txs, atxs, nil
}

func combineBlockDiffs(blk *types.Block) []types.BlockID {
	return append(append(blk.ForDiff, blk.AgainstDiff...), blk.NeutralDiff...)
}

func (s *Syncer) validateBlockView(blk *types.Block) bool {
	ch := make(chan bool, 1)
	defer close(ch)
	foo := func(res bool) error {
		s.With().Info("view validated",
			blk.ID(),
			log.Bool("result", res),
			blk.LayerIndex)
		ch <- res
		return nil
	}
	if res, err := s.blockQueue.addDependencies(blk.ID(), combineBlockDiffs(blk), foo); err != nil {
		s.Error(fmt.Sprintf("block %v not syntactically valid", blk.ID()), err)
		return false
	} else if res == false {
		s.With().Debug("no missing blocks in view",
			blk.ID(),
			blk.LayerIndex)
		return true
	}

	return <-ch
}

func (s *Syncer) fetchAtx(ID types.ATXID) (*types.ActivationTx, error) {
	atxs, err := s.atxQueue.HandleAtxs([]types.ATXID{ID})
	if err != nil {
		return nil, err
	}
	if len(atxs) == 0 {
		return nil, fmt.Errorf("ATX %v not fetched", ID.ShortString())
	}
	return atxs[0], nil
}

// FetchAtx fetches an ATX from remote peer
func (s *Syncer) FetchAtx(ID types.ATXID) error {
	_, e := s.fetchAtx(ID)
	return e
}

// FetchAtxReferences fetches positioning and prev atxs from peers if they are not found in db
func (s *Syncer) FetchAtxReferences(atx *types.ActivationTx) error {
	if atx.PositioningATX != s.GoldenATXID {
		s.With().Info("going to fetch pos atx", atx.PositioningATX, atx.ID())
		_, err := s.fetchAtx(atx.PositioningATX)
		if err != nil {
			return err
		}
	}

	if atx.PrevATXID != *types.EmptyATXID {
		s.With().Info("going to fetch prev atx", atx.PrevATXID, atx.ID())
		_, err := s.fetchAtx(atx.PrevATXID)
		if err != nil {
			return err
		}
	}
	s.With().Info("done fetching references for atx", atx.ID())

	return nil
}

func (s *Syncer) fetchBlock(ID types.BlockID) bool {
	ch := make(chan bool, 1)
	defer close(ch)
	foo := func(res bool) error {
		s.With().Info("single block fetched",
			ID,
			log.Bool("result", res))
		ch <- res
		return nil
	}
	id := types.CalcHash32(append(ID.Bytes(), []byte(strconv.Itoa(rand.Int()))...))
	if res, err := s.blockQueue.addDependencies(id, []types.BlockID{ID}, foo); err != nil {
		s.Error(fmt.Sprintf("block %v not syntactically valid", ID), err)
		return false
	} else if res == false {
		// block already found
		return true
	}

	return <-ch
}

// FetchBlock fetches a single block from peers
func (s *Syncer) FetchBlock(ID types.BlockID) error {
	if !s.fetchBlock(ID) {
		return fmt.Errorf("stuff")
	}
	return nil
}

func (s *Syncer) dataAvailability(blk *types.Block) ([]*types.Transaction, []*types.ActivationTx, error) {

	wg := sync.WaitGroup{}
	wg.Add(1)
	var txres []*types.Transaction
	var txerr error

	if len(blk.TxIDs) > 0 {
		txres, txerr = s.txQueue.HandleTxs(blk.TxIDs)
	}

	var atxres []*types.ActivationTx

	if txerr != nil {
		return nil, nil, fmt.Errorf("failed fetching block %v transactions %v", blk.ID(), txerr)
	}

	s.With().Info("fetched all block data", blk.Fields()...)
	return txres, atxres, nil
}

// GetTxs fetches txs from peers if necessary
func (s *Syncer) GetTxs(IDs []types.TransactionID) error {
	_, err := s.txQueue.HandleTxs(IDs)
	return err
}

func (s *Syncer) fetchLayerBlockIds(m map[types.Hash32][]p2ppeers.Peer, lyr types.LayerID) ([]types.BlockID, error) {
	// send request to different users according to returned hashes
	idSet := make(map[types.BlockID]struct{}, s.LayerSize)
	ids := make([]types.BlockID, 0, s.LayerSize)
	for h, peers := range m {
	NextHash:
		for _, peer := range peers {
			s.With().Debug("send request", log.String("peer", peer.String()))
			ch, err := layerIdsReqFactory(lyr)(s, peer)
			if err != nil {
				return nil, err
			}

			timeout := time.After(s.Configuration.RequestTimeout)
			select {
			case <-s.GetExit():
				s.Debug("worker received interrupt")
				return nil, fmt.Errorf("interupt")
			case <-timeout:
				s.With().Error("layer ids request timed out", log.String("peer", peer.String()))
				continue
			case v := <-ch:
				if v != nil {
					s.With().Debug("peer responded to layer ids request", log.String("peer", peer.String()))
					// peer returned set with bad hash ask next peer
					res := types.CalcBlocksHash32(v.([]types.BlockID), nil)

					if h != res {
						s.With().Warning("layer ids hash does not match request",
							log.String("peer", peer.String()))
					}

					for _, bid := range v.([]types.BlockID) {
						if _, exists := idSet[bid]; !exists {
							idSet[bid] = struct{}{}
							ids = append(ids, bid)
						}
					}
					// fetch for next hash
					break NextHash
				}
			}
		}
	}

	if len(ids) == 0 {
		s.Info("could not get layer ids from any peer")
	}

	return ids, nil
}

func (s *Syncer) fetchEpochAtxs(m map[types.Hash32][]p2ppeers.Peer, epoch types.EpochID) ([]types.ATXID, error) {
	// send request to different users according to returned hashes
	idSet := make(map[types.ATXID]struct{}, s.LayerSize)
	ids := make([]types.ATXID, 0, s.LayerSize)
	for h, peers := range m {
	NextHash:
		for _, peer := range peers {
			s.With().Debug("send request", log.String("peer", peer.String()))
			ch, err := getEpochAtxIds(epoch, s, peer)
			if err != nil {
				return nil, err
			}

			timeout := time.After(s.Configuration.RequestTimeout)
			select {
			case <-s.GetExit():
				s.Debug("worker received interrupt")
				return nil, fmt.Errorf("interupt")
			case <-timeout:
				s.With().Error("layer ids request timed out", log.String("peer", peer.String()))
				continue
			case v := <-ch:
				if v != nil {
					s.With().Debug("peer responded to epoch atx ids request",
						log.String("peer", peer.String()))
					// peer returned set with bad hash ask next peer
					res := types.CalcATXIdsHash32(v.([]types.ATXID), nil)

					if h != res {
						s.With().Warning("epoch atx ids hash does not match request",
							log.String("peer", peer.String()))
					}

					for _, bid := range v.([]types.ATXID) {
						if _, exists := idSet[bid]; !exists {
							idSet[bid] = struct{}{}
							ids = append(ids, bid)
						}
					}
					// fetch for next hash
					break NextHash
				}
			}
		}
	}

	if len(ids) == 0 {
		s.Info("could not get atx ids from any peer")
	}

	return ids, nil
}

type peerHashPair struct {
	peer p2ppeers.Peer
	hash types.Hash32
}

func (s *Syncer) fetchLayerHashes(lyr types.LayerID) (map[types.Hash32][]p2ppeers.Peer, error) {
	// get layer hash from each peer
	wrk := newPeersWorker(s, s.GetPeers(), &sync.Once{}, hashReqFactory(lyr))
	go wrk.Work()
	m := make(map[types.Hash32][]p2ppeers.Peer)
	layerHasBlocks := false
	for out := range wrk.output {
		pair, ok := out.(*peerHashPair)
		if pair != nil && ok { // do nothing on close channel
			if pair.hash != emptyLayer {
				layerHasBlocks = true
				m[pair.hash] = append(m[pair.hash], pair.peer)
			}

		}
	}

	if !layerHasBlocks {
		s.With().Info("layer has no blocks", lyr)
		return nil, errNoBlocksInLayer
	}

	if len(m) == 0 {
		return nil, errors.New("could not get layer hashes from any peer")
	}
	s.With().Info("layer has blocks", lyr)
	return m, nil
}

func (s *Syncer) fetchEpochAtxHashes(ep types.EpochID) (map[types.Hash32][]p2ppeers.Peer, error) {
	// get layer hash from each peer
	wrk := newPeersWorker(s, s.GetPeers(), &sync.Once{}, atxHashReqFactory(ep))
	go wrk.Work()
	m := make(map[types.Hash32][]p2ppeers.Peer)
	layerHasBlocks := false
	for out := range wrk.output {
		pair, ok := out.(*peerHashPair)
		if pair != nil && ok { // do nothing on close channel
			if pair.hash != emptyLayer {
				layerHasBlocks = true
				m[pair.hash] = append(m[pair.hash], pair.peer)
			}

		}
	}

	if !layerHasBlocks {
		s.With().Info("epoch has no atxs", ep)
		return nil, errNoBlocksInLayer
	}

	if len(m) == 0 {
		return nil, errors.New("could not get epoch hashes from any peer")
	}
	s.With().Info("epoch has atxs", ep)
	return m, nil
}

func fetchWithFactory(wrk worker) chan interface{} {
	// each worker goroutine tries to fetch a block iteratively from each peer
	go wrk.Work()
	for i := 0; int32(i) < atomic.LoadInt32(wrk.workCount)-1; i++ {
		go wrk.Clone().Work()
	}
	return wrk.output
}

// FetchPoetProof fetches a poet proof from network peers
func (s *Syncer) FetchPoetProof(poetProofRef []byte) error {
	if !s.poetDb.HasProof(poetProofRef) {
		out := <-fetchWithFactory(newNeighborhoodWorker(s, 1, poetReqFactory(poetProofRef)))
		if out == nil {
			return fmt.Errorf("could not find PoET proof with any neighbor")
		}
		proofMessage := out.(types.PoetProofMessage)
		err := s.poetDb.ValidateAndStore(&proofMessage)
		if err != nil {
			return err
		}
=======
	return s.fetchAllReferencedAtxs(ctx, blk)
}

// FetchBlock fetches a single block from peers
func (s *Syncer) FetchBlock(ctx context.Context, ID types.BlockID) error {
	if err := s.fetcher.FetchBlock(ctx, ID); err != nil {
		return err
>>>>>>> 233360c9
	}
	return nil
}

// GetPoetProof fetches a poet proof from network peers
<<<<<<< HEAD
func (s *Syncer) GetPoetProof(hash types.Hash32) error {
	poetProofRef := hash.Bytes()
	if !s.poetDb.HasProof(poetProofRef) {
		out := <-fetchWithFactory(newNeighborhoodWorker(s, 1, poetReqFactory(poetProofRef)))
		if out == nil {
			return fmt.Errorf("could not find PoET proof with any neighbor")
		}
		proofMessage := out.(types.PoetProofMessage)
		err := s.poetDb.ValidateAndStore(&proofMessage)
		if err != nil {
			return err
		}
	}
	return nil
}

func (s *Syncer) atxCheckLocal(atxIds []types.Hash32) (map[types.Hash32]item, map[types.Hash32]item, []types.Hash32) {
	// look in pool
	unprocessedItems := make(map[types.Hash32]item, len(atxIds))
	missingInPool := make([]types.ATXID, 0, len(atxIds))
	for _, t := range atxIds {
		id := types.ATXID(t)
		if x, err := s.atxDb.GetFullAtx(id); err == nil {
			atx := x
			s.With().Debug("found atx in atx db", id)
			unprocessedItems[id.Hash32()] = atx
		} else {
			s.With().Debug("atx not in atx pool", id)
			missingInPool = append(missingInPool, id)
		}
	}
	// look in db
	dbAtxs, missing := s.GetATXs(missingInPool)

	dbItems := make(map[types.Hash32]item, len(dbAtxs))
	for i, k := range dbAtxs {
		dbItems[i.Hash32()] = k
	}

	missingItems := make([]types.Hash32, 0, len(missing))
	for _, i := range missing {
		missingItems = append(missingItems, i.Hash32())
	}

	return unprocessedItems, dbItems, missingItems
}

func (s *Syncer) txCheckLocal(txIds []types.Hash32) (map[types.Hash32]item, map[types.Hash32]item, []types.Hash32) {
	// look in pool
	unprocessedItems := make(map[types.Hash32]item)
	missingInPool := make([]types.TransactionID, 0)
	for _, t := range txIds {
		id := types.TransactionID(t)
		if tx, err := s.txpool.Get(id); err == nil {
			s.With().Debug("found tx in tx pool", id)
			unprocessedItems[id.Hash32()] = tx
		} else {
			s.With().Debug("tx not in tx pool", id)
			missingInPool = append(missingInPool, id)
		}
	}
	// look in db
	dbTxs, missing := s.GetTransactions(missingInPool)

	dbItems := make(map[types.Hash32]item, len(dbTxs))
	for _, k := range dbTxs {
		dbItems[k.Hash32()] = k
	}

	missingItems := make([]types.Hash32, 0, len(missing))
	for i := range missing {
		missingItems = append(missingItems, i.Hash32())
	}

	return unprocessedItems, dbItems, missingItems
}

func (s *Syncer) blockCheckLocal(blockIds []types.Hash32) (map[types.Hash32]item, map[types.Hash32]item, []types.Hash32) {
	// look in pool
	dbItems := make(map[types.Hash32]item)
	for _, id := range blockIds {
		res, err := s.GetBlock(types.BlockID(id.ToHash20()))
		if err != nil {
			s.With().Debug("get block failed", log.String("id", id.ShortString()))
			continue
		}
		dbItems[id] = res
	}

	return nil, dbItems, nil
=======
func (s *Syncer) GetPoetProof(ctx context.Context, hash types.Hash32) error {
	return s.fetcher.GetPoetProof(ctx, hash)
}

// GetInputVector fetches a inputvector for layer from network peers
func (s *Syncer) GetInputVector(id types.LayerID) error {
	return s.fetcher.GetInputVector(id)
>>>>>>> 233360c9
}

func (s *Syncer) getAndValidateLayer(id types.LayerID) error {
	s.validatingLayerMutex.Lock()
	s.validatingLayer = id
	defer func() {
		s.validatingLayer = validatingLayerNone
		s.validatingLayerMutex.Unlock()
	}()

	lyr, err := s.GetLayer(id)
	if err != nil {
		return err
	}

<<<<<<< HEAD
	// TODO: Get hare results a.k.a input vector from - db/hare and replace this
	inputVector, err := s.DB.GetLayerInputVector(id)
	if err != nil {
		inputVector = nil
	}

	s.Log.With().Info("getAndValidateLayer ", id.Field(), log.String("input_vector", fmt.Sprint(inputVector)), log.String("blocks", fmt.Sprint(types.BlockIDs(lyr.Blocks()))))

	s.ValidateLayer(lyr, inputVector) // wait for layer validation
=======
	s.Log.With().Info("getAndValidateLayer",
		id.Field(),
		log.String("blocks", fmt.Sprint(types.BlockIDs(lyr.Blocks()))))

	s.ValidateLayer(lyr) // wait for layer validation
>>>>>>> 233360c9
	return nil
}

func (s *Syncer) getValidatingLayer() types.LayerID {
	return s.validatingLayer
}<|MERGE_RESOLUTION|>--- conflicted
+++ resolved
@@ -1,24 +1,16 @@
 package sync
 
 import (
-<<<<<<< HEAD
-	"errors"
-	"fmt"
-	"strconv"
-=======
 	"context"
 	"errors"
 	"fmt"
 	"github.com/spacemeshos/go-spacemesh/events"
 	"github.com/spacemeshos/go-spacemesh/layerfetcher"
->>>>>>> 233360c9
 	"sync"
-	"sync/atomic"
 	"time"
 
 	"github.com/spacemeshos/go-spacemesh/common/types"
 	"github.com/spacemeshos/go-spacemesh/database"
-	"github.com/spacemeshos/go-spacemesh/events"
 	"github.com/spacemeshos/go-spacemesh/log"
 	"github.com/spacemeshos/go-spacemesh/mesh"
 	p2pconf "github.com/spacemeshos/go-spacemesh/p2p/config"
@@ -184,11 +176,7 @@
 	fetcher LayerFetch
 }
 
-<<<<<<< HEAD
-var _ service.Fetcher = (*Syncer)(nil)
-=======
 //var _ service.Fetcher = (*Syncer)(nil)
->>>>>>> 233360c9
 
 // NewSync fires a sync every sm.SyncInterval or on force space from outside
 func NewSync(ctx context.Context, srv service.Service, layers *mesh.Mesh, txpool txMemPool, atxDB atxDB, bv blockEligibilityValidator, poetdb poetDb, conf Configuration, clock ticker, layerFetch LayerFetch, logger log.Log) *Syncer {
@@ -222,22 +210,6 @@
 		fetcher:                   layerFetch,
 	}
 
-<<<<<<< HEAD
-	s.blockQueue = newValidationQueue(srvr, conf, s)
-	s.txQueue = newTxQueue(s)
-	s.atxQueue = newAtxQueue(s, s.FetchPoetProof)
-	srvr.RegisterBytesMsgHandler(layerHashMsg, newLayerHashRequestHandler(layers, logger))
-	srvr.RegisterBytesMsgHandler(blockMsg, newBlockRequestHandler(layers, logger))
-	srvr.RegisterBytesMsgHandler(layerIdsMsg, newLayerBlockIdsRequestHandler(layers, logger))
-	srvr.RegisterBytesMsgHandler(txMsg, newTxsRequestHandler(s, logger))
-	srvr.RegisterBytesMsgHandler(atxMsg, newAtxsRequestHandler(s, logger))
-	srvr.RegisterBytesMsgHandler(poetMsg, newPoetRequestHandler(s, logger))
-	srvr.RegisterBytesMsgHandler(atxIdsMsg, newEpochAtxsRequestHandler(s, logger))
-	srvr.RegisterBytesMsgHandler(atxIdrHashMsg, newAtxHashRequestHandler(s, logger))
-	srvr.RegisterBytesMsgHandler(inputVecMsg, newInputVecRequestHandler(s, logger))
-
-=======
->>>>>>> 233360c9
 	return s
 }
 
@@ -248,11 +220,7 @@
 
 // Close closes all running goroutines
 func (s *Syncer) Close() {
-<<<<<<< HEAD
-	s.Info("Closing syncer")
-=======
 	s.Info("closing sync")
->>>>>>> 233360c9
 	s.startLock.Lock()
 	close(s.exit)
 	close(s.forceSync)
@@ -261,12 +229,6 @@
 	s.syncLock.Lock()
 	s.syncLock.Unlock()
 	s.MessageServer.Close()
-<<<<<<< HEAD
-	s.blockQueue.Close()
-	s.atxQueue.Close()
-	s.txQueue.Close()
-=======
->>>>>>> 233360c9
 
 	s.Info("sync closed")
 }
@@ -339,13 +301,8 @@
 }
 
 // IsHareSynced returns true if the hare is synced false otherwise
-<<<<<<< HEAD
-func (s *Syncer) IsHareSynced() bool {
-	return s.getGossipBufferingStatus() == inProgress2 || s.IsSynced()
-=======
 func (s *Syncer) IsHareSynced(ctx context.Context) bool {
 	return s.getGossipBufferingStatus() == inProgress2 || s.IsSynced(ctx)
->>>>>>> 233360c9
 }
 
 // Start starts the main pooling routine that checks the sync status every set interval
@@ -355,19 +312,11 @@
 	if s.startLock.TryLock() {
 		defer s.startLock.Unlock()
 		if s.isClosed() {
-<<<<<<< HEAD
-			s.Warning("sync started after closed")
-			return
-		}
-		s.Info("start syncer")
-		go s.run()
-=======
 			logger.Warning("sync started after closed")
 			return
 		}
 		logger.Debug("start syncer")
 		go s.run(log.WithNewSessionID(ctx))
->>>>>>> 233360c9
 		s.forceSync <- true
 		return
 	}
@@ -412,16 +361,6 @@
 
 	// we have all the data of the prev layers so we can simply validate
 	if s.weaklySynced(curr) {
-<<<<<<< HEAD
-		s.handleWeaklySynced()
-		if err := s.syncEpochActivations(curr.GetEpoch()); err != nil {
-			if curr.GetEpoch().IsGenesis() {
-				s.With().Info("cannot fetch epoch atxs (expected during genesis)", curr, log.Err(err))
-			} else {
-				s.With().Error("cannot fetch epoch atxs", curr, log.Err(err))
-			}
-		}
-=======
 		if len(s.net.GetPeers()) != 0 {
 			s.Log.Info("start syncing epoch atxs")
 			err := s.fetcher.GetEpochATXs(ctx, curr.GetEpoch()) //syncEpochActivations(curr.GetEpoch())
@@ -435,7 +374,6 @@
 		}
 		s.WithContext(ctx).With().Info("done syncing epoch atxs")
 		s.handleWeaklySynced(ctx)
->>>>>>> 233360c9
 	} else {
 		s.WithContext(ctx).With().Info("start not synced")
 		s.handleNotSynced(ctx, s.ProcessedLayer()+1)
@@ -443,19 +381,11 @@
 	}
 }
 
-<<<<<<< HEAD
-func (s *Syncer) handleWeaklySynced() {
-	s.With().Info("Node is weakly synced",
-		log.FieldNamed("latest_layer", s.LatestLayer()),
-		log.FieldNamed("current_layer", s.GetCurrentLayer()),
-	)
-=======
 func (s *Syncer) handleWeaklySynced(ctx context.Context) {
 	logger := s.WithContext(ctx)
 	logger.With().Info("node is weakly synced",
 		s.LatestLayer(),
 		s.GetCurrentLayer())
->>>>>>> 233360c9
 	events.ReportNodeStatusUpdate()
 
 	// handle all layers from processed+1 to current -1
@@ -465,28 +395,19 @@
 		return
 	}
 
-<<<<<<< HEAD
-	if s.isClosed() {
-=======
 	// this is a special patch to when we are weakly synced but should still try and get input vector in case we've missed it
 	_, err := s.getLayerFromNeighbors(ctx, s.GetCurrentLayer())
 	// retry this next iteration - but dont set node as synced
 	if err != nil {
 		logger.With().Error("node is out of sync", log.Err(err))
 		s.setGossipBufferingStatus(pending)
->>>>>>> 233360c9
 		return
 	}
 
 	// validate current layer if more than s.ValidationDelta has passed
 	// TODO: remove this since hare runs it?
-<<<<<<< HEAD
-	if err := s.handleCurrentLayer(); err != nil {
-		s.With().Error("node is out of sync", log.Err(err))
-=======
 	if err := s.handleCurrentLayer(ctx); err != nil {
 		logger.With().Error("node is out of sync", log.Err(err))
->>>>>>> 233360c9
 		s.setGossipBufferingStatus(pending)
 		return
 	}
@@ -497,12 +418,7 @@
 
 	// fully-synced, make sure we listen to p2p
 	s.setGossipBufferingStatus(done)
-<<<<<<< HEAD
-	s.With().Info("node is synced")
-	return
-=======
 	logger.Info("node is synced")
->>>>>>> 233360c9
 }
 
 // validate all layers except current one
@@ -514,37 +430,24 @@
 		return
 	}
 
-<<<<<<< HEAD
-	s.With().Info("handle layers",
-		log.FieldNamed("from", s.ProcessedLayer()+1), log.FieldNamed("to", s.GetCurrentLayer()-1))
-=======
 	logger.With().Info("handle layers",
 		log.FieldNamed("from", s.ProcessedLayer()+1),
 		log.FieldNamed("to", s.GetCurrentLayer()-1))
->>>>>>> 233360c9
 	for currentSyncLayer := s.ProcessedLayer() + 1; currentSyncLayer < s.GetCurrentLayer(); currentSyncLayer++ {
 		if s.isClosed() {
 			return
 		}
 		if err := s.getAndValidateLayer(currentSyncLayer); err != nil {
 			if currentSyncLayer.GetEpoch().IsGenesis() {
-<<<<<<< HEAD
-				s.With().Info("failed getting layer even though we are weakly synced (expected during genesis)",
-=======
 				logger.With().Info("failed getting layer even though we are weakly synced (expected during genesis)",
->>>>>>> 233360c9
 					log.FieldNamed("currentSyncLayer", currentSyncLayer),
 					log.FieldNamed("currentLayer", s.GetCurrentLayer()),
 					log.Err(err))
 			} else {
-<<<<<<< HEAD
-				s.Panic("failed getting layer even though we are weakly synced currentLayer=%v lastTicked=%v err=%v", currentSyncLayer, s.GetCurrentLayer(), err)
-=======
 				logger.With().Panic("failed getting layer even though we are weakly synced",
 					log.FieldNamed("current_layer", currentSyncLayer),
 					log.FieldNamed("last_ticked_layer", s.GetCurrentLayer()),
 					log.Err(err))
->>>>>>> 233360c9
 			}
 		}
 	}
@@ -587,20 +490,12 @@
 	// first, bring all the data of the prev layers
 	// Note: lastTicked() is not constant but updates as ticks are received
 	for ; currentSyncLayer < s.GetCurrentLayer(); currentSyncLayer++ {
-<<<<<<< HEAD
-		s.With().Info("syncing layer",
-			log.FieldNamed("current_sync_layer", currentSyncLayer),
-			log.FieldNamed("last_ticked_layer", s.GetCurrentLayer()))
-
-		if s.isClosed() {
-=======
 		logger.With().Info("syncing layer",
 			log.FieldNamed("current_sync_layer", currentSyncLayer),
 			log.FieldNamed("last_ticked_layer", s.GetCurrentLayer()))
 
 		if len(s.net.GetPeers()) == 0 {
 			s.With().Error("cannot sync - no peers")
->>>>>>> 233360c9
 			return
 		}
 
@@ -616,66 +511,33 @@
 
 		if len(lyr.Blocks()) == 0 {
 			if err := s.SetZeroBlockLayer(currentSyncLayer); err != nil {
-<<<<<<< HEAD
-				s.With().Error("handleNotSynced failed", currentSyncLayer, log.Err(err))
-				return
-			}
-		}
-		s.syncAtxs(currentSyncLayer)
-=======
 				logger.With().Error("error attempting to tag zero block layer", currentSyncLayer, log.Err(err))
 				return
 			}
 		}
 		s.syncAtxs(ctx, currentSyncLayer)
->>>>>>> 233360c9
 
 		// TODO: implement handling hare terminating with no valid blocks.
 		// 	currently hareForLayer is nil if hare hasn't terminated yet.
 		//	 ACT: hare should save something in the db when terminating empty set, sync should check it.
-<<<<<<< HEAD
-		hareForLayer, err := s.DB.GetLayerInputVector(lyr.Index())
-		if err != nil {
-			s.Log.With().Warning("validating layer without input vector", lyr.Index(), log.Err(err))
-		}
-		s.ValidateLayer(lyr, hareForLayer) // wait for layer validation
-	}
-
-	// wait for two ticks to ensure we are fully synced before we open gossip or validate the current layer
-	err := s.gossipSyncForOneFullLayer(currentSyncLayer)
-	if err != nil {
-		s.With().Error("failed getting layer from db even though we listened to gossip",
-=======
 		s.ValidateLayer(lyr) // wait for layer validation
 	}
 
 	// wait for two ticks to ensure we are fully synced before we open gossip or validate the current layer
 	if err := s.gossipSyncForOneFullLayer(ctx, currentSyncLayer); err != nil {
 		logger.With().Error("failed getting layer from db even though we listened to gossip",
->>>>>>> 233360c9
 			currentSyncLayer,
 			log.Err(err))
 	}
 }
 
-<<<<<<< HEAD
-func (s *Syncer) syncAtxs(currentSyncLayer types.LayerID) {
-=======
 func (s *Syncer) syncAtxs(ctx context.Context, currentSyncLayer types.LayerID) {
->>>>>>> 233360c9
 	if currentSyncLayer.GetEpoch() == 0 {
 		s.With().Info("skipping ATX sync in epoch 0")
 		return
 	}
 	lastLayerOfEpoch := (currentSyncLayer.GetEpoch() + 1).FirstLayer() - 1
 	if currentSyncLayer == lastLayerOfEpoch {
-<<<<<<< HEAD
-		if err := s.syncEpochActivations(currentSyncLayer.GetEpoch()); err != nil {
-			if currentSyncLayer.GetEpoch().IsGenesis() {
-				s.With().Info("cannot fetch epoch atxs (expected during genesis)", currentSyncLayer, log.Err(err))
-			} else {
-				s.With().Error("cannot fetch epoch atxs", currentSyncLayer, log.Err(err))
-=======
 		ctx = log.WithNewRequestID(ctx, currentSyncLayer.GetEpoch())
 		if err := s.fetcher.GetEpochATXs(ctx, currentSyncLayer.GetEpoch()); err != nil {
 			if currentSyncLayer.GetEpoch().IsGenesis() {
@@ -684,14 +546,13 @@
 					log.Err(err))
 			} else {
 				s.WithContext(ctx).With().Error("cannot fetch epoch atxs", currentSyncLayer, log.Err(err))
->>>>>>> 233360c9
 			}
 		}
 	}
 }
 
-//Waits two ticks (while weakly-synced) in order to ensure that we listened to gossip for one full layer
-//after that we are assumed to have all the data required for validation so we can validate and open gossip
+// Waits two ticks (while weakly-synced) in order to ensure that we listened to gossip for one full layer
+// after that we are assumed to have all the data required for validation so we can validate and open gossip
 // opening gossip in weakly-synced transition us to fully-synced
 func (s *Syncer) gossipSyncForOneFullLayer(ctx context.Context, currentSyncLayer types.LayerID) error {
 	logger := s.WithContext(ctx)
@@ -708,11 +569,7 @@
 		return fmt.Errorf("cloed while buffering first layer")
 	}
 
-<<<<<<< HEAD
-	if err := s.syncSingleLayer(currentSyncLayer); err != nil {
-=======
 	if err := s.syncSingleLayer(ctx, currentSyncLayer); err != nil {
->>>>>>> 233360c9
 		return err
 	}
 
@@ -733,11 +590,7 @@
 		return fmt.Errorf("cloed while buffering second layer ")
 	}
 
-<<<<<<< HEAD
-	if err := s.syncSingleLayer(flayer); err != nil {
-=======
 	if err := s.syncSingleLayer(ctx, flayer); err != nil {
->>>>>>> 233360c9
 		return err
 	}
 
@@ -752,11 +605,7 @@
 	}
 
 	s.ticker.Unsubscribe(ch) // unsub, we won't be listening on this ch anymore
-<<<<<<< HEAD
-	s.Info("done waiting for ticks and validation. setting gossip true")
-=======
 	logger.Info("done waiting for ticks and validation, setting gossip true")
->>>>>>> 233360c9
 
 	// fully-synced - set gossip -synced to true
 	s.setGossipBufferingStatus(done)
@@ -764,28 +613,29 @@
 	return nil
 }
 
-<<<<<<< HEAD
-func (s *Syncer) syncSingleLayer(currentSyncLayer types.LayerID) error {
-	s.With().Info("syncing single layer", log.FieldNamed("current_sync_layer", currentSyncLayer),
+func (s *Syncer) syncSingleLayer(ctx context.Context, currentSyncLayer types.LayerID) error {
+	logger := s.WithContext(ctx)
+	logger.With().Info("syncing single layer",
+		log.FieldNamed("current_sync_layer", currentSyncLayer),
 		log.FieldNamed("last_ticked_layer", s.GetCurrentLayer()))
 
 	if s.isClosed() {
 		return errors.New("shutdown")
 	}
 
-	lyr, err := s.getLayerFromNeighbors(currentSyncLayer)
+	lyr, err := s.getLayerFromNeighbors(ctx, currentSyncLayer)
 	if err != nil {
-		s.With().Info("could not get layer from neighbors", currentSyncLayer, log.Err(err))
+		logger.With().Info("could not get layer from neighbors", currentSyncLayer, log.Err(err))
 		return err
 	}
 
 	if len(lyr.Blocks()) == 0 {
 		if err := s.SetZeroBlockLayer(currentSyncLayer); err != nil {
-			s.With().Error("handleNotSynced failed ", currentSyncLayer, log.Err(err))
+			logger.With().Error("handleNotSynced failed ", currentSyncLayer, log.Err(err))
 			return err
 		}
 	}
-	s.syncAtxs(currentSyncLayer)
+	s.syncAtxs(ctx, currentSyncLayer)
 	return nil
 }
 
@@ -801,135 +651,6 @@
 	return l, false
 }
 
-func (s *Syncer) getLayerFromNeighbors(currentSyncLayer types.LayerID) (*types.Layer, error) {
-	if len(s.peers.GetPeers()) == 0 {
-		return nil, fmt.Errorf("no peers ")
-	}
-
-	// fetch layer hash from each peer
-	s.With().Info("fetch layer hash", currentSyncLayer)
-	m, err := s.fetchLayerHashes(currentSyncLayer)
-	if err != nil {
-		if err == errNoBlocksInLayer {
-			return types.NewLayer(currentSyncLayer), nil
-		}
-		return nil, err
-	}
-
-	if s.isClosed() {
-		return nil, fmt.Errorf("interupt")
-	}
-
-	// fetch ids for each hash
-	s.With().Info("fetch layer ids", currentSyncLayer)
-	blockIds, err := s.fetchLayerBlockIds(m, currentSyncLayer)
-	if err != nil {
-		return nil, err
-	}
-
-	if s.isClosed() {
-		return nil, fmt.Errorf("interupt")
-	}
-=======
-func (s *Syncer) syncSingleLayer(ctx context.Context, currentSyncLayer types.LayerID) error {
-	logger := s.WithContext(ctx)
-	logger.With().Info("syncing single layer",
-		log.FieldNamed("current_sync_layer", currentSyncLayer),
-		log.FieldNamed("last_ticked_layer", s.GetCurrentLayer()))
->>>>>>> 233360c9
-
-	if s.isClosed() {
-		return errors.New("shutdown")
-	}
-
-<<<<<<< HEAD
-	input, err := s.syncInputVector(currentSyncLayer)
-	if err != nil {
-		input = nil
-	}
-
-	if err := s.DB.SaveLayerInputVector(currentSyncLayer, input); err != nil {
-		s.Log.Warning("Could'nt save input vector to db %v", err)
-	}
-
-	return types.NewExistingLayer(types.LayerID(currentSyncLayer), blocksArr), nil
-}
-
-func (s *Syncer) syncEpochActivations(epoch types.EpochID) error {
-	s.With().Info("syncing atxs", epoch)
-	hashes, err := s.fetchEpochAtxHashes(epoch)
-=======
-	lyr, err := s.getLayerFromNeighbors(ctx, currentSyncLayer)
->>>>>>> 233360c9
-	if err != nil {
-		logger.With().Info("could not get layer from neighbors", currentSyncLayer, log.Err(err))
-		return err
-	}
-
-<<<<<<< HEAD
-	atxIds, err := s.fetchEpochAtxs(hashes, epoch)
-	if err != nil {
-		return err
-	}
-
-	s.With().Info("fetched atxs for epoch", epoch, log.Int("count", len(atxIds)))
-	s.With().Debug("fetched atxs for epoch",
-		epoch,
-		log.Int("count", len(atxIds)),
-		log.String("atxs", fmt.Sprint(atxIds)))
-
-	_, err = s.atxQueue.HandleAtxs(atxIds)
-
-	return err
-}
-
-// GetAtxs fetches list of atxs from remote peers if possible
-func (s *Syncer) GetAtxs(IDs []types.ATXID) error {
-	_, err := s.atxQueue.HandleAtxs(IDs)
-	return err
-}
-
-func (s *Syncer) syncLayer(layerID types.LayerID, blockIds []types.BlockID) ([]*types.Block, error) {
-	ch := make(chan bool, 1)
-	foo := func(res bool) error {
-		s.With().Info("sync layer done", layerID)
-		ch <- res
-		return nil
-	}
-
-	tmr := newMilliTimer(syncLayerTime)
-	if res, err := s.blockQueue.addDependencies(layerID, blockIds, foo); err != nil {
-		return nil, fmt.Errorf("failed adding layer %v blocks to queue %v", layerID, err)
-	} else if res == false {
-		s.With().Info("no missing blocks for layer", layerID)
-		return s.LayerBlocks(layerID)
-	}
-
-	s.With().Info("wait for blocks", layerID, log.Int("num_blocks", len(blockIds)), types.BlockIdsField(blockIds))
-=======
-	if len(lyr.Blocks()) == 0 {
-		if err := s.SetZeroBlockLayer(currentSyncLayer); err != nil {
-			logger.With().Error("handleNotSynced failed ", currentSyncLayer, log.Err(err))
-			return err
-		}
-	}
-	s.syncAtxs(ctx, currentSyncLayer)
-	return nil
-}
-
-func (s *Syncer) waitLayer(ch timesync.LayerTimer) (types.LayerID, bool) {
-	var l types.LayerID
->>>>>>> 233360c9
-	select {
-	case l = <-ch:
-		s.Debug("waited one layer")
-	case <-s.exit:
-		s.Debug("exit while buffering")
-		return l, true
-	}
-	return l, false
-}
-
 func (s *Syncer) getLayerFromNeighbors(ctx context.Context, currentSyncLayer types.LayerID) (*types.Layer, error) {
 	ch := s.fetcher.PollLayer(ctx, currentSyncLayer)
 	res := <-ch
@@ -945,60 +666,6 @@
 // GetBlocks fetches list of blocks from peers
 func (s *Syncer) GetBlocks(ctx context.Context, blockIds []types.BlockID) error {
 	return s.fetcher.GetBlocks(ctx, blockIds)
-}
-
-func (s *Syncer) syncInputVector(layerID types.LayerID) ([]types.BlockID, error) {
-	//tmr := newMilliTimer(syncLaye	Time)
-	if r, err := s.DB.GetLayerInputVector(layerID); err == nil {
-		return r, nil
-	}
-
-	out := <-fetchWithFactory(newNeighborhoodWorker(s, 1, inputVectorReqFactory(layerID.Bytes())))
-	if out == nil {
-		return nil, fmt.Errorf("could not find input vector with any neighbor")
-	}
-
-	inputvec := out.([]types.BlockID)
-
-	//tmr.ObserveDuration()
-
-	return inputvec, nil
-}
-
-func (s *Syncer) getBlocks(jobID types.LayerID, blockIds []types.BlockID) error {
-	ch := make(chan bool, 1)
-	foo := func(res bool) error {
-		s.With().Info("get blocks for layer done", jobID)
-		ch <- res
-		return nil
-	}
-
-	tmr := newMilliTimer(syncLayerTime)
-	if res, err := s.blockQueue.addDependencies(jobID, blockIds, foo); err != nil {
-		return fmt.Errorf("failed adding layer %v blocks to queue %v", jobID, err)
-	} else if res == false {
-		s.With().Info("no missing blocks for layer", jobID)
-		return nil
-	}
-
-	s.With().Info("wait for blocks", jobID, log.Int("num_blocks", len(blockIds)))
-	select {
-	case <-s.exit:
-		return fmt.Errorf("received interrupt")
-	case result := <-ch:
-		if !result {
-			return nil
-		}
-	}
-
-	tmr.ObserveDuration()
-
-	return nil
-}
-
-// GetBlocks fetches list of blocks from peers
-func (s *Syncer) GetBlocks(blockIds []types.BlockID) error {
-	return s.getBlocks(types.LayerID(rand.Int31()), blockIds)
 }
 
 func (s *Syncer) fastValidation(block *types.Block) error {
@@ -1046,25 +713,14 @@
 	_, err := s.GetBlock(*block.RefBlock)
 	if err != nil {
 		s.With().Info("fetching block", *block.RefBlock)
-<<<<<<< HEAD
-		fetched := s.fetchBlock(*block.RefBlock)
-		if !fetched {
-			return fmt.Errorf("failed to fetch ref block %v", *block.RefBlock)
-		}
-=======
 		return s.fetcher.FetchBlock(ctx, *block.RefBlock)
->>>>>>> 233360c9
 	}
 	return nil
 }
 
-<<<<<<< HEAD
-func (s *Syncer) fetchAllReferencedAtxs(blk *types.Block) error {
-=======
 func (s *Syncer) fetchAllReferencedAtxs(ctx context.Context, blk *types.Block) error {
 	s.WithContext(ctx).With().Debug("syncer fetching all atxs referenced by block", blk.ID())
 
->>>>>>> 233360c9
 	// As block with empty or Golden ATXID is considered syntactically invalid, explicit check is not needed here.
 	atxs := []types.ATXID{blk.ATXID}
 
@@ -1089,354 +745,6 @@
 			return err
 		}
 	}
-<<<<<<< HEAD
-	return s.fetchAllReferencedAtxs(blk)
-}
-
-func (s *Syncer) blockSyntacticValidation(block *types.Block) ([]*types.Transaction, []*types.ActivationTx, error) {
-	// A block whose associated ATX is the GoldenATXID or the EmptyATXID - either of these - is syntactically invalid.
-	if block.ATXID == *types.EmptyATXID || block.ATXID == s.GoldenATXID {
-		return nil, nil, errInvalidATXID
-	}
-
-	// validate unique tx atx
-	if err := s.fetchBlockDataForValidation(block); err != nil {
-		return nil, nil, err
-	}
-
-	if err := s.fastValidation(block); err != nil {
-		return nil, nil, err
-	}
-
-	// data availability
-	txs, atxs, err := s.dataAvailability(block)
-	if err != nil {
-		return nil, nil, fmt.Errorf("DataAvailabilty failed for block %v err: %v", block.ID(), err)
-	}
-
-	// validate block's view
-	valid := s.validateBlockView(block)
-	if valid == false {
-		return nil, nil, fmt.Errorf("block %v not syntacticly valid", block.ID())
-	}
-
-	return txs, atxs, nil
-}
-
-func combineBlockDiffs(blk *types.Block) []types.BlockID {
-	return append(append(blk.ForDiff, blk.AgainstDiff...), blk.NeutralDiff...)
-}
-
-func (s *Syncer) validateBlockView(blk *types.Block) bool {
-	ch := make(chan bool, 1)
-	defer close(ch)
-	foo := func(res bool) error {
-		s.With().Info("view validated",
-			blk.ID(),
-			log.Bool("result", res),
-			blk.LayerIndex)
-		ch <- res
-		return nil
-	}
-	if res, err := s.blockQueue.addDependencies(blk.ID(), combineBlockDiffs(blk), foo); err != nil {
-		s.Error(fmt.Sprintf("block %v not syntactically valid", blk.ID()), err)
-		return false
-	} else if res == false {
-		s.With().Debug("no missing blocks in view",
-			blk.ID(),
-			blk.LayerIndex)
-		return true
-	}
-
-	return <-ch
-}
-
-func (s *Syncer) fetchAtx(ID types.ATXID) (*types.ActivationTx, error) {
-	atxs, err := s.atxQueue.HandleAtxs([]types.ATXID{ID})
-	if err != nil {
-		return nil, err
-	}
-	if len(atxs) == 0 {
-		return nil, fmt.Errorf("ATX %v not fetched", ID.ShortString())
-	}
-	return atxs[0], nil
-}
-
-// FetchAtx fetches an ATX from remote peer
-func (s *Syncer) FetchAtx(ID types.ATXID) error {
-	_, e := s.fetchAtx(ID)
-	return e
-}
-
-// FetchAtxReferences fetches positioning and prev atxs from peers if they are not found in db
-func (s *Syncer) FetchAtxReferences(atx *types.ActivationTx) error {
-	if atx.PositioningATX != s.GoldenATXID {
-		s.With().Info("going to fetch pos atx", atx.PositioningATX, atx.ID())
-		_, err := s.fetchAtx(atx.PositioningATX)
-		if err != nil {
-			return err
-		}
-	}
-
-	if atx.PrevATXID != *types.EmptyATXID {
-		s.With().Info("going to fetch prev atx", atx.PrevATXID, atx.ID())
-		_, err := s.fetchAtx(atx.PrevATXID)
-		if err != nil {
-			return err
-		}
-	}
-	s.With().Info("done fetching references for atx", atx.ID())
-
-	return nil
-}
-
-func (s *Syncer) fetchBlock(ID types.BlockID) bool {
-	ch := make(chan bool, 1)
-	defer close(ch)
-	foo := func(res bool) error {
-		s.With().Info("single block fetched",
-			ID,
-			log.Bool("result", res))
-		ch <- res
-		return nil
-	}
-	id := types.CalcHash32(append(ID.Bytes(), []byte(strconv.Itoa(rand.Int()))...))
-	if res, err := s.blockQueue.addDependencies(id, []types.BlockID{ID}, foo); err != nil {
-		s.Error(fmt.Sprintf("block %v not syntactically valid", ID), err)
-		return false
-	} else if res == false {
-		// block already found
-		return true
-	}
-
-	return <-ch
-}
-
-// FetchBlock fetches a single block from peers
-func (s *Syncer) FetchBlock(ID types.BlockID) error {
-	if !s.fetchBlock(ID) {
-		return fmt.Errorf("stuff")
-	}
-	return nil
-}
-
-func (s *Syncer) dataAvailability(blk *types.Block) ([]*types.Transaction, []*types.ActivationTx, error) {
-
-	wg := sync.WaitGroup{}
-	wg.Add(1)
-	var txres []*types.Transaction
-	var txerr error
-
-	if len(blk.TxIDs) > 0 {
-		txres, txerr = s.txQueue.HandleTxs(blk.TxIDs)
-	}
-
-	var atxres []*types.ActivationTx
-
-	if txerr != nil {
-		return nil, nil, fmt.Errorf("failed fetching block %v transactions %v", blk.ID(), txerr)
-	}
-
-	s.With().Info("fetched all block data", blk.Fields()...)
-	return txres, atxres, nil
-}
-
-// GetTxs fetches txs from peers if necessary
-func (s *Syncer) GetTxs(IDs []types.TransactionID) error {
-	_, err := s.txQueue.HandleTxs(IDs)
-	return err
-}
-
-func (s *Syncer) fetchLayerBlockIds(m map[types.Hash32][]p2ppeers.Peer, lyr types.LayerID) ([]types.BlockID, error) {
-	// send request to different users according to returned hashes
-	idSet := make(map[types.BlockID]struct{}, s.LayerSize)
-	ids := make([]types.BlockID, 0, s.LayerSize)
-	for h, peers := range m {
-	NextHash:
-		for _, peer := range peers {
-			s.With().Debug("send request", log.String("peer", peer.String()))
-			ch, err := layerIdsReqFactory(lyr)(s, peer)
-			if err != nil {
-				return nil, err
-			}
-
-			timeout := time.After(s.Configuration.RequestTimeout)
-			select {
-			case <-s.GetExit():
-				s.Debug("worker received interrupt")
-				return nil, fmt.Errorf("interupt")
-			case <-timeout:
-				s.With().Error("layer ids request timed out", log.String("peer", peer.String()))
-				continue
-			case v := <-ch:
-				if v != nil {
-					s.With().Debug("peer responded to layer ids request", log.String("peer", peer.String()))
-					// peer returned set with bad hash ask next peer
-					res := types.CalcBlocksHash32(v.([]types.BlockID), nil)
-
-					if h != res {
-						s.With().Warning("layer ids hash does not match request",
-							log.String("peer", peer.String()))
-					}
-
-					for _, bid := range v.([]types.BlockID) {
-						if _, exists := idSet[bid]; !exists {
-							idSet[bid] = struct{}{}
-							ids = append(ids, bid)
-						}
-					}
-					// fetch for next hash
-					break NextHash
-				}
-			}
-		}
-	}
-
-	if len(ids) == 0 {
-		s.Info("could not get layer ids from any peer")
-	}
-
-	return ids, nil
-}
-
-func (s *Syncer) fetchEpochAtxs(m map[types.Hash32][]p2ppeers.Peer, epoch types.EpochID) ([]types.ATXID, error) {
-	// send request to different users according to returned hashes
-	idSet := make(map[types.ATXID]struct{}, s.LayerSize)
-	ids := make([]types.ATXID, 0, s.LayerSize)
-	for h, peers := range m {
-	NextHash:
-		for _, peer := range peers {
-			s.With().Debug("send request", log.String("peer", peer.String()))
-			ch, err := getEpochAtxIds(epoch, s, peer)
-			if err != nil {
-				return nil, err
-			}
-
-			timeout := time.After(s.Configuration.RequestTimeout)
-			select {
-			case <-s.GetExit():
-				s.Debug("worker received interrupt")
-				return nil, fmt.Errorf("interupt")
-			case <-timeout:
-				s.With().Error("layer ids request timed out", log.String("peer", peer.String()))
-				continue
-			case v := <-ch:
-				if v != nil {
-					s.With().Debug("peer responded to epoch atx ids request",
-						log.String("peer", peer.String()))
-					// peer returned set with bad hash ask next peer
-					res := types.CalcATXIdsHash32(v.([]types.ATXID), nil)
-
-					if h != res {
-						s.With().Warning("epoch atx ids hash does not match request",
-							log.String("peer", peer.String()))
-					}
-
-					for _, bid := range v.([]types.ATXID) {
-						if _, exists := idSet[bid]; !exists {
-							idSet[bid] = struct{}{}
-							ids = append(ids, bid)
-						}
-					}
-					// fetch for next hash
-					break NextHash
-				}
-			}
-		}
-	}
-
-	if len(ids) == 0 {
-		s.Info("could not get atx ids from any peer")
-	}
-
-	return ids, nil
-}
-
-type peerHashPair struct {
-	peer p2ppeers.Peer
-	hash types.Hash32
-}
-
-func (s *Syncer) fetchLayerHashes(lyr types.LayerID) (map[types.Hash32][]p2ppeers.Peer, error) {
-	// get layer hash from each peer
-	wrk := newPeersWorker(s, s.GetPeers(), &sync.Once{}, hashReqFactory(lyr))
-	go wrk.Work()
-	m := make(map[types.Hash32][]p2ppeers.Peer)
-	layerHasBlocks := false
-	for out := range wrk.output {
-		pair, ok := out.(*peerHashPair)
-		if pair != nil && ok { // do nothing on close channel
-			if pair.hash != emptyLayer {
-				layerHasBlocks = true
-				m[pair.hash] = append(m[pair.hash], pair.peer)
-			}
-
-		}
-	}
-
-	if !layerHasBlocks {
-		s.With().Info("layer has no blocks", lyr)
-		return nil, errNoBlocksInLayer
-	}
-
-	if len(m) == 0 {
-		return nil, errors.New("could not get layer hashes from any peer")
-	}
-	s.With().Info("layer has blocks", lyr)
-	return m, nil
-}
-
-func (s *Syncer) fetchEpochAtxHashes(ep types.EpochID) (map[types.Hash32][]p2ppeers.Peer, error) {
-	// get layer hash from each peer
-	wrk := newPeersWorker(s, s.GetPeers(), &sync.Once{}, atxHashReqFactory(ep))
-	go wrk.Work()
-	m := make(map[types.Hash32][]p2ppeers.Peer)
-	layerHasBlocks := false
-	for out := range wrk.output {
-		pair, ok := out.(*peerHashPair)
-		if pair != nil && ok { // do nothing on close channel
-			if pair.hash != emptyLayer {
-				layerHasBlocks = true
-				m[pair.hash] = append(m[pair.hash], pair.peer)
-			}
-
-		}
-	}
-
-	if !layerHasBlocks {
-		s.With().Info("epoch has no atxs", ep)
-		return nil, errNoBlocksInLayer
-	}
-
-	if len(m) == 0 {
-		return nil, errors.New("could not get epoch hashes from any peer")
-	}
-	s.With().Info("epoch has atxs", ep)
-	return m, nil
-}
-
-func fetchWithFactory(wrk worker) chan interface{} {
-	// each worker goroutine tries to fetch a block iteratively from each peer
-	go wrk.Work()
-	for i := 0; int32(i) < atomic.LoadInt32(wrk.workCount)-1; i++ {
-		go wrk.Clone().Work()
-	}
-	return wrk.output
-}
-
-// FetchPoetProof fetches a poet proof from network peers
-func (s *Syncer) FetchPoetProof(poetProofRef []byte) error {
-	if !s.poetDb.HasProof(poetProofRef) {
-		out := <-fetchWithFactory(newNeighborhoodWorker(s, 1, poetReqFactory(poetProofRef)))
-		if out == nil {
-			return fmt.Errorf("could not find PoET proof with any neighbor")
-		}
-		proofMessage := out.(types.PoetProofMessage)
-		err := s.poetDb.ValidateAndStore(&proofMessage)
-		if err != nil {
-			return err
-		}
-=======
 	return s.fetchAllReferencedAtxs(ctx, blk)
 }
 
@@ -1444,104 +752,11 @@
 func (s *Syncer) FetchBlock(ctx context.Context, ID types.BlockID) error {
 	if err := s.fetcher.FetchBlock(ctx, ID); err != nil {
 		return err
->>>>>>> 233360c9
 	}
 	return nil
 }
 
 // GetPoetProof fetches a poet proof from network peers
-<<<<<<< HEAD
-func (s *Syncer) GetPoetProof(hash types.Hash32) error {
-	poetProofRef := hash.Bytes()
-	if !s.poetDb.HasProof(poetProofRef) {
-		out := <-fetchWithFactory(newNeighborhoodWorker(s, 1, poetReqFactory(poetProofRef)))
-		if out == nil {
-			return fmt.Errorf("could not find PoET proof with any neighbor")
-		}
-		proofMessage := out.(types.PoetProofMessage)
-		err := s.poetDb.ValidateAndStore(&proofMessage)
-		if err != nil {
-			return err
-		}
-	}
-	return nil
-}
-
-func (s *Syncer) atxCheckLocal(atxIds []types.Hash32) (map[types.Hash32]item, map[types.Hash32]item, []types.Hash32) {
-	// look in pool
-	unprocessedItems := make(map[types.Hash32]item, len(atxIds))
-	missingInPool := make([]types.ATXID, 0, len(atxIds))
-	for _, t := range atxIds {
-		id := types.ATXID(t)
-		if x, err := s.atxDb.GetFullAtx(id); err == nil {
-			atx := x
-			s.With().Debug("found atx in atx db", id)
-			unprocessedItems[id.Hash32()] = atx
-		} else {
-			s.With().Debug("atx not in atx pool", id)
-			missingInPool = append(missingInPool, id)
-		}
-	}
-	// look in db
-	dbAtxs, missing := s.GetATXs(missingInPool)
-
-	dbItems := make(map[types.Hash32]item, len(dbAtxs))
-	for i, k := range dbAtxs {
-		dbItems[i.Hash32()] = k
-	}
-
-	missingItems := make([]types.Hash32, 0, len(missing))
-	for _, i := range missing {
-		missingItems = append(missingItems, i.Hash32())
-	}
-
-	return unprocessedItems, dbItems, missingItems
-}
-
-func (s *Syncer) txCheckLocal(txIds []types.Hash32) (map[types.Hash32]item, map[types.Hash32]item, []types.Hash32) {
-	// look in pool
-	unprocessedItems := make(map[types.Hash32]item)
-	missingInPool := make([]types.TransactionID, 0)
-	for _, t := range txIds {
-		id := types.TransactionID(t)
-		if tx, err := s.txpool.Get(id); err == nil {
-			s.With().Debug("found tx in tx pool", id)
-			unprocessedItems[id.Hash32()] = tx
-		} else {
-			s.With().Debug("tx not in tx pool", id)
-			missingInPool = append(missingInPool, id)
-		}
-	}
-	// look in db
-	dbTxs, missing := s.GetTransactions(missingInPool)
-
-	dbItems := make(map[types.Hash32]item, len(dbTxs))
-	for _, k := range dbTxs {
-		dbItems[k.Hash32()] = k
-	}
-
-	missingItems := make([]types.Hash32, 0, len(missing))
-	for i := range missing {
-		missingItems = append(missingItems, i.Hash32())
-	}
-
-	return unprocessedItems, dbItems, missingItems
-}
-
-func (s *Syncer) blockCheckLocal(blockIds []types.Hash32) (map[types.Hash32]item, map[types.Hash32]item, []types.Hash32) {
-	// look in pool
-	dbItems := make(map[types.Hash32]item)
-	for _, id := range blockIds {
-		res, err := s.GetBlock(types.BlockID(id.ToHash20()))
-		if err != nil {
-			s.With().Debug("get block failed", log.String("id", id.ShortString()))
-			continue
-		}
-		dbItems[id] = res
-	}
-
-	return nil, dbItems, nil
-=======
 func (s *Syncer) GetPoetProof(ctx context.Context, hash types.Hash32) error {
 	return s.fetcher.GetPoetProof(ctx, hash)
 }
@@ -1549,7 +764,6 @@
 // GetInputVector fetches a inputvector for layer from network peers
 func (s *Syncer) GetInputVector(id types.LayerID) error {
 	return s.fetcher.GetInputVector(id)
->>>>>>> 233360c9
 }
 
 func (s *Syncer) getAndValidateLayer(id types.LayerID) error {
@@ -1565,23 +779,11 @@
 		return err
 	}
 
-<<<<<<< HEAD
-	// TODO: Get hare results a.k.a input vector from - db/hare and replace this
-	inputVector, err := s.DB.GetLayerInputVector(id)
-	if err != nil {
-		inputVector = nil
-	}
-
-	s.Log.With().Info("getAndValidateLayer ", id.Field(), log.String("input_vector", fmt.Sprint(inputVector)), log.String("blocks", fmt.Sprint(types.BlockIDs(lyr.Blocks()))))
-
-	s.ValidateLayer(lyr, inputVector) // wait for layer validation
-=======
 	s.Log.With().Info("getAndValidateLayer",
 		id.Field(),
 		log.String("blocks", fmt.Sprint(types.BlockIDs(lyr.Blocks()))))
 
 	s.ValidateLayer(lyr) // wait for layer validation
->>>>>>> 233360c9
 	return nil
 }
 
