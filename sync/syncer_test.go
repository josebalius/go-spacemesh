package sync

import (
	"context"
	"errors"
	"fmt"
	fetch2 "github.com/spacemeshos/go-spacemesh/fetch"
	"github.com/spacemeshos/go-spacemesh/layerfetcher"
	"github.com/spacemeshos/go-spacemesh/p2p/p2pcrypto"
	"math/big"
	"os"
	"path/filepath"
	"strconv"
	"sync/atomic"
	"testing"
	"time"

	xdr "github.com/nullstyle/go-xdr/xdr3"
	"github.com/spacemeshos/sha256-simd"
	"github.com/stretchr/testify/assert"
	"github.com/stretchr/testify/require"
	"github.com/stretchr/testify/suite"

	"github.com/spacemeshos/go-spacemesh/activation"
	"github.com/spacemeshos/go-spacemesh/common/types"
	"github.com/spacemeshos/go-spacemesh/database"
	"github.com/spacemeshos/go-spacemesh/log"
	"github.com/spacemeshos/go-spacemesh/mesh"
	"github.com/spacemeshos/go-spacemesh/p2p"
	p2ppeers "github.com/spacemeshos/go-spacemesh/p2p/peers"
	"github.com/spacemeshos/go-spacemesh/p2p/service"
	"github.com/spacemeshos/go-spacemesh/rand"
	"github.com/spacemeshos/go-spacemesh/signing"
	"github.com/spacemeshos/go-spacemesh/state"
	"github.com/spacemeshos/go-spacemesh/timesync"
)

var (
	goldenATXID = types.ATXID(types.HexToHash32("77777"))
	conf        = Configuration{1000, 1, 300, 500 * time.Millisecond, 200 * time.Millisecond, 10 * time.Hour, 100, 5, false, goldenATXID}
)

func init() {
	types.SetLayersPerEpoch(3)
	rand.Seed(time.Now().UnixNano())
}

type fetchMock struct {
}

func (f fetchMock) PollLayer(layer types.LayerID) chan layerfetcher.LayerPromiseResult {
	return nil
}

func (f fetchMock) GetAtxs(IDs []types.ATXID) error {
	return nil
}

func (f fetchMock) GetEpochATXs(id types.EpochID) error {
	return nil
}

func (f fetchMock) GetBlocks(IDs []types.BlockID) error {
	return nil
}

func (f fetchMock) FetchBlock(ID types.BlockID) error {
	return nil
}

func (f fetchMock) GetPoetProof(id types.Hash32) error {
	return nil
}

type alwaysOkAtxDb struct {
}

func (alwaysOkAtxDb) ProcessAtx(atx *types.ActivationTx) error {
	return nil
}

func (alwaysOkAtxDb) GetFullAtx(id types.ATXID) (*types.ActivationTx, error) {
	return &types.ActivationTx{}, nil
}

func (alwaysOkAtxDb) GetEpochAtxs(epochID types.EpochID) (atxs []types.ATXID) {
	return []types.ATXID{*types.EmptyATXID}
}

type PeersMock struct {
	getPeers func() []p2ppeers.Peer
}

func (pm PeersMock) GetPeers() []p2ppeers.Peer {
	return pm.getPeers()
}

func (pm PeersMock) Close() {
	return
}

type storeMock struct {
	store  map[types.Hash32][]byte
	blocks map[types.Hash32]*types.Block
	msh    *mesh.Mesh
}

func (s storeMock) GetLayerHash(ID types.LayerID) types.Hash32 {
	return types.Hash32{}
}

func (s storeMock) GetLayerHashBlocks(hash types.Hash32) []types.BlockID {
	return []types.BlockID{}
}

func (s storeMock) GetLayerVerifyingVector(hash types.Hash32) []types.BlockID {
	return []types.BlockID{}
}

func (s storeMock) HandleTxSyncData(data []byte) error {
	return nil
}

func (s storeMock) GetEpochAtxs(epochID types.EpochID) (atxs []types.ATXID) {
	return nil
}

func (s storeMock) HasProof(proofRef []byte) bool {
	return true
}

func (s storeMock) ValidateAndStore(proofMessage *types.PoetProofMessage) error {
	return nil
}

func (s storeMock) ValidateAndStoreMsg(data []byte) error {
	return nil
}

func (s storeMock) HandleAtxData(ctx context.Context, data []byte, syncer service.Fetcher) error {
	return nil
}

func (s *storeMock) HandleBlockData(ctx context.Context, data []byte, fetcher service.Fetcher) error {
	var b types.Block

	err := types.BytesToInterface(data, &b)

	if err != nil {
		return err
	}
	b.Initialize()
	s.blocks[b.ID().AsHash32()] = &b

	return s.msh.AddBlock(&b)
}

const (
	levelDB        = "LevelDB"
	memoryDB       = "MemoryDB"
	Path           = "../tmp/sync/"
	layersPerEpoch = 10
)

var (
	tx1 = tx()
	tx2 = tx()
	tx3 = tx()
	tx4 = tx()
	tx5 = tx()
	tx6 = tx()
	tx7 = tx()
	tx8 = tx()
)

var initialPoST = &types.PoST{
	Nonce:   0,
	Indices: make([]byte, 10),
}

func newMemPoetDb() poetDb {
	return activation.NewPoetDb(database.NewMemDatabase(), log.NewDefault("poetDb"))
}

func newMockPoetDb() poetDb {
	return &poetDbMock{make(map[types.Hash32][]byte)}
}

func SyncMockFactory(number int, conf Configuration, name string, dbType string, poetDb func() poetDb) (syncs []*Syncer, p2ps []*service.Node, ticker *timesync.TimeClock) {
	tick := 200 * time.Millisecond
	timer := timesync.RealClock{}
	ticker = timesync.NewClock(timer, tick, timer.Now().Add(tick*-4), log.NewDefault("clock"))
	syncs, p2ps = SyncMockFactoryManClock(number, conf, name, dbType, poetDb, ticker)
	for _, syncer := range syncs {
		if waitForPeers(syncer, number-1) == false {
			panic("peers did not load")
		}
	}
	ticker.StartNotifying()
	return syncs, p2ps, ticker
}

func SyncMockFactoryManClock(number int, conf Configuration, name string, dbType string, poetDb func() poetDb, ticker ticker) ([]*Syncer, []*service.Node) {
	nodes := make([]*Syncer, 0, number)
	p2ps := make([]*service.Node, 0, number)
	sim := service.NewSimulator()
	for i := 0; i < number; i++ {
		net := sim.NewNode()
		name := fmt.Sprintf(name+"_%d", i)
		l := log.NewDefault(name)
		blockValidator := blockEligibilityValidatorMock{}
		txpool := state.NewTxMemPool()
		atxpool := activation.NewAtxMemPool()
		atxDB := database.NewMemDatabase()
		f := fetch2.NewFetch(context.TODO(), fetch2.DefaultConfig(), net, l)
		msh := getMesh(dbType, Path+name+"_"+time.Now().String(), atxDB)
		store := &storeMock{
			msh:    msh,
			blocks: make(map[types.Hash32]*types.Block),
		}
		layerFetcher := layerfetcher.NewLogic(context.TODO(), layerfetcher.Config{RequestTimeout: 3}, store, store, store, store, store, net, f, msh, l)
		poetDB := database.NewMemDatabase()
		poet := activation.NewPoetDb(poetDB, log.NewDefault("poetDb"))
		//poet := poetDb()
		layerFetcher.AddDBs(msh.Blocks(), atxDB, msh.Transactions(), poetDB, msh.InputVector())
		// note: layer fetcher startup happens asynchronously, so it may not be fully running when this method returns
		layerFetcher.Start()

		sync := NewSync(context.TODO(), net, msh, txpool, atxpool, blockValidator, poet, conf, ticker, layerFetcher, l)
		nodes = append(nodes, sync)
		p2ps = append(p2ps, net)
	}
	return nodes, p2ps
}

type mockBlocksProvider struct {
	mp map[types.BlockID]struct{}
}

type stupidPeersMock struct {
}

func (s stupidPeersMock) GetPeers() []p2ppeers.Peer {
	return []p2ppeers.Peer{p2pcrypto.NewRandomPubkey(), p2pcrypto.NewRandomPubkey()}
}

func (s stupidPeersMock) Close() {
}

func (mbp mockBlocksProvider) GetGoodPatternBlocks(layer types.LayerID) (map[types.BlockID]struct{}, error) {
	return nil, errors.New("not implemented")
}

var rewardConf = mesh.Config{
	BaseReward: big.NewInt(5000),
}

func getMeshWithLevelDB(id string) *mesh.Mesh {
	lg := log.NewDefault(id)
	mshdb, _ := mesh.NewPersistentMeshDB(id, 5, lg)
	atxdbStore, _ := database.NewLDBDatabase(id+"atx", 0, 0, lg.WithOptions(log.Nop))
	atxdb := activation.NewDB(atxdbStore, &mockIStore{}, mshdb, layersPerEpoch, goldenATXID, &validatorMock{}, lg.WithOptions(log.Nop))
	return mesh.NewMesh(mshdb, atxdb, rewardConf, &meshValidatorMock{}, &mockTxMemPool{}, &mockState{}, lg.WithOptions(log.Nop))
}

func persistenceTeardown() {
	os.RemoveAll(Path)
}

func getMeshWithMemoryDB(id string, atxDb database.Database) *mesh.Mesh {
	lg := log.NewDefault(id)
	mshdb := mesh.NewMemMeshDB(lg)
<<<<<<< HEAD
	atxdb := activation.NewDB(database.NewMemDatabase(), &mockIStore{}, mshdb, layersPerEpoch, goldenATXID, &validatorMock{}, lg.WithName("atxDB"))
=======
	if atxDb == nil {
		atxDb = database.NewMemDatabase()
	}
	atxdb := activation.NewDB(atxDb, &mockIStore{}, mshdb, layersPerEpoch, goldenATXID, &validatorMock{}, lg.WithName("atxDB"))
>>>>>>> 233360c9
	return mesh.NewMesh(mshdb, atxdb, rewardConf, &meshValidatorMock{}, &mockTxMemPool{}, &mockState{}, lg)
}

func getMesh(dbType, id string, atxDB database.Database) *mesh.Mesh {
	if dbType == levelDB {
		return getMeshWithLevelDB(id)
	}

	return getMeshWithMemoryDB(id, atxDB)
}

func addTxsToPool(pool txMemPool, txs []*types.Transaction) {
	for _, t := range txs {
		pool.Put(t.ID(), t)
	}
<<<<<<< HEAD
}

func TestSyncer_Start(t *testing.T) {
	syncs, _, _ := SyncMockFactory(1, conf, t.Name(), memoryDB, newMockPoetDb)
	syn := syncs[0]

	syn.Start()
	syn.Start()
	syn.Close()
	syn.Start()
}

func createBlock(activationTx types.ActivationTx, signer *signing.EdSigner) *types.Block {
	block1 := types.NewExistingBlock(1, []byte(rand.String(8)), nil)
	block1.ATXID = activationTx.ID()
	block1.ActiveSet = &[]types.ATXID{activationTx.ID()}
	block1.Signature = signer.Sign(block1.Bytes())
	block1.Initialize()
	return block1
=======
>>>>>>> 233360c9
}

func TestSyncer_Start(t *testing.T) {
	syncs, _, clock := SyncMockFactory(2, conf, t.Name(), memoryDB, newMockPoetDb)
	defer clock.Close()
	n := &stupidPeersMock{}
	syncs[0].net.peers = n
	syncs[1].net.peers = n
	syn := syncs[0]

	syn.Start(context.TODO())
	syn.Start(context.TODO())
	syn.Close()
	syn.Start(context.TODO())
}

func createBlock(activationTx types.ActivationTx, signer *signing.EdSigner) *types.Block {
	block1 := types.NewExistingBlock(1, []byte(rand.String(8)), nil)
	block1.ATXID = activationTx.ID()
	block1.ActiveSet = &[]types.ATXID{activationTx.ID()}
	block1.Signature = signer.Sign(block1.Bytes())
	block1.Initialize()
	return block1
}

func TestSyncer_Close(t *testing.T) {
	types.SetLayersPerEpoch(3)
	syncs, _, clock := SyncMockFactory(2, conf, t.Name(), memoryDB, newMockPoetDb)
	defer clock.Close()
	sync := syncs[0]
	sync1 := syncs[1]

	block := types.NewExistingBlock(1, []byte(rand.String(8)), nil)
	block.TxIDs = append(block.TxIDs, tx1.ID())
	//block.ATXIDs = append(block.ATXIDs, atx1)

	sync1.AddBlockWithTxs(block)
	sync1.Close()
	sync.Start(context.TODO())
	sync.Close()
	_, ok := <-sync.forceSync
	assert.True(t, !ok, "channel 'forceSync' still open")
	_, ok = <-sync.exit
	assert.True(t, !ok, "channel 'exit' still open")
}

/*
func TestSyncProtocol_BlockRequest(t *testing.T) {
	signer := signing.NewEdSigner()
	atx1 := atx(signer.PublicKey().String())
	err := activation.SignAtx(signer, atx1)
	assert.NoError(t, err)
	syncs, nodes, _ := SyncMockFactory(2, conf, t.Name(), memoryDB, newMockPoetDb)
	syncObj := syncs[0]
	defer syncObj.Close()
<<<<<<< HEAD
=======
	syncObj2 := syncs[1]
	defer syncObj2.Close()
>>>>>>> 233360c9
	block := types.NewExistingBlock(1, []byte(rand.String(8)), nil)
	addTxsToPool(syncObj.txpool, []*types.Transaction{tx1})

	syncObj.AddBlockWithTxs(block)
	syncObj2.peers = getPeersMock([]p2ppeers.Peer{nodes[0].PublicKey()})

	ch := make(chan fetchRequest, 1)
	ch <- fetchRequest{ids: []types.Hash32{block.Hash32()}}

	output := fetchWithFactory(context.TODO(), newFetchWorker(context.TODO(), syncObj2, 1, newFetchReqFactory(blockMsg, blocksAsItems), ch, ""))

	timeout := time.NewTimer(2 * time.Second)
	emptyID := types.BlockID{}
	select {
	case a := <-output:
		assert.NotEqual(t, a.(fetchJob).items[0].(*types.Block).ID(), emptyID, "id not set")
		assert.Equal(t, a.(fetchJob).ids[0], block.Hash32(), "wrong block")
	case <-timeout.C:
		assert.Fail(t, "no message received on channel")
	}
}

func TestSyncProtocol_LayerHashRequest(t *testing.T) {
	syncs, nodes, _ := SyncMockFactory(2, conf, t.Name(), memoryDB, newMockPoetDb)
	signer := signing.NewEdSigner()
	atx1 := atx(signer.PublicKey().String())
	err := activation.SignAtx(signer, atx1)
	assert.NoError(t, err)
	syncObj1 := syncs[0]
	defer syncObj1.Close()
	syncObj2 := syncs[1]
	defer syncObj2.Close()
	lid := types.LayerID(1)
	block := types.NewExistingBlock(1, []byte(rand.String(8)), nil)
	addTxsToPool(syncObj1.txpool, []*types.Transaction{tx1})
	syncObj1.AddBlockWithTxs(block)
	timeout := time.NewTimer(2 * time.Second)

	wrk := newPeersWorker(context.TODO(), syncObj2, []p2ppeers.Peer{nodes[0].PublicKey()}, &sync.Once{}, hashReqFactory(lid))
	go wrk.Work(context.TODO())

	select {
	case <-wrk.output:
		return
	case <-timeout.C:
		assert.Fail(t, "no message received on channel")
	}
}*/

func TestSyncProtocol_FetchInputVector(t *testing.T) {
	r := require.New(t)

	syncs, nodes, clock := SyncMockFactory(2, conf, t.Name(), memoryDB, newMemPoetDb)
	defer clock.Close()
	s0 := syncs[0]
	s1 := syncs[1]
	s1.peers = getPeersMock([]p2ppeers.Peer{nodes[0].PublicKey()})

	input := []types.BlockID{types.RandomBlockID(), types.RandomBlockID(), types.RandomBlockID(), types.RandomBlockID()}

	_, err := types.InterfaceToBytes(input)
	r.NoError(err)
	r.NoError(s0.SaveLayerInputVectorByID(1, input))

	got, err := s0.GetLayerInputVectorByID(1)
	r.NoError(err)
	r.Equal(input, got)
	//
	err = s1.GetInputVector(types.LayerID(1))
	r.NoError(err)
	bids, err := s1.GetLayerInputVectorByID(1)
	r.NoError(err)
	r.Equal(input, got)
	require.Equal(t, bids, input)
}

func TestSyncProtocol_FetchInputVector(t *testing.T) {
	r := require.New(t)

	syncs, nodes, _ := SyncMockFactory(2, conf, t.Name(), memoryDB, newMemPoetDb)
	s0 := syncs[0]
	s1 := syncs[1]
	s1.peers = getPeersMock([]p2ppeers.Peer{nodes[0].PublicKey()})

	input := []types.BlockID{types.RandomBlockID(), types.RandomBlockID(), types.RandomBlockID(), types.RandomBlockID()}

	_, err := types.InterfaceToBytes(input)
	r.NoError(err)
	s0.InputVectorBackupFunc = func(id types.LayerID) ([]types.BlockID, error) {
		return input, nil
	}

	got, err := s0.GetLayerInputVector(1)
	r.NoError(err)
	r.Equal(input, got)

	bids, err := s1.syncInputVector(types.LayerID(1))
	r.NoError(err)
	require.Equal(t, bids, input)
}

func TestSyncer_FetchPoetProofAvailableAndValid(t *testing.T) {
	r := require.New(t)

	syncs, nodes, clock := SyncMockFactory(2, conf, t.Name(), memoryDB, newMemPoetDb)
	defer clock.Close()
	s0 := syncs[0]
	s1 := syncs[1]
	s1.peers = getPeersMock([]p2ppeers.Peer{nodes[0].PublicKey()})

	proofMessage := makePoetProofMessage(t)

	err := s0.poetDb.ValidateAndStore(&proofMessage)
	r.NoError(err)

	poetProofBytes, err := types.InterfaceToBytes(&proofMessage.PoetProof)
	r.NoError(err)
	ref := sha256.Sum256(poetProofBytes)
<<<<<<< HEAD

	err = s1.FetchPoetProof(types.CalcHash32(ref[:]).Bytes())
=======
	s0.fetcher.Start()
	defer s0.fetcher.Close()
	s1.fetcher.Start()
	defer s1.fetcher.Close()
	log.Info("new code")
	err = s1.GetPoetProof(context.TODO(), types.CalcHash32(ref[:]))
>>>>>>> 233360c9
	r.NoError(err)
}

func TestSyncer_SyncAtxs_FetchPoetProof(t *testing.T) {
	r := require.New(t)
	signer := signing.NewEdSigner()
	syncs, nodes, clock := SyncMockFactory(2, conf, t.Name(), memoryDB, newMemPoetDb)
	defer clock.Close()
	s0 := syncs[0]
	s1 := syncs[1]
	s1.peers = getPeersMock([]p2ppeers.Peer{nodes[0].PublicKey()})

	// Store a poet proof and a respective atx in s0.

	proofMessage := makePoetProofMessage(t)

	err := s0.poetDb.ValidateAndStore(&proofMessage)
	r.NoError(err)

	poetProofBytes, err := types.InterfaceToBytes(&proofMessage.PoetProof)
	r.NoError(err)
	poetRef := sha256.Sum256(poetProofBytes)

	atx1 := atx(signer.PublicKey().String())
	atx1.NIPoST.PoSTMetadata.Challenge = poetRef[:]
	err = activation.SignAtx(signer, atx1)
	r.NoError(err)
	err = s0.ProcessAtxs([]*types.ActivationTx{atx1})
	r.NoError(err)

	// Make sure that s1 syncAtxs would fetch the missing poet proof.

	/*r.False(s1.poetDb.HasProof(poetRef[:]))

	atxs, err := s1.atxQueue.handle(context.TODO(), []types.Hash32{atx1.Hash32()})
	r.NoError(err)
	r.Equal(1, len(atxs))

	_, found := atxs[atx1.Hash32()]
	r.True(found)

<<<<<<< HEAD
	r.True(s1.poetDb.HasProof(types.CalcHash32(poetRef[:]).Bytes()))
=======
	r.True(s1.poetDb.HasProof(types.CalcHash32(poetRef[:]).Bytes()))*/
>>>>>>> 233360c9
}

func makePoetProofMessage(t *testing.T) types.PoetProofMessage {
	r := require.New(t)
	file, err := os.Open(filepath.Join("..", "activation", "test_resources", "poet.proof"))
	r.NoError(err)

	var poetProof types.PoetProof
	_, err = xdr.Unmarshal(file, &poetProof)
	r.NoError(err)
	r.EqualValues([][]byte{[]byte("1"), []byte("2"), []byte("3")}, poetProof.Members)
	poetID := []byte("poet_id_12345")
	roundID := "1337"

	return types.PoetProofMessage{
		PoetProof:     poetProof,
		PoetServiceID: poetID,
		RoundID:       roundID,
		Signature:     nil,
	}
}

/*
func TestSyncProtocol_LayerIdsRequest(t *testing.T) {
	syncs, nodes, _ := SyncMockFactory(2, conf, t.Name(), memoryDB, newMockPoetDb)
	signer := signing.NewEdSigner()
	atx1 := atx(signer.PublicKey().String())
	atx2 := atx(signer.PublicKey().String())
	atx3 := atx(signer.PublicKey().String())
	atx4 := atx(signer.PublicKey().String())
	syncObj := syncs[0]
	defer syncObj.Close()
	syncObj1 := syncs[1]
	defer syncObj1.Close()
	lid := types.LayerID(1)
	layer := types.NewExistingLayer(lid, make([]*types.Block, 0, 10))
	block1 := types.NewExistingBlock(1, []byte(rand.String(8)), []types.TransactionID{tx1.ID()})
	addTxsToPool(syncObj1.txpool, []*types.Transaction{tx1, tx2, tx3, tx4})

	syncObj1.atxDb.ProcessAtx(atx1)
	syncObj1.atxDb.ProcessAtx(atx2)
	syncObj1.atxDb.ProcessAtx(atx3)
	syncObj1.atxDb.ProcessAtx(atx4)

	syncObj1.AddBlockWithTxs(block1)
<<<<<<< HEAD

	block2 := types.NewExistingBlock(1, []byte(rand.String(8)), []types.TransactionID{tx2.ID()})
	syncObj1.AddBlockWithTxs(block2)

	block3 := types.NewExistingBlock(1, []byte(rand.String(8)), []types.TransactionID{tx3.ID()})

	syncObj1.AddBlockWithTxs(block3)

	block4 := types.NewExistingBlock(1, []byte(rand.String(8)), []types.TransactionID{tx4.ID()})

=======

	block2 := types.NewExistingBlock(1, []byte(rand.String(8)), []types.TransactionID{tx2.ID()})
	syncObj1.AddBlockWithTxs(block2)

	block3 := types.NewExistingBlock(1, []byte(rand.String(8)), []types.TransactionID{tx3.ID()})

	syncObj1.AddBlockWithTxs(block3)

	block4 := types.NewExistingBlock(1, []byte(rand.String(8)), []types.TransactionID{tx4.ID()})

>>>>>>> 233360c9
	syncObj1.AddBlockWithTxs(block4)

	timeout := time.NewTimer(2 * time.Second)

	wrk := newPeersWorker(context.TODO(), syncObj, []p2ppeers.Peer{nodes[1].PublicKey()}, &sync.Once{}, layerIdsReqFactory(lid))
	go wrk.Work(context.TODO())

	select {
	case intr := <-wrk.output:
		ids := intr.([]types.BlockID)
		for _, a := range layer.Blocks() {
			found := false
			for _, id := range ids {
				if a.ID() == types.BlockID(id) {
					found = true
					break
				}
			}
			if !found {
				t.Error(errors.New("id list did not match"))
			}
		}
	case <-timeout.C:
		assert.Fail(t, "no message received on channel")
	}
}
*/

func TestSyncProtocol_FetchBlocks(t *testing.T) {
	syncs, nodes, clock := SyncMockFactory(2, conf, t.Name(), memoryDB, newMockPoetDb)
	defer clock.Close()
	signer := signing.NewEdSigner()
	atx1 := atx(signer.PublicKey().String())

	atx2 := atx(signer.PublicKey().String())
	atx3 := atx(signer.PublicKey().String())
	syncObj1 := syncs[0]
	defer syncObj1.Close()
	syncObj2 := syncs[1]
	defer syncObj2.Close()
	pm1 := getPeersMock([]p2ppeers.Peer{nodes[0].PublicKey()})
	syncObj1.Log.Info("started fetch_blocks")
	syncObj2.peers = pm1 //override peers with

	err := syncObj1.ProcessAtxs([]*types.ActivationTx{atx3})
	assert.NoError(t, err)
	block1 := types.NewExistingBlock(0, []byte(rand.String(8)), []types.TransactionID{tx1.ID(), tx2.ID(), tx3.ID(), tx4.ID(), tx5.ID(), tx6.ID(), tx7.ID(), tx8.ID()})
	block1.ATXID = atx3.ID()
	block2 := types.NewExistingBlock(1, []byte(rand.String(8)), []types.TransactionID{tx1.ID(), tx2.ID(), tx3.ID(), tx4.ID(), tx5.ID(), tx6.ID(), tx7.ID(), tx8.ID()})
	block2.ATXID = atx3.ID()
	block3 := types.NewExistingBlock(2, []byte(rand.String(8)), []types.TransactionID{tx1.ID(), tx2.ID(), tx3.ID(), tx4.ID(), tx5.ID(), tx6.ID(), tx7.ID(), tx8.ID()})
	block3.ATXID = atx3.ID()
	block1.Initialize()
	block2.Initialize()
	block3.Initialize()
	addTxsToPool(syncObj1.txpool, []*types.Transaction{tx1, tx2, tx3, tx4, tx5, tx6, tx7, tx8})
	syncObj1.atxDb.ProcessAtx(atx1)
	syncObj1.atxDb.ProcessAtx(atx2)
	syncObj1.atxDb.ProcessAtx(atx3)
	syncObj1.AddBlockWithTxs(block1)
	syncObj1.AddBlockWithTxs(block2)
	syncObj1.AddBlockWithTxs(block3)

	ch := make(chan []types.Hash32, 3)
	ch <- []types.Hash32{block1.Hash32()}
	ch <- []types.Hash32{block2.Hash32()}
	ch <- []types.Hash32{block3.Hash32()}
	close(ch)
}

func TestSyncProtocol_SyncNodes(t *testing.T) {
	syncs, nodes, ts := SyncMockFactory(3, conf, t.Name(), memoryDB, newMockPoetDb)
	defer ts.Close()
	pm1 := getPeersMock([]p2ppeers.Peer{nodes[2].PublicKey()})
	pm2 := getPeersMock([]p2ppeers.Peer{nodes[2].PublicKey()})
	pm3 := getPeersMock([]p2ppeers.Peer{nodes[0].PublicKey(), nodes[1].PublicKey()})
	syncObj1 := syncs[0]
	syncObj1.peers = pm1 //override peers with mock
	defer syncObj1.Close()

	syncObj2 := syncs[1]
	syncObj2.peers = pm2 //override peers with mock
	defer syncObj2.Close()

	syncObj3 := syncs[2]
	syncObj3.peers = pm3 //override peers with mock
	defer syncObj3.Close()
	defer ts.Close()

	signer := signing.NewEdSigner()

	block3 := types.NewExistingBlock(1, []byte(rand.String(8)), []types.TransactionID{tx1.ID(), tx2.ID(), tx3.ID()})
	block3.Signature = signer.Sign(block3.Bytes())
	block4 := types.NewExistingBlock(1, []byte(rand.String(8)), []types.TransactionID{tx1.ID(), tx2.ID(), tx3.ID()})
	block4.Signature = signer.Sign(block4.Bytes())
	block5 := types.NewExistingBlock(2, []byte(rand.String(8)), []types.TransactionID{tx1.ID(), tx2.ID(), tx3.ID()})
	block5.Signature = signer.Sign(block5.Bytes())
	block6 := types.NewExistingBlock(2, []byte(rand.String(8)), []types.TransactionID{tx1.ID(), tx2.ID(), tx3.ID()})
	block6.Signature = signer.Sign(block6.Bytes())
	block7 := types.NewExistingBlock(3, []byte(rand.String(8)), []types.TransactionID{tx4.ID(), tx5.ID(), tx6.ID()})
	block7.Signature = signer.Sign(block7.Bytes())
	block8 := types.NewExistingBlock(3, []byte(rand.String(8)), []types.TransactionID{tx4.ID(), tx5.ID(), tx6.ID()})
	block8.Signature = signer.Sign(block8.Bytes())
	block9 := types.NewExistingBlock(4, []byte(rand.String(8)), []types.TransactionID{tx7.ID(), tx8.ID()})
	block9.Signature = signer.Sign(block9.Bytes())
	block10 := types.NewExistingBlock(5, []byte(rand.String(8)), []types.TransactionID{tx7.ID(), tx8.ID()})
	block10.Signature = signer.Sign(block10.Bytes())

	addTxsToPool(syncObj1.txpool, []*types.Transaction{tx1, tx2, tx3, tx4, tx5, tx6, tx7, tx8})
	syncObj1.AddBlockWithTxs(block3)
	syncObj1.AddBlockWithTxs(block4)
	syncObj1.AddBlockWithTxs(block5)
	syncObj1.AddBlockWithTxs(block6)
	syncObj1.AddBlockWithTxs(block7)
	syncObj1.AddBlockWithTxs(block8)
	syncObj1.AddBlockWithTxs(block9)
	syncObj1.AddBlockWithTxs(block10)

	addTxsToPool(syncObj2.txpool, []*types.Transaction{tx1, tx2, tx3, tx4, tx5, tx6, tx7, tx8})
	syncObj2.AddBlockWithTxs(block3)
	syncObj2.AddBlockWithTxs(block4)
	syncObj2.AddBlockWithTxs(block5)
	syncObj2.AddBlockWithTxs(block6)
	syncObj2.AddBlockWithTxs(block7)
	syncObj2.AddBlockWithTxs(block8)
	syncObj2.AddBlockWithTxs(block9)
	syncObj2.AddBlockWithTxs(block10)

	syncObj1.getAndValidateLayer(1)
	syncObj1.getAndValidateLayer(2)
	syncObj1.getAndValidateLayer(3)
	syncObj1.getAndValidateLayer(4)
	syncObj1.getAndValidateLayer(5)

	syncObj2.getAndValidateLayer(1)
	syncObj2.getAndValidateLayer(2)
	syncObj2.getAndValidateLayer(3)
	syncObj2.getAndValidateLayer(4)
	syncObj2.getAndValidateLayer(5)

	syncObj3.SyncInterval = time.Millisecond * 20
	syncObj3.Start(context.TODO())

	timeout := time.After(5 * time.Second)

	//Keep trying until we're timed out or got a result or got an error
loop:
	for {
		select {
		// Got a timeout! fail with a timeout error
		case <-timeout:
			t.Error("timed out ")
			return
		default:
			log.Info("---------------- %d ---------------- %d", syncObj3.ProcessedLayer(), syncObj3.GetCurrentLayer())
			if syncObj3.ProcessedLayer() >= 5 {

				t.Log("done!")
				break loop
			}
			time.Sleep(1 * time.Second)
		}
	}
}

func getPeersMock(peers []p2ppeers.Peer) *p2ppeers.Peers {
	value := atomic.Value{}
	value.Store(peers)
	return p2ppeers.NewPeersImpl(&value, make(chan struct{}), log.NewDefault("peers"))
}

func syncTest(dpType string, t *testing.T) {

	syncs, nodes, clock := SyncMockFactory(4, conf, t.Name(), dpType, newMockPoetDb)
	syncObj1 := syncs[0]
	defer syncObj1.Close()
	syncObj2 := syncs[1]
	defer syncObj2.Close()
	syncObj3 := syncs[2]
	defer syncObj3.Close()
	syncObj4 := syncs[3]
	defer syncObj4.Close()
	n1 := nodes[0]
	n2 := nodes[1]
	defer clock.Close()
	//n4 := nodes[3]

	syncObj1.peers = getPeersMock([]p2ppeers.Peer{n2.PublicKey()})
	syncObj2.peers = getPeersMock([]p2ppeers.Peer{n1.PublicKey()})
	syncObj3.peers = getPeersMock([]p2ppeers.Peer{n1.PublicKey()})
	syncObj4.peers = getPeersMock([]p2ppeers.Peer{n1.PublicKey()})

	signer := signing.NewEdSigner()

	block2 := types.NewExistingBlock(0, []byte(rand.String(8)), nil)
	block2.Signature = signer.Sign(block2.Bytes())

	block3 := types.NewExistingBlock(1, []byte(rand.String(8)), []types.TransactionID{tx1.ID(), tx2.ID(), tx3.ID()})
	block3.Signature = signer.Sign(block3.Bytes())

	block4 := types.NewExistingBlock(1, []byte(rand.String(8)), []types.TransactionID{tx1.ID(), tx2.ID(), tx3.ID()})
	block4.Signature = signer.Sign(block4.Bytes())

	block5 := types.NewExistingBlock(2, []byte(rand.String(8)), []types.TransactionID{tx1.ID(), tx2.ID(), tx3.ID()})
	block5.Signature = signer.Sign(block5.Bytes())

	block6 := types.NewExistingBlock(2, []byte(rand.String(8)), []types.TransactionID{tx1.ID(), tx2.ID(), tx3.ID()})
	block6.Signature = signer.Sign(block6.Bytes())

	block7 := types.NewExistingBlock(3, []byte(rand.String(8)), []types.TransactionID{tx4.ID(), tx5.ID(), tx6.ID()})
	block7.Signature = signer.Sign(block7.Bytes())

	block8 := types.NewExistingBlock(3, []byte(rand.String(8)), []types.TransactionID{tx4.ID(), tx5.ID(), tx6.ID()})
	block8.Signature = signer.Sign(block8.Bytes())

	block9 := types.NewExistingBlock(4, []byte(rand.String(8)), []types.TransactionID{tx7.ID(), tx8.ID()})
	block9.Signature = signer.Sign(block9.Bytes())

	block10 := types.NewExistingBlock(4, []byte(rand.String(8)), []types.TransactionID{tx7.ID(), tx8.ID()})
	block10.Signature = signer.Sign(block10.Bytes())

	block11 := types.NewExistingBlock(5, []byte(rand.String(8)), []types.TransactionID{tx7.ID(), tx8.ID()})
	block10.Signature = signer.Sign(block10.Bytes())

	block12 := types.NewExistingBlock(6, []byte(rand.String(8)), []types.TransactionID{tx7.ID(), tx8.ID()})
	block10.Signature = signer.Sign(block10.Bytes())

	syncObj1.ValidateLayer(mesh.GenesisLayer(), types.BlockIDs(mesh.GenesisLayer().Blocks()))
	syncObj2.ValidateLayer(mesh.GenesisLayer(), types.BlockIDs(mesh.GenesisLayer().Blocks()))
	syncObj3.ValidateLayer(mesh.GenesisLayer(), types.BlockIDs(mesh.GenesisLayer().Blocks()))
	syncObj4.ValidateLayer(mesh.GenesisLayer(), types.BlockIDs(mesh.GenesisLayer().Blocks()))

	addTxsToPool(syncObj1.txpool, []*types.Transaction{tx1, tx2, tx3, tx4, tx5, tx6, tx7, tx8})
	syncObj1.AddBlock(block2)
	syncObj1.AddBlockWithTxs(block3)
	syncObj1.AddBlockWithTxs(block4)
	syncObj1.AddBlockWithTxs(block5)
	syncObj1.AddBlockWithTxs(block6)
	syncObj1.AddBlockWithTxs(block7)
	syncObj1.AddBlockWithTxs(block8)
	syncObj1.AddBlockWithTxs(block9)
	syncObj1.AddBlockWithTxs(block10)
	syncObj1.AddBlockWithTxs(block11)
	syncObj1.AddBlockWithTxs(block12)

<<<<<<< HEAD
	syncObj1.Start()

	syncObj2.Start()
	syncObj3.Start()
	syncObj4.Start()
=======
	syncObj1.Start(context.TODO())

	syncObj2.Start(context.TODO())
	syncObj3.Start(context.TODO())
	syncObj4.Start(context.TODO())
>>>>>>> 233360c9

	// Keep trying until we're timed out or got a result or got an error
	timeout := time.After(30 * time.Second)

	for {
		select {
		// Got a timeout! fail with a timeout error
		case <-timeout:
			t.Error("timed out ")
			return
		default:
			if syncObj2.ProcessedLayer() >= 4 && syncObj3.ProcessedLayer() >= 4 {
				log.Info("done!", syncObj2.ProcessedLayer(), syncObj3.ProcessedLayer())
				// path for this UT calling sync.Close before we read from channel causes writing to closed channel
				x := clock.Subscribe()
				<-x
				<-x
				return
			}
		}
		time.Sleep(500 * time.Millisecond)
	}
}

func TestSyncProtocol_PersistenceIntegration(t *testing.T) {
	t.Skip("fails on CI") // TODO
	syncTest(levelDB, t)
}

func TestSyncProtocol_SyncMultipleNodes(t *testing.T) {
	syncTest(memoryDB, t)
}

// Integration

type SyncIntegrationSuite struct {
	p2p.IntegrationTestSuite
	syncers []*Syncer
	name    string
	clock   *timesync.TimeClock
	// add more params you need
}

type syncIntegrationTwoNodes struct {
	SyncIntegrationSuite
}

func Test_TwoNodes_SyncIntegrationSuite(t *testing.T) {
	t.Skip("fails on CI") // TODO

	sis := &syncIntegrationTwoNodes{}
	sis.BootstrappedNodeCount = 2
	sis.BootstrapNodesCount = 1
	sis.NeighborsCount = 1
	sis.name = t.Name()
	i := uint32(1)
	tick := 20 * time.Second
	layout := "2006-01-02T15:04:05.000Z"
	str := "2016-11-12T11:45:26.371Z"
	start, _ := time.Parse(layout, str)
	ts := timesync.NewClock(timesync.RealClock{}, tick, start, log.NewDefault(t.Name()))
	sis.clock = ts
	sis.BeforeHook = func(idx int, s p2p.NodeTestInstance) {
		l := log.NewDefault(fmt.Sprintf("%s_%d", sis.name, atomic.LoadUint32(&i)))
		msh := getMesh(memoryDB, fmt.Sprintf("%s_%s", sis.name, time.Now()), nil)
		blockValidator := blockEligibilityValidatorMock{}
		poetDb := activation.NewPoetDb(database.NewMemDatabase(), l.WithName("poetDb"))
		sync := NewSync(context.TODO(), s, msh, state.NewTxMemPool(), activation.NewAtxMemPool(), blockValidator, poetDb, conf, ts, nil, l)
		sis.syncers = append(sis.syncers, sync)
		atomic.AddUint32(&i, 1)
	}
	ts.StartNotifying()
	suite.Run(t, sis)
}

func (sis *syncIntegrationTwoNodes) TestSyncProtocol_TwoNodes() {
	t := sis.T()
	signer := signing.NewEdSigner()

	block1 := types.NewExistingBlock(1, []byte(rand.String(8)), nil)
	block1.Signature = signer.Sign(block1.Bytes())
	block2 := types.NewExistingBlock(1, []byte(rand.String(8)), nil)
	block2.Signature = signer.Sign(block2.Bytes())
	block3 := types.NewExistingBlock(2, []byte(rand.String(8)), nil)
	block3.Signature = signer.Sign(block3.Bytes())
	block4 := types.NewExistingBlock(2, []byte(rand.String(8)), nil)
	block4.Signature = signer.Sign(block4.Bytes())
	block5 := types.NewExistingBlock(3, []byte(rand.String(8)), nil)
	block5.Signature = signer.Sign(block5.Bytes())
	block6 := types.NewExistingBlock(3, []byte(rand.String(8)), nil)
	block6.Signature = signer.Sign(block6.Bytes())
	block7 := types.NewExistingBlock(4, []byte(rand.String(8)), nil)
	block7.Signature = signer.Sign(block7.Bytes())
	block8 := types.NewExistingBlock(4, []byte(rand.String(8)), nil)
	block8.Signature = signer.Sign(block8.Bytes())
	block9 := types.NewExistingBlock(5, []byte(rand.String(8)), nil)
	block9.Signature = signer.Sign(block9.Bytes())
	block10 := types.NewExistingBlock(5, []byte(rand.String(8)), nil)
	block10.Signature = signer.Sign(block10.Bytes())

	syncObj0 := sis.syncers[0]
	defer syncObj0.Close()
	syncObj1 := sis.syncers[1]
	defer syncObj1.Close()
	syncObj2 := sis.syncers[2]
	defer syncObj2.Close()

	id1 := tx1.ID()
	id2 := tx2.ID()
	id3 := tx3.ID()
	id4 := tx4.ID()
	id5 := tx5.ID()
	id6 := tx6.ID()
	id7 := tx7.ID()
	id8 := tx8.ID()

	block3.TxIDs = []types.TransactionID{id1, id2, id3}
	block4.TxIDs = []types.TransactionID{id1, id2, id3}
	block5.TxIDs = []types.TransactionID{id4, id5, id6}
	block6.TxIDs = []types.TransactionID{id4, id5, id6}
	block7.TxIDs = []types.TransactionID{id7, id8}
	block8.TxIDs = []types.TransactionID{id7, id8}

	block1.Initialize()
	block2.Initialize()
	block3.Initialize()
	block4.Initialize()
	block5.Initialize()
	block6.Initialize()
	block7.Initialize()
	block8.Initialize()
	block9.Initialize()
	block10.Initialize()

	addTxsToPool(syncObj2.txpool, []*types.Transaction{tx1, tx2, tx3, tx4, tx5, tx6, tx7, tx8})
	syncObj2.AddBlock(block1)
	syncObj2.AddBlock(block2)
	syncObj2.AddBlockWithTxs(block3)
	syncObj2.AddBlockWithTxs(block4)
	syncObj2.AddBlockWithTxs(block5)
	syncObj2.AddBlockWithTxs(block6)
	syncObj2.AddBlockWithTxs(block7)
	syncObj2.AddBlockWithTxs(block8)
	syncObj2.AddBlock(block9)
	syncObj2.AddBlock(block10)

	timeout := time.After(60 * time.Second)
	syncObj1.SetLatestLayer(6)
	syncObj1.Start(context.TODO())

	syncObj0.Start(context.TODO())
	syncObj2.Start(context.TODO())

	// Keep trying until we're timed out or got a result or got an error
	for {
		select {
		// Got a timeout! fail with a timeout error
		case <-timeout:
			t.Error("timed out")
			return
		default:
			if syncObj1.ProcessedLayer() == 5 {
				t.Log("done!")
				return
			}
			time.Sleep(100 * time.Millisecond)
		}
	}
}

type syncIntegrationMultipleNodes struct {
	SyncIntegrationSuite
}

func Test_Multiple_SyncIntegrationSuite(t *testing.T) {
	t.Skip("fails on CI") // TODO

	sis := &syncIntegrationMultipleNodes{}
	sis.BootstrappedNodeCount = 4
	sis.BootstrapNodesCount = 1
	sis.NeighborsCount = 2
	sis.name = t.Name()
	i := uint32(1)
	tick := 2 * time.Second
	layout := "2006-01-02T15:04:05.000Z"
	str := "2018-11-12T11:45:26.371Z"
	start, _ := time.Parse(layout, str)
	ts := timesync.NewClock(timesync.RealClock{}, tick, start, log.NewDefault(t.Name()))
	sis.BeforeHook = func(idx int, s p2p.NodeTestInstance) {
		l := log.NewDefault(fmt.Sprintf("%s_%d", sis.name, atomic.LoadUint32(&i)))
		msh := getMesh(memoryDB, fmt.Sprintf("%s_%d", sis.name, atomic.LoadUint32(&i)), nil)
		blockValidator := blockEligibilityValidatorMock{}
		poetDb := activation.NewPoetDb(database.NewMemDatabase(), l.WithName("poetDb"))
		sync := NewSync(context.TODO(), s, msh, state.NewTxMemPool(), activation.NewAtxMemPool(), blockValidator, poetDb, conf, ts, nil, l)
		ts.StartNotifying()
		sis.syncers = append(sis.syncers, sync)
		atomic.AddUint32(&i, 1)
	}
	suite.Run(t, sis)
}

func (sis *syncIntegrationMultipleNodes) TestSyncProtocol_MultipleNodes() {
	t := sis.T()
	signer := signing.NewEdSigner()

	block2 := types.NewExistingBlock(0, []byte(rand.String(8)), nil)
	block2.Signature = signer.Sign(block2.Bytes())

	block3 := types.NewExistingBlock(1, []byte(rand.String(8)), []types.TransactionID{tx1.ID(), tx2.ID(), tx3.ID()})
	block3.Signature = signer.Sign(block3.Bytes())

	block4 := types.NewExistingBlock(2, []byte(rand.String(8)), []types.TransactionID{tx1.ID(), tx2.ID(), tx3.ID()})
	block4.Signature = signer.Sign(block4.Bytes())

	block5 := types.NewExistingBlock(3, []byte(rand.String(8)), []types.TransactionID{tx4.ID(), tx5.ID(), tx6.ID()})
	block5.Signature = signer.Sign(block5.Bytes())

	block6 := types.NewExistingBlock(3, []byte(rand.String(8)), []types.TransactionID{tx4.ID(), tx5.ID(), tx6.ID()})
	block6.Signature = signer.Sign(block6.Bytes())

	block7 := types.NewExistingBlock(4, []byte(rand.String(8)), []types.TransactionID{tx7.ID(), tx8.ID()})
	block7.Signature = signer.Sign(block7.Bytes())

	block8 := types.NewExistingBlock(4, []byte(rand.String(8)), []types.TransactionID{tx7.ID(), tx8.ID()})
	block8.Signature = signer.Sign(block8.Bytes())

	syncObj1 := sis.syncers[0]
	defer syncObj1.Close()
	syncObj2 := sis.syncers[1]
	defer syncObj2.Close()
	syncObj3 := sis.syncers[2]
	defer syncObj3.Close()
	syncObj4 := sis.syncers[3]
	defer syncObj4.Close()
	syncObj5 := sis.syncers[4]
	defer syncObj5.Close()

	if sis.clock != nil {
		defer sis.clock.Close()
	}
	err := syncObj1.AddBlock(block2)
	require.NoError(t, err)
	err = syncObj2.AddBlock(block2)
	require.NoError(t, err)
	err = syncObj3.AddBlock(block2)
	require.NoError(t, err)
	err = syncObj4.AddBlock(block2)
	require.NoError(t, err)
	err = syncObj5.AddBlock(block2)
	require.NoError(t, err)

	addTxsToPool(syncObj2.txpool, []*types.Transaction{tx1, tx2, tx3, tx4, tx5, tx6, tx7, tx8})
	err = syncObj1.AddBlockWithTxs(block3)
	err = syncObj1.AddBlockWithTxs(block4)
	err = syncObj1.AddBlockWithTxs(block5)
	err = syncObj1.AddBlockWithTxs(block6)
	err = syncObj1.AddBlockWithTxs(block7)
	err = syncObj1.AddBlockWithTxs(block8)

	timeout := time.After(30 * time.Second)
	syncObj1.Start(context.TODO())
	syncObj1.SetLatestLayer(5)
	syncObj2.Start(context.TODO())
	syncObj2.SetLatestLayer(5)
	syncObj3.Start(context.TODO())
	syncObj3.SetLatestLayer(5)
	syncObj4.Start(context.TODO())
	syncObj4.SetLatestLayer(5)
	syncObj5.Start(context.TODO())
	syncObj5.SetLatestLayer(5)

	// Keep trying until we're timed out or got a result or got an error
	for {
		select {
		// Got a timeout! fail with a timeout error
		case <-timeout:
			t.Error("timed out")
			goto end
		default:

			if syncObj1.ProcessedLayer() >= 3 || syncObj2.ProcessedLayer() >= 3 || syncObj3.ProcessedLayer() >= 3 || syncObj5.ProcessedLayer() >= 3 {
				t.Log("done!")
				goto end
			}
			time.Sleep(100 * time.Millisecond)
		}
	}
end:
	log.Debug("sync 1 ", syncObj1.ProcessedLayer())
	log.Debug("sync 2 ", syncObj2.ProcessedLayer())
	log.Debug("sync 3 ", syncObj3.ProcessedLayer())
	log.Debug("sync 4 ", syncObj4.ProcessedLayer())
	log.Debug("sync 5 ", syncObj5.ProcessedLayer())
}

func tx() *types.Transaction {
	fee := rand.Uint64()
	addr := rand.Int63n(1000000)
	tx, err := types.NewSignedTx(1, types.HexToAddress(strconv.FormatUint(uint64(addr), 10)), 10, 100, fee, signing.NewEdSigner())
	if err != nil {
		log.Panic("failed to create transaction: %v", err)
	}
	return tx
}

func atx(pubkey string) *types.ActivationTx {
	coinbase := types.HexToAddress("aaaa")
	chlng := types.HexToHash32("0x3333")
	poetRef := []byte{0xde, 0xad}
	npst := activation.NewNIPoSTWithChallenge(&chlng, poetRef)

	atx := newActivationTx(types.NodeID{Key: pubkey, VRFPublicKey: []byte(rand.String(8))}, 0, *types.EmptyATXID, 5, 1, goldenATXID, coinbase, 0, nil, npst)
<<<<<<< HEAD
	atx.InitialPoST = initialPoST
	atx.InitialPoSTIndices = initialPoST.Indices
=======
	atx.Commitment = commitment
	atx.CommitmentMerkleRoot = commitment.MerkleRoot
>>>>>>> 233360c9
	atx.CalcAndSetID()
	return atx
}

/*
func TestSyncer_Txs(t *testing.T) {
	t.Skip()
	// check tx validation
	syncs, nodes, _ := SyncMockFactory(3, conf, t.Name(), memoryDB, newMockPoetDb)
	pm1 := getPeersMock([]p2ppeers.Peer{nodes[1].PublicKey()})
	pm2 := getPeersMock([]p2ppeers.Peer{nodes[0].PublicKey()})
	pm3 := getPeersMock([]p2ppeers.Peer{nodes[0].PublicKey()})
	syncObj1 := syncs[0]
	syncObj1.peers = pm1 //override peers with mock
	defer syncObj1.Close()
	syncObj2 := syncs[1]
	syncObj2.peers = pm2 //override peers with mock
	defer syncObj2.Close()
	syncObj3 := syncs[2]
	syncObj3.peers = pm3 //override peers with mock
	defer syncObj3.Close()

	block3 := types.NewExistingBlock(1, []byte(rand.String(8)), nil)
	id1 := tx1.ID()
	id2 := tx2.ID()
	id3 := tx3.ID()
	block3.TxIDs = []types.TransactionID{id1, id2, id3}
	addTxsToPool(syncObj1.txpool, []*types.Transaction{tx1, tx2, tx3})
	syncObj1.AddBlockWithTxs(block3)

	_, err := syncObj2.txQueue.handle(context.TODO(), []types.Hash32{id1.Hash32(), id2.Hash32(), id3.Hash32()})
	assert.Nil(t, err)
}*/

func TestFetchLayerBlockIds(t *testing.T) {
	// check tx validation
	syncs, nodes, clock := SyncMockFactory(3, conf, t.Name(), memoryDB, newMockPoetDb)
	time.Sleep(time.Second)

	defer clock.Close()

	pm1 := getPeersMock([]p2ppeers.Peer{nodes[2].PublicKey()})
	pm2 := getPeersMock([]p2ppeers.Peer{nodes[2].PublicKey()})
	pm3 := getPeersMock([]p2ppeers.Peer{nodes[0].PublicKey(), nodes[1].PublicKey()})

	block1 := types.NewExistingBlock(1, []byte(rand.String(8)), nil)
	block2 := types.NewExistingBlock(1, []byte(rand.String(8)), nil)

	syncObj1 := syncs[0]
	syncObj1.fetcher.Start()
	defer syncObj1.fetcher.Close()
	syncObj1.peers = pm1 //override peers with mock
	defer syncObj1.Close()
	syncObj2 := syncs[1]
	syncObj2.peers = pm2 //override peers with mock
	syncObj2.fetcher.Start()
	defer syncObj2.Close()
	defer syncObj2.fetcher.Close()
	syncObj3 := syncs[2]
	syncObj3.peers = pm3 //override peers with mock
	defer syncObj3.Close()
	syncObj3.fetcher.Start()
	defer syncObj3.fetcher.Close()

	syncObj1.AddBlock(block1)
	syncObj2.AddBlock(block1)
	syncObj1.AddBlock(block2)
	syncObj2.AddBlock(block2)

	require.NoError(t, syncObj1.SaveLayerInputVectorByID(1, []types.BlockID{block1.ID(), block2.ID()}))
	require.NoError(t, syncObj2.SaveLayerInputVectorByID(1, []types.BlockID{block1.ID(), block2.ID()}))

	syncObj1.SetZeroBlockLayer(2)
	syncObj2.SetZeroBlockLayer(2)

	mp := map[types.Hash32][]p2ppeers.Peer{}
	hash1 := types.CalcBlocksHash32([]types.BlockID{block1.ID()}, nil)
	mp[hash1] = append(mp[hash1], nodes[0].PublicKey())
	hash2 := types.CalcBlocksHash32([]types.BlockID{block2.ID()}, nil)
	mp[hash2] = append(mp[hash2], nodes[1].PublicKey())
	layerRes := syncObj3.fetcher.PollLayer(context.TODO(), 1)
	r := <-layerRes
	assert.NoError(t, r.Err)

	l, err := syncObj3.GetLayer(1)
	assert.NoError(t, err)
	assert.True(t, len(l.Blocks()) == 2)

	syncObj3.handleNotSynced(context.TODO(), 2)
	assert.NoError(t, syncObj3.getAndValidateLayer(2))
	l, err = syncObj3.GetLayer(2)
	assert.NoError(t, err)
	assert.True(t, len(l.Blocks()) == 0)
}

func TestFetchLayerBlockIdsNoResponse(t *testing.T) {
	t.Skip()
	// check tx validation
	types.SetLayersPerEpoch(1)
	signer := signing.NewEdSigner()
	atx := atx(signer.PublicKey().String())
	atx.PubLayerID = 1
	atx.CalcAndSetID()
	err := activation.SignAtx(signer, atx)
	assert.NoError(t, err)
	atxDb := activation.NewAtxMemPool()
	atxDb.Put(atx)

	clk := &mockClock{Layer: 6}
	syncs, nodes := SyncMockFactoryManClock(5, conf, t.Name(), memoryDB, newMockPoetDb, clk)
	pm1 := getPeersMock([]p2ppeers.Peer{nodes[2].PublicKey()})
	pm2 := getPeersMock([]p2ppeers.Peer{nodes[2].PublicKey()})
	pm3 := getPeersMock([]p2ppeers.Peer{nodes[2].PublicKey()})
	pm4 := getPeersMock([]p2ppeers.Peer{nodes[2].PublicKey()})
	pm5 := getPeersMock([]p2ppeers.Peer{nodes[0].PublicKey(), nodes[1].PublicKey()})

	block1 := createBlock(*atx, signer)
	block2 := createBlock(*atx, signer)
	block2.LayerIndex = 2
	block2.Initialize()
	block31 := createBlock(*atx, signer)
	block31.LayerIndex = 3
	block31.Initialize()
	block32 := createBlock(*atx, signer)
	block32.LayerIndex = 3
	block32.Initialize()
	block4 := createBlock(*atx, signer)
	block4.LayerIndex = 4
	block4.Initialize()
	block5 := createBlock(*atx, signer)
	block5.LayerIndex = 5
	block5.Initialize()

	syncObj1 := syncs[0]
	syncObj1.peers = pm1 //override peers with mock
	syncObj1.atxDb = atxDb
	syncObj1.fetcher.Start()
	defer syncObj1.fetcher.Close()
	defer syncObj1.Close()
	syncObj2 := syncs[1]
	syncObj2.peers = pm2 //override peers with mock
	syncObj2.fetcher.Start()
	defer syncObj2.fetcher.Close()
	defer syncObj2.Close()
	syncObj3 := syncs[2]
	syncObj3.peers = pm3 //override peers with mock
	syncObj3.atxDb = atxDb
	syncObj3.fetcher.Start()
	defer syncObj3.fetcher.Close()
	defer syncObj3.Close()
	syncObj4 := syncs[3]
	syncObj4.peers = pm4 //override peers with mock
	syncObj4.atxDb = atxDb
	syncObj4.fetcher.Start()
	defer syncObj4.fetcher.Close()
	defer syncObj4.Close()

	syncObj5 := syncs[4]
	syncObj5.peers = pm5 //override peers with mock
	syncObj5.fetcher.Start()
	defer syncObj5.fetcher.Close()
	defer syncObj5.Close()

	syncObj1.AddBlock(block1)
	syncObj2.AddBlock(block1)
	syncObj3.AddBlock(block1)
	syncObj4.AddBlock(block1)
	syncObj5.AddBlock(block1)

	syncObj1.AddBlock(block2)
	syncObj2.AddBlock(block2)
	syncObj3.AddBlock(block2)
	syncObj4.AddBlock(block2)
	syncObj5.AddBlock(block2)

	syncObj1.SetZeroBlockLayer(3)
	syncObj2.SetZeroBlockLayer(3)

	syncObj3.AddBlock(block31)
	syncObj4.AddBlock(block31)
	syncObj5.AddBlock(block31)

	syncObj3.AddBlock(block32)
	syncObj4.AddBlock(block32)

	syncObj3.AddBlock(block4)
	syncObj4.AddBlock(block4)
	syncObj3.AddBlock(block5)
	syncObj4.AddBlock(block5)
	if err := syncObj5.getAndValidateLayer(2); err != nil {
		t.Fail()
	}

	//sync5 only knows sync1 and sync2 so the response for 3 should be an empty layer
	syncObj5.synchronise(context.TODO())
	lyr, err := syncObj5.GetLayer(3)
	assert.NoError(t, err)

	//check that we did not override layer with empty layer
	assert.True(t, len(lyr.Blocks()) == 1)
	//switch sync5 peers to sync3 and sync4 that know layer 3 and lets see it recovers
	syncObj5.peers = getPeersMock([]p2ppeers.Peer{nodes[2].PublicKey(), nodes[3].PublicKey()})
	go func() { time.Sleep(1 * time.Second); clk.Tick(); time.Sleep(1 * time.Second); clk.Tick() }()
	syncObj5.synchronise(context.TODO())

	//now we should have 2 blocks in layer 3
	lyr, err = syncObj5.GetLayer(3)
	assert.NoError(t, err)
	assert.True(t, len(lyr.Blocks()) == 2)

	err = syncObj5.getAndValidateLayer(3)
	assert.NoError(t, err)

	//check that we got layer 4
	err = syncObj5.getAndValidateLayer(4)
	assert.NoError(t, err)

	//check that we got layer 5
	err = syncObj5.getAndValidateLayer(5)
	assert.NoError(t, err)
}

type mockLayerValidator struct {
	processedLayer  types.LayerID // the validated layer
	countValidated  int
	countValidate   int
	validatedLayers map[types.LayerID]struct{}
	validated       chan struct{}
}

func (m *mockLayerValidator) ProcessedLayer() types.LayerID {
	m.countValidated++
	return m.processedLayer
}

func (m *mockLayerValidator) SetProcessedLayer(lyr types.LayerID) {
	m.processedLayer = lyr
}

func (m *mockLayerValidator) HandleLateBlock(bl *types.Block) {
	panic("implement me")
}

func (m *mockLayerValidator) ValidateLayer(lyr *types.Layer, iv []types.BlockID) {
	log.Info("mock Validate layer %d", lyr.Index())
	m.countValidate++
	m.processedLayer = lyr.Index()
	if m.validatedLayers == nil {
		m.validatedLayers = make(map[types.LayerID]struct{})
	}

	m.validatedLayers[lyr.Index()] = struct{}{}
	log.Info("Validated count %d", m.countValidate)
	if m.validated != nil {
		m.validated <- struct{}{}
	}
}

func TestSyncer_Synchronise(t *testing.T) {
	r := require.New(t)
	types.SetLayersPerEpoch(1)
	syncs, _, clock := SyncMockFactory(2, conf, t.Name(), memoryDB, newMockPoetDb)
	clock.Close()
	sync := syncs[0]
	sync.ticker = &mockClock{Layer: 1}
	defer sync.Close()
	defer syncs[1].Close()
	lv := &mockLayerValidator{0, 0, 0, nil, nil}
	sync.Mesh.Validator = lv

	sr := sync.synchronise
	sr(context.TODO())
	time.Sleep(100 * time.Millisecond) // handle go routine race
	r.Equal(0, lv.countValidate)

	sync.AddBlock(types.NewExistingBlock(1, []byte(rand.String(8)), nil))
	sync.AddBlock(types.NewExistingBlock(2, []byte(rand.String(8)), nil))
	sync.AddBlock(types.NewExistingBlock(3, []byte(rand.String(8)), nil))
<<<<<<< HEAD
	lv = &mockLayerValidator{1, 0, 0, nil}
=======
	lv = &mockLayerValidator{1, 0, 0, nil, nil}
>>>>>>> 233360c9
	sync.Mesh.Validator = lv
	sync.ticker = &mockClock{Layer: 3}
	sr(context.TODO())
	time.Sleep(100 * time.Millisecond) // handle go routine race
	r.Equal(1, lv.countValidate)       // synced, expect only one call

	lv = &mockLayerValidator{1, 0, 0, nil, nil}
	sync.Mesh.Validator = lv
	sync.ticker = &mockClock{Layer: 4} // simulate not synced
	sr(context.TODO())
	time.Sleep(100 * time.Millisecond) // handle go routine race
}

func TestSyncer_Synchronise2(t *testing.T) {
	r := require.New(t)
	types.SetLayersPerEpoch(1)
	syncs, _, clock := SyncMockFactory(2, conf, t.Name(), memoryDB, newMockPoetDb)
	defer clock.Close()
	sync := syncs[0]
	defer sync.Close()
	defer syncs[1].Close()
	gen := types.GetEffectiveGenesis()
	sync.AddBlockWithTxs(types.NewExistingBlock(1+gen, []byte(rand.String(8)), nil))
	sync.AddBlockWithTxs(types.NewExistingBlock(2+gen, []byte(rand.String(8)), nil))
	sync.AddBlockWithTxs(types.NewExistingBlock(3+gen, []byte(rand.String(8)), nil))
	sync.AddBlockWithTxs(types.NewExistingBlock(4+gen, []byte(rand.String(8)), nil))
	sync.AddBlockWithTxs(types.NewExistingBlock(5+gen, []byte(rand.String(8)), nil))

	lv := &mockLayerValidator{types.GetEffectiveGenesis(), 0, 0, nil, nil}
	sync.Mesh.Validator = lv
	sync.ticker = &mockClock{Layer: 1 + gen}
	r.False(sync.gossipSynced == done)

	// current layer = 0
	sync.ticker = &mockClock{Layer: 0 + gen}
	sync.synchronise(context.TODO())
	r.Equal(0, lv.countValidate)
	r.True(sync.gossipSynced == done)

	// current layer = 1
	sync.ticker = &mockClock{Layer: 1 + gen}
	sync.synchronise(context.TODO())
	r.Equal(0, lv.countValidate)
	r.True(sync.gossipSynced == done)

	// current layer != 1 && weakly-synced
	lv = &mockLayerValidator{types.GetEffectiveGenesis(), 0, 0, nil, nil}
	sync.Mesh.Validator = lv
	sync.ticker = &mockClock{Layer: 2 + gen}
	sync.SetLatestLayer(2)
	sync.synchronise(context.TODO())
	r.Equal(1, lv.countValidate)
	r.True(sync.gossipSynced == done)

	// validated layer = 5 && current layer = 6 -> don't call validate
	lv = &mockLayerValidator{5, 0, 0, nil, nil}
	sync.Mesh.Validator = lv
	sync.ticker = &mockClock{Layer: 6}
	sync.SetLatestLayer(5)
	log.Info("damn ", sync.ProcessedLayer())
	sync.synchronise(context.TODO())
	log.Info("damn ", sync.ProcessedLayer())
	r.Equal(0, lv.countValidate)
	r.True(sync.gossipSynced == done)
}

func TestSyncer_ListenToGossip(t *testing.T) {
	r := require.New(t)
	syncs, _, clock := SyncMockFactory(2, conf, t.Name(), memoryDB, newMockPoetDb)
	defer clock.Close()
	sync := syncs[0]
<<<<<<< HEAD
	sync.AddBlockWithTxs(types.NewExistingBlock(1, []byte(rand.String(8)), nil))
	lv := &mockLayerValidator{0, 0, 0, nil}
=======
	defer sync.Close()
	sync.AddBlockWithTxs(types.NewExistingBlock(1, []byte(rand.String(8)), nil))
	lv := &mockLayerValidator{0, 0, 0, nil, nil}
>>>>>>> 233360c9
	sync.Mesh.Validator = lv
	sync.ticker = &mockClock{Layer: 1}
	sync.SetLatestLayer(1)
	r.False(sync.gossipSynced == done)
	assert.False(t, sync.ListenToGossip())

	//run sync
	sync.synchronise(context.TODO())

	//check gossip open
	assert.True(t, sync.ListenToGossip())
}

func waitForPeers(sync *Syncer, expectedNumOfPeers int) bool {
	retries := 20
	for len(sync.net.peers.GetPeers()) != expectedNumOfPeers {
		retries--
		if retries == 0 {
			return false
		}
		log.Warning("sync doesn't have enough peers e: %v a: %v %p", expectedNumOfPeers, len(sync.net.peers.GetPeers()), sync)
		time.Sleep(200 * time.Millisecond)
	}
	return true
}

func TestSyncer_handleNotSyncedFlow(t *testing.T) {
	r := require.New(t)
	txpool := state.NewTxMemPool()
	atxpool := activation.NewAtxMemPool()
	ts := &mockClock{Layer: 10}
	sync := NewSync(context.TODO(), service.NewSimulator().NewNode(), getMesh(memoryDB, Path+t.Name()+"_"+time.Now().String(), nil), txpool, atxpool, blockEligibilityValidatorMock{}, newMockPoetDb(), conf, ts, nil, log.NewDefault(t.Name()))
	defer sync.Close()
	lv := &mockLayerValidator{0, 0, 0, nil, nil}
	sync.Mesh.Validator = lv
	sync.SetLatestLayer(20)
	go sync.handleNotSynced(context.TODO(), 10)
	time.Sleep(100 * time.Millisecond)
	r.Equal(1, ts.countSub)
}

// Make sure this can be called successfully several times for the same layer
func TestSyncer_handleNotSyncedZeroBlocksLayer(t *testing.T) {
	r := require.New(t)
	// layers per epoch must be > 1 so layer 0 has no genesis block
	types.SetLayersPerEpoch(100)
	ts := &mockClock{Layer: 2}
	syncs, nodes := SyncMockFactoryManClock(2, conf, t.Name(), memoryDB, newMockPoetDb, ts)
	sync := syncs[0]
	defer sync.Close()
	sync.peers = getPeersMock([]p2ppeers.Peer{nodes[1].PublicKey()})
	lv := &mockLayerValidator{0, 0, 0, nil, make(chan struct{}, 1)}
	sync.Mesh.Validator = lv
	sync.SetLatestLayer(1)
	r.NoError(sync.SetZeroBlockLayer(1))
	r.Equal(0, lv.countValidated)
	r.Equal(types.LayerID(0), lv.processedLayer)
	time.Sleep(time.Second) // give layer fetcher a chance to start
	go sync.handleNotSynced(context.TODO(), 1)
	select {
	case <-time.After(10 * time.Second):
		r.Fail("timed out")
	case <-lv.validated:
		break
	}
	r.Equal(1, lv.countValidate)
	r.Equal(types.LayerID(1), lv.processedLayer)
}

func TestSyncer_SetZeroBlockLayer(t *testing.T) {
	r := require.New(t)
	// layers per epoch must be > 1 so layer 0 has no genesis block
	types.SetLayersPerEpoch(100)
	txpool := state.NewTxMemPool()
	atxpool := activation.NewAtxMemPool()
	ts := &mockClock{Layer: 10}
	sync := NewSync(context.TODO(), service.NewSimulator().NewNode(), getMesh(memoryDB, Path+t.Name()+"_"+time.Now().String(), database.NewMemDatabase()), txpool, atxpool, blockEligibilityValidatorMock{}, newMockPoetDb(), conf, ts, nil, log.NewDefault(t.Name()))
	defer sync.Close()
	sync.SetLatestLayer(1)

	// We should be able to perform this successfully multiple times for the same layer
	r.NoError(sync.SetZeroBlockLayer(1))
	r.NoError(sync.SetZeroBlockLayer(1))
}

func TestSyncer_p2pSyncForTwoLayers(t *testing.T) {
<<<<<<< HEAD
	types.SetLayersPerEpoch(100)
=======
	types.SetLayersPerEpoch(3)
>>>>>>> 233360c9
	r := require.New(t)
	timer := &mockClock{Layer: 5}
	sim := service.NewSimulator()
	l := log.NewDefault(t.Name())
<<<<<<< HEAD

	syncedMiner := sim.NewNode()
	syncedMsh := getMesh(memoryDB, Path+t.Name()+"synced_"+time.Now().String())
	synecdAtxPool := activation.NewAtxMemPool()
	_ = NewSync(syncedMiner, syncedMsh, state.NewTxMemPool(), synecdAtxPool, blockEligibilityValidatorMock{}, newMockPoetDb(), conf, timer, l.WithName("synced"))
	atx := types.NewActivationTx(types.NIPSTChallenge{}, types.Address{}, &types.NIPST{}, 0, &types.PostProof{})
	atx.CalcAndSetID()
	fmt.Println("ATX ID ", atx.ID())

	layers := types.LayerID(7)
	for i := types.LayerID(1); i < layers; i++ {
		blk := types.NewExistingBlock(i, []byte(rand.String(8)), nil)
		blk.ATXID = atx.ID()
		blk.ActiveSet = &[]types.ATXID{atx.ID()} // mock
		blk.Signature = signing.NewEdSigner().Sign(blk.Bytes())
		blk.Initialize()
		syncedMsh.AddBlock(blk)
		syncedMsh.SaveLayerInputVector(i, []types.BlockID{blk.ID()})
		fmt.Printf("Added block %v to layer %v \r\n", blk.ID(), blk.LayerIndex)
	}

	net := sim.NewNode()
	blockValidator := blockEligibilityValidatorMock{}
	txpool := state.NewTxMemPool()
	atxpool := activation.NewAtxMemPool()
	//ch := ts.Subscribe()
	msh := getMesh(memoryDB, Path+t.Name()+"_"+time.Now().String())

	sync := NewSync(net, msh, txpool, atxpool, blockValidator, newMockPoetDb(), conf, timer, l)

	atxpool.Put(atx)
	err := msh.ProcessAtxs([]*types.ActivationTx{atx})
	if err != nil {
		panic("WOWOWO")
	}

	lv := &mockLayerValidator{0, 0, 0, nil}
	sync.peers = PeersMock{func() []p2ppeers.Peer { return []p2ppeers.Peer{net.PublicKey()} }}
	sync.syncLock.Lock()
	sync.Mesh.Validator = lv
	sync.SetLatestLayer(5)
=======
>>>>>>> 233360c9

	/* ###################### Setup Synced miner ####################333 */

	syncedMiner := sim.NewNode()
	synecdAtxPool := activation.NewAtxMemPool()
	atxDb := database.NewMemDatabase()
	syncedMsh := getMesh(memoryDB, Path+t.Name()+"_synced_"+time.Now().String(), atxDb)
	f := fetch2.NewFetch(context.TODO(), fetch2.DefaultConfig(), syncedMiner, l)
	store := &storeMock{
		msh:    syncedMsh,
		blocks: make(map[types.Hash32]*types.Block),
	}
	layerFetcher := layerfetcher.NewLogic(context.TODO(), layerfetcher.Config{RequestTimeout: 3}, store, store, store, store, store, syncedMiner, f, syncedMsh, l)
	layerFetcher.Start()
	defer layerFetcher.Close()
	poetDB := database.NewMemDatabase()
	//poet := activation.NewPoetDb(poetDB, log.NewDefault("poetDb"))
	//poet := poetDb()
	//atxdb := activation.NewDB(atxDb, &mockIStore{}, syncedMsh.DB, layersPerEpoch, goldenATXID, &validatorMock{}, l.WithName("atxDB"))
	layerFetcher.AddDBs(syncedMsh.Blocks(), atxDb, syncedMsh.Transactions(), poetDB, syncedMsh.InputVector())
	_ = NewSync(context.TODO(), syncedMiner, syncedMsh, state.NewTxMemPool(), synecdAtxPool, blockEligibilityValidatorMock{}, newMockPoetDb(), conf, timer, layerFetcher, l.WithName("synced"))
	atx := types.NewActivationTx(types.NIPSTChallenge{}, types.Address{}, &types.NIPST{}, 0, &types.PostProof{})
	atx.CalcAndSetID()
	fmt.Println("ATX ID ", atx.ShortString())

	var blocks []types.BlockID
	layers := types.LayerID(7)
	for i := types.LayerID(1); i < layers; i++ {
		blk := types.NewExistingBlock(i, []byte(rand.String(8)), nil)
		blk.ATXID = atx.ID()
		blk.ActiveSet = &[]types.ATXID{atx.ID()} // mock
		blk.Signature = signing.NewEdSigner().Sign(blk.Bytes())
		blk.Initialize()
		r.NoError(syncedMsh.AddBlock(blk))
		r.NoError(syncedMsh.SaveLayerInputVectorByID(i, []types.BlockID{blk.ID()}))
		fmt.Printf("Added block %v to layer %v \r\n", blk.ID(), blk.LayerIndex)
		blocks = append(blocks, blk.ID())
	}

	/*  ##################### Setup syncing miner #########################3 */

	//blockValidator := blockEligibilityValidatorMock{}

	nsMiner := sim.NewNode()
	nsAtxPool := activation.NewAtxMemPool()
	nsatxDb := database.NewMemDatabase()
	nsMsh := getMesh(memoryDB, Path+t.Name()+"_synced_"+time.Now().String(), nsatxDb)
	nsF := fetch2.NewFetch(context.TODO(), fetch2.DefaultConfig(), nsMiner, l)
	nsStore := &storeMock{
		msh:    nsMsh,
		blocks: make(map[types.Hash32]*types.Block),
	}
	nslayerFetcher := layerfetcher.NewLogic(context.TODO(), layerfetcher.Config{RequestTimeout: 3}, nsStore, nsStore, nsStore, nsStore, nsStore, nsMiner, nsF, nsMsh, l)
	nslayerFetcher.Start()
	defer nslayerFetcher.Close()
	nspoetDB := database.NewMemDatabase()
	//poet := activation.NewPoetDb(poetDB, log.NewDefault("poetDb"))
	//poet := poetDb()
	//atxdb := activation.NewDB(atxDb, &mockIStore{}, syncedMsh.DB, layersPerEpoch, goldenATXID, &validatorMock{}, l.WithName("atxDB"))
	nslayerFetcher.AddDBs(nsMsh.Blocks(), nsatxDb, nsMsh.Transactions(), nspoetDB, nsMsh.InputVector())
	nssync := NewSync(context.TODO(), nsMiner, nsMsh, state.NewTxMemPool(), nsAtxPool, blockEligibilityValidatorMock{}, newMockPoetDb(), conf, timer, nslayerFetcher, l.WithName("synced"))
	//atx := types.NewActivationTx(types.NIPSTChallenge{}, types.Address{}, &types.NIPST{}, &types.PostProof{})
	//atx.CalcAndSetID()

	//msh.AddBlock(types.NewExistingBlock(1, []byte(rand.String(8)), nil))
	//msh.AddBlock(types.NewExistingBlock(2, []byte(rand.String(8)), nil))
	//msh.AddBlock(types.NewExistingBlock(3, []byte(rand.String(8)), nil))
	//msh.AddBlock(types.NewExistingBlock(4, []byte(rand.String(8)), nil))
	//msh.AddBlock(types.NewExistingBlock(5, []byte(rand.String(8)), nil))
	//msh.AddBlock(types.NewExistingBlock(6, []byte(rand.String(8)), nil))
	//msh.AddBlock(types.NewExistingBlock(7, []byte(rand.String(8)), nil))

	nsAtxPool.Put(atx)
	err := nsMsh.ProcessAtxs([]*types.ActivationTx{atx})
	if err != nil {
		panic("WOWOWO")
	}

	lv := &mockLayerValidator{0, 0, 0, nil, nil}
	nssync.syncLock.Lock()
	nssync.peers = PeersMock{func() []p2ppeers.Peer { return []p2ppeers.Peer{syncedMiner.PublicKey()} }}
	nssync.Mesh.Validator = lv
	nssync.SetLatestLayer(5)
	nssync.syncLock.Unlock()

	//nssync.Start()
	time.Sleep(250 * time.Millisecond)
	current := nssync.GetCurrentLayer()

	// make sure not validated before the call
	_, ok := lv.validatedLayers[current]
	r.False(ok)
	timer.Tick()
	_, ok = lv.validatedLayers[current+1]
	r.False(ok)

	before := nssync.GetCurrentLayer()
	go func() {
		if err := nssync.gossipSyncForOneFullLayer(context.TODO(), current); err != nil {
			t.Error(err)
		}
	}()

	time.Sleep(1 * time.Second)

	timer.Layer = timer.Layer + 1
	log.Info("layer %v", timer.GetCurrentLayer())
	timer.Tick()
	timer.Layer = timer.Layer + 1
	log.Info("layer %v", timer.GetCurrentLayer())
	timer.Tick()

	//time.Sleep(1 * time.Second)
<<<<<<< HEAD
=======
	//
>>>>>>> 233360c9
	//timer.Layer = timer.Layer + 1
	//log.Info("layer %v", timer.GetCurrentLayer())
	//timer.Tick()

	time.Sleep(1 * time.Second)

	after := nssync.GetCurrentLayer()
	_, _ = before, after // TODO: commented out due to flakyness
	//r.Equal(before+2, after)
	r.Equal(2, lv.countValidate)

	// make sure the layers were validated after the call
	_, ok = lv.validatedLayers[current]
	r.True(ok)
	_, ok = lv.validatedLayers[current+1]
	r.True(ok)
}

type mockTimedValidator struct {
	delay time.Duration
	calls int
}

func (m *mockTimedValidator) HandleLateBlock(bl *types.Block) {
	return
}

func (m *mockTimedValidator) ProcessedLayer() types.LayerID {
	return 1
}

func (m *mockTimedValidator) SetProcessedLayer(lyr types.LayerID) {
	panic("implement me")
}

func (m *mockTimedValidator) ValidateLayer(lyr *types.Layer, iv []types.BlockID) {
	log.Info("Validate layer %d", lyr.Index())
	m.calls++
	time.Sleep(m.delay)
}

func TestSyncer_ConcurrentSynchronise(t *testing.T) {
	r := require.New(t)
	syncs, _, clock := SyncMockFactory(2, conf, t.Name(), memoryDB, newMockPoetDb)
	defer clock.Close()
	sync := syncs[0]
	sync.ticker = &mockClock{Layer: 3}
	lv := &mockTimedValidator{1 * time.Second, 0}
	sync.Validator = lv
<<<<<<< HEAD
	sync.AddBlock(types.NewExistingBlock(1, []byte(rand.String(8)), nil))
	sync.AddBlock(types.NewExistingBlock(2, []byte(rand.String(8)), nil))
	sync.AddBlock(types.NewExistingBlock(3, []byte(rand.String(8)), nil))
	go sync.synchronise()
=======
	r.NoError(sync.AddBlock(types.NewExistingBlock(1, []byte(rand.String(8)), nil)))
	r.NoError(sync.AddBlock(types.NewExistingBlock(2, []byte(rand.String(8)), nil)))
	r.NoError(sync.AddBlock(types.NewExistingBlock(3, []byte(rand.String(8)), nil)))
>>>>>>> 233360c9
	time.Sleep(100 * time.Millisecond)
	go sync.synchronise(context.TODO())
	time.Sleep(100 * time.Millisecond)
	sync.synchronise(context.TODO())
	time.Sleep(100 * time.Millisecond) // handle go routine race
	r.Equal(1, lv.calls)
}

/*
func TestSyncProtocol_NilResponse(t *testing.T) {
	t.Skip()
	syncs, nodes, _ := SyncMockFactory(2, conf, t.Name(), memoryDB, newMemPoetDb)
	defer syncs[0].Close()
	defer syncs[1].Close()

	var nonExistingLayerID = types.LayerID(0)
	var nonExistingBlockID = types.BlockID{}
	var nonExistingTxID types.TransactionID
	var nonExistingAtxID types.ATXID
	var nonExistingPoetRef []byte

	timeout := 1 * time.Second
	timeoutErrMsg := "no message received on channel"

	for i := 0; i < 10; i++ {
		if len(syncs[0].GetPeers()) > 0 {
			break
		}
		time.Sleep(20 * time.Millisecond)
	}

	if len(syncs[0].GetPeers()) == 0 {
		t.Error("syncer has no peers")
		t.Fail()
	}

	// Layer Hash

	wrk := newPeersWorker(context.TODO(), syncs[0], []p2ppeers.Peer{nodes[1].PublicKey()}, &sync.Once{}, hashReqFactory(nonExistingLayerID))
	go wrk.Work(context.TODO())

	select {
	case out := <-wrk.output:
		assert.Nil(t, out)
	case <-time.After(timeout):
		assert.Fail(t, timeoutErrMsg)
	}

	// Layer Block Ids

	wrk = newPeersWorker(context.TODO(), syncs[0], []p2ppeers.Peer{nodes[1].PublicKey()}, &sync.Once{}, layerIdsReqFactory(nonExistingLayerID))
	go wrk.Work(context.TODO())

	select {
	case out := <-wrk.output:
		assert.Nil(t, out)
	case <-time.After(timeout):
		assert.Fail(t, timeoutErrMsg)
	}

	// Block
	bch := make(chan fetchRequest, 1)
	bch <- fetchRequest{ids: []types.Hash32{nonExistingBlockID.AsHash32()}}

	output := fetchWithFactory(context.TODO(), newFetchWorker(context.TODO(), syncs[0], 1, newFetchReqFactory(blockMsg, blocksAsItems), bch, ""))

	select {
	case out := <-output:
		assert.True(t, out.(fetchJob).items == nil)
	case <-time.After(timeout):
		assert.Fail(t, timeoutErrMsg)
	}

	// Tx

	ch := syncs[0].txQueue.addToPendingGetCh(context.TODO(), []types.Hash32{nonExistingTxID.Hash32()})
	select {
	case out := <-ch:
		assert.False(t, out)
	case <-time.After(timeout):

	}

	// Atx
	ch = syncs[0].atxQueue.addToPendingGetCh(context.TODO(), []types.Hash32{nonExistingAtxID.Hash32()})
	// PoET
	select {
	case out := <-ch:
		assert.False(t, out)
	case <-time.After(timeout):

	}

	output = fetchWithFactory(context.TODO(), newNeighborhoodWorker(context.TODO(), syncs[0], 1, poetReqFactory(nonExistingPoetRef)))

	select {
	case out := <-output:
		assert.Nil(t, out)
	case <-time.After(timeout):
		assert.Fail(t, timeoutErrMsg)
	}
}


func TestSyncProtocol_BadResponse(t *testing.T) {
	syncs, _, _ := SyncMockFactory(2, conf, t.Name(), memoryDB, newMemPoetDb)
	defer syncs[0].Close()
	defer syncs[1].Close()

	timeout := 1 * time.Second
	timeoutErrMsg := "no message received on channel"

	bl1 := types.NewExistingBlock(1, []byte(rand.String(8)), nil)
	bl2 := types.NewExistingBlock(1, []byte(rand.String(8)), nil)
	bl3 := types.NewExistingBlock(1, []byte(rand.String(8)), nil)

	syncs[1].AddBlock(bl1)
	syncs[1].AddBlock(bl2)
	syncs[1].AddBlock(bl3)

	//setup mocks

	layerHashesMock := func(context.Context, []byte) []byte {
		t.Log("return fake atx")
		return util.Uint32ToBytes(11)
	}

	blockHandlerMock := func(context.Context, []byte) []byte {
		t.Log("return fake block")
		blk := types.NewExistingBlock(1, []byte(rand.String(8)), nil)
		byts, _ := types.InterfaceToBytes([]types.Block{*blk})
		return byts
	}

	txHandlerMock := func(context.Context, []byte) []byte {
		t.Log("return fake tx")
		byts, _ := types.InterfaceToBytes(tx())
		return byts
	}

	atxHandlerMock := func(context.Context, []byte) []byte {
		t.Log("return fake atx")
		byts, _ := types.InterfaceToBytes([]types.ActivationTx{*atx("")})
		return byts
	}

	//register mocks
	syncs[1].RegisterBytesMsgHandler(layerHashMsg, layerHashesMock)
	syncs[1].RegisterBytesMsgHandler(blockMsg, blockHandlerMock)
	syncs[1].RegisterBytesMsgHandler(txMsg, txHandlerMock)
	syncs[1].RegisterBytesMsgHandler(atxMsg, atxHandlerMock)

	for i := 0; i < 10; i++ {
		if len(syncs[0].GetPeers()) > 0 {
			break
		}
		time.Sleep(50 * time.Millisecond)
	}

	if len(syncs[0].GetPeers()) == 0 {
		t.Error("no peers for syncer")
		t.Fail()
		return
	}

	// ugly hack, just to see if this fixed CI failure
	time.Sleep(3 * time.Second)
	// layer hash
	_, err1 := syncs[0].getLayerFromNeighbors(context.TODO(), types.LayerID(1))

	assert.Nil(t, err1)

	// Block
	ch := make(chan fetchRequest, 1)
	ch <- fetchRequest{ids: []types.Hash32{bl1.ID().AsHash32()}}
	output := fetchWithFactory(context.TODO(), newFetchWorker(context.TODO(), syncs[0], 1, newFetchReqFactory(blockMsg, blocksAsItems), ch, ""))

	select {
	case out := <-output:
		assert.Nil(t, out.(fetchJob).items)
	case <-time.After(timeout):
		assert.Fail(t, timeoutErrMsg)
	}

	// Tx
	ch = make(chan fetchRequest, 1)
	ch <- fetchRequest{ids: []types.Hash32{[32]byte{1}}}
	output = fetchWithFactory(context.TODO(), newFetchWorker(context.TODO(), syncs[0], 1, newFetchReqFactory(txMsg, txsAsItems), ch, ""))

	select {
	case out := <-output:
		assert.Nil(t, out.(fetchJob).items)
	case <-time.After(timeout):
		assert.Fail(t, timeoutErrMsg)
	}

	// Atx
	ch = make(chan fetchRequest, 1)
	ch <- fetchRequest{ids: []types.Hash32{[32]byte{1}}}
	output = fetchWithFactory(context.TODO(), newFetchWorker(context.TODO(), syncs[0], 1, newFetchReqFactory(atxMsg, atxsAsItems), ch, ""))

	select {
	case out := <-output:
		assert.Nil(t, out.(fetchJob).items)
	case <-time.After(timeout):
		assert.Fail(t, timeoutErrMsg)
	}

	// PoET

	output = fetchWithFactory(context.TODO(), newNeighborhoodWorker(context.TODO(), syncs[0], 1, poetReqFactory([]byte{1})))

	select {
	case out := <-output:
		assert.Nil(t, out)
	case <-time.After(timeout):
		assert.Fail(t, timeoutErrMsg)
	}

}*/

func genByte32() [32]byte {
	var x [32]byte
	rand.Read(x[:])

	return x
}

var txid1 = types.TransactionID(genByte32())
var txid2 = types.TransactionID(genByte32())
var txid3 = types.TransactionID(genByte32())

var zero = types.CalcHash32([]byte("0"))
var one = types.CalcHash32([]byte("1"))
var two = types.CalcHash32([]byte("2"))
var three = types.CalcHash32([]byte("3"))

var atx0 = types.ATXID(zero)
var atx1 = types.ATXID(one)
var atx2 = types.ATXID(two)
var atx3 = types.ATXID(three)

func Test_validateUniqueTxAtx(t *testing.T) {
	r := require.New(t)
	b := &types.Block{}

	// unique
	b.TxIDs = []types.TransactionID{txid1, txid2, txid3}
	b.ActiveSet = &[]types.ATXID{atx1, atx2, atx3}
	r.Nil(validateUniqueTxAtx(b))

	// dup txs
	b.TxIDs = []types.TransactionID{txid1, txid2, txid1}
	b.ActiveSet = &[]types.ATXID{atx1, atx2, atx3}
	r.EqualError(validateUniqueTxAtx(b), errDupTx.Error())

	// dup atxs
	b.TxIDs = []types.TransactionID{txid1, txid2, txid3}
	b.ActiveSet = &[]types.ATXID{atx1, atx2, atx1}
	r.EqualError(validateUniqueTxAtx(b), errDupAtx.Error())
}

/*
func TestSyncer_BlockSyntacticValidation(t *testing.T) {
	t.Skip()
	r := require.New(t)
	syncs, _, _ := SyncMockFactory(2, conf, "TestSyncProtocol_NilResponse", memoryDB, newMemPoetDb)
	s := syncs[0]
	s.atxDb = alwaysOkAtxDb{}
	b := &types.Block{}

	b.ATXID = atx0

	b.TxIDs = []types.TransactionID{txid1, txid2, txid1}
	_, _, err := s.blockSyntacticValidation(context.TODO(), b)
	r.EqualError(err, errNoActiveSet.Error())

	b.ActiveSet = &[]types.ATXID{}
	_, _, err = s.blockSyntacticValidation(context.TODO(), b)
	r.EqualError(err, errZeroActiveSet.Error())

	b.ActiveSet = &[]types.ATXID{atx1, atx2, atx3}
	_, _, err = s.blockSyntacticValidation(context.TODO(), b)
	r.EqualError(err, errDupTx.Error())

	b.ActiveSet = &[]types.ATXID{atx1}

	b.ATXID = *types.EmptyATXID
<<<<<<< HEAD
	_, _, err = s.blockSyntacticValidation(b)
	r.EqualError(err, errInvalidATXID.Error())

	b.ATXID = goldenATXID
	_, _, err = s.blockSyntacticValidation(b)
=======
	_, _, err = s.blockSyntacticValidation(context.TODO(), b)
	r.EqualError(err, errInvalidATXID.Error())

	b.ATXID = goldenATXID
	_, _, err = s.blockSyntacticValidation(context.TODO(), b)
>>>>>>> 233360c9
	r.EqualError(err, errInvalidATXID.Error())
}

func TestSyncer_BlockSyntacticValidation_syncRefBlock(t *testing.T) {
	r := require.New(t)
	syncs, _, _ := SyncMockFactory(2, conf, "BlockSyntacticValidation_syncRefBlock", memoryDB, newMemPoetDb)
	atxpool := activation.NewAtxMemPool()
	s := syncs[0]
	s.atxDb = atxpool
	a := atx("")
	atxpool.Put(a)
	b := &types.Block{}
	b.TxIDs = []types.TransactionID{}
	block1 := types.NewExistingBlock(1, []byte(rand.String(8)), nil)
	block1.ActiveSet = &[]types.ATXID{a.ID()}
	block1.ATXID = a.ID()
	block1.Initialize()
	block1ID := block1.ID()
	b.RefBlock = &block1ID
	b.ATXID = a.ID()
	_, _, err := s.blockSyntacticValidation(context.TODO(), b)
	r.Equal(err, fmt.Errorf("failed to fetch ref block %v", *b.RefBlock))

	tries := 5
	for len(syncs[1].net.GetPeers()) == 0 {
		time.Sleep(1 * time.Second)
		tries--
		if tries == 0 {
			r.Fail("peers did not connect to network")
			break
		}
	}
	err = syncs[1].AddBlock(block1)
	r.NoError(err)
	_, _, err = s.blockSyntacticValidation(context.TODO(), b)
	r.NoError(err)
}

func TestSyncer_fetchBlock(t *testing.T) {
	r := require.New(t)
	atxPool := activation.NewAtxMemPool()
	syncs, _, _ := SyncMockFactory(2, conf, "fetchBlock", memoryDB, newMemPoetDb)
	s := syncs[0]
	s.atxDb = atxPool
	atx := atx("")
	atxPool.Put(atx)
	block1 := types.NewExistingBlock(1, []byte(rand.String(8)), nil)
	block1.ActiveSet = &[]types.ATXID{atx.ID()}
	block1.ATXID = atx.ID()
	block1.Initialize()
	block1ID := block1.ID()
	res := s.fetchBlock(context.TODO(), block1ID)
	r.False(res)

	tries := 5
	for len(s.net.GetPeers()) == 0 {
		time.Sleep(1 * time.Second)
		tries--
		if tries == 0 {
			r.Fail("peers did not connect to network")
			break
		}
	}
	err := syncs[1].AddBlock(block1)
	r.NoError(err)
	res = s.fetchBlock(context.TODO(), block1ID)
	r.True(res)

}

func TestSyncer_AtxSetID(t *testing.T) {
	a := atx("")
	bbytes, _ := types.InterfaceToBytes(*a)
	var b types.ActivationTx
	types.BytesToInterface(bbytes, &b)
	t.Log(fmt.Sprintf("%+v\n", *a))
	t.Log("---------------------")
	t.Log(fmt.Sprintf("%+v\n", b))
	t.Log("---------------------")
	assert.Equal(t, b.NIPoST, a.NIPoST)
	assert.Equal(t, b.InitialPoST, a.InitialPoST)

	assert.Equal(t, b.ActivationTxHeader.NodeID, a.ActivationTxHeader.NodeID)
	assert.Equal(t, b.ActivationTxHeader.PrevATXID, a.ActivationTxHeader.PrevATXID)
	assert.Equal(t, b.ActivationTxHeader.Coinbase, a.ActivationTxHeader.Coinbase)
	assert.Equal(t, b.ActivationTxHeader.InitialPoSTIndices, a.ActivationTxHeader.InitialPoSTIndices)
	assert.Equal(t, b.ActivationTxHeader.NIPoSTChallenge, a.ActivationTxHeader.NIPoSTChallenge)
	b.CalcAndSetID()
	assert.Equal(t, a.ShortString(), b.ShortString())
}*/

func TestSyncer_Await(t *testing.T) {
	r := require.New(t)

	syncs, _, clock := SyncMockFactory(2, conf, t.Name(), memoryDB, newMockPoetDb)
	defer clock.Close()
	syncer := syncs[0]
<<<<<<< HEAD
=======
	defer syncer.Close()
	defer syncs[1].Close()
>>>>>>> 233360c9
	err := syncer.AddBlockWithTxs(types.NewExistingBlock(1, []byte(rand.String(8)), nil))
	r.NoError(err)
	lv := &mockLayerValidator{0, 0, 0, nil, nil}
	syncer.Mesh.Validator = lv
	syncer.ticker = &mockClock{Layer: 1}
	syncer.SetLatestLayer(1)
	ch := syncer.Await()
	r.False(closed(ch))

	//run sync
	syncer.synchronise(context.TODO())

	r.True(closed(ch))
}

func TestSyncer_Await_LowLevel(t *testing.T) {
	r := require.New(t)

	syncer := &Syncer{
		gossipSynced: pending,
		awaitCh:      make(chan struct{}),
		Log:          log.NewDefault(""),
	}

	ch := syncer.Await()
	r.False(closed(ch))

	// pending -> inProgress keeps the channel open
	syncer.setGossipBufferingStatus(inProgress)
	r.False(closed(ch))

	// inProgress -> inProgress has no effect
	syncer.setGossipBufferingStatus(inProgress)
	r.False(closed(ch))

	// inProgress -> done closes the channel
	syncer.setGossipBufferingStatus(done)
	r.True(closed(ch))

	// done -> done has no effect
	syncer.setGossipBufferingStatus(done)
	r.True(closed(ch))

	// done -> pending...
	syncer.setGossipBufferingStatus(pending)
	// ...the channel from the previous call to `Await()` should still be closed...
	r.True(closed(ch))
	// ...but a new call to `Await()` should provide a new, open channel
	newCh := syncer.Await()
	r.False(closed(newCh))

	// pending -> done should close the new channel
	syncer.setGossipBufferingStatus(done)
	r.True(closed(newCh))
}

func closed(ch chan struct{}) bool {
	select {
	case <-ch:
		return true
	default:
		return false
	}
}<|MERGE_RESOLUTION|>--- conflicted
+++ resolved
@@ -173,9 +173,11 @@
 	tx8 = tx()
 )
 
-var initialPoST = &types.PoST{
-	Nonce:   0,
-	Indices: make([]byte, 10),
+var commitment = &types.PostProof{
+	Challenge:    []byte(nil),
+	MerkleRoot:   []byte("1"),
+	ProofNodes:   [][]byte(nil),
+	ProvenLeaves: [][]byte(nil),
 }
 
 func newMemPoetDb() poetDb {
@@ -270,14 +272,10 @@
 func getMeshWithMemoryDB(id string, atxDb database.Database) *mesh.Mesh {
 	lg := log.NewDefault(id)
 	mshdb := mesh.NewMemMeshDB(lg)
-<<<<<<< HEAD
-	atxdb := activation.NewDB(database.NewMemDatabase(), &mockIStore{}, mshdb, layersPerEpoch, goldenATXID, &validatorMock{}, lg.WithName("atxDB"))
-=======
 	if atxDb == nil {
 		atxDb = database.NewMemDatabase()
 	}
 	atxdb := activation.NewDB(atxDb, &mockIStore{}, mshdb, layersPerEpoch, goldenATXID, &validatorMock{}, lg.WithName("atxDB"))
->>>>>>> 233360c9
 	return mesh.NewMesh(mshdb, atxdb, rewardConf, &meshValidatorMock{}, &mockTxMemPool{}, &mockState{}, lg)
 }
 
@@ -293,28 +291,6 @@
 	for _, t := range txs {
 		pool.Put(t.ID(), t)
 	}
-<<<<<<< HEAD
-}
-
-func TestSyncer_Start(t *testing.T) {
-	syncs, _, _ := SyncMockFactory(1, conf, t.Name(), memoryDB, newMockPoetDb)
-	syn := syncs[0]
-
-	syn.Start()
-	syn.Start()
-	syn.Close()
-	syn.Start()
-}
-
-func createBlock(activationTx types.ActivationTx, signer *signing.EdSigner) *types.Block {
-	block1 := types.NewExistingBlock(1, []byte(rand.String(8)), nil)
-	block1.ATXID = activationTx.ID()
-	block1.ActiveSet = &[]types.ATXID{activationTx.ID()}
-	block1.Signature = signer.Sign(block1.Bytes())
-	block1.Initialize()
-	return block1
-=======
->>>>>>> 233360c9
 }
 
 func TestSyncer_Start(t *testing.T) {
@@ -370,11 +346,8 @@
 	syncs, nodes, _ := SyncMockFactory(2, conf, t.Name(), memoryDB, newMockPoetDb)
 	syncObj := syncs[0]
 	defer syncObj.Close()
-<<<<<<< HEAD
-=======
 	syncObj2 := syncs[1]
 	defer syncObj2.Close()
->>>>>>> 233360c9
 	block := types.NewExistingBlock(1, []byte(rand.String(8)), nil)
 	addTxsToPool(syncObj.txpool, []*types.Transaction{tx1})
 
@@ -451,31 +424,6 @@
 	require.Equal(t, bids, input)
 }
 
-func TestSyncProtocol_FetchInputVector(t *testing.T) {
-	r := require.New(t)
-
-	syncs, nodes, _ := SyncMockFactory(2, conf, t.Name(), memoryDB, newMemPoetDb)
-	s0 := syncs[0]
-	s1 := syncs[1]
-	s1.peers = getPeersMock([]p2ppeers.Peer{nodes[0].PublicKey()})
-
-	input := []types.BlockID{types.RandomBlockID(), types.RandomBlockID(), types.RandomBlockID(), types.RandomBlockID()}
-
-	_, err := types.InterfaceToBytes(input)
-	r.NoError(err)
-	s0.InputVectorBackupFunc = func(id types.LayerID) ([]types.BlockID, error) {
-		return input, nil
-	}
-
-	got, err := s0.GetLayerInputVector(1)
-	r.NoError(err)
-	r.Equal(input, got)
-
-	bids, err := s1.syncInputVector(types.LayerID(1))
-	r.NoError(err)
-	require.Equal(t, bids, input)
-}
-
 func TestSyncer_FetchPoetProofAvailableAndValid(t *testing.T) {
 	r := require.New(t)
 
@@ -493,17 +441,12 @@
 	poetProofBytes, err := types.InterfaceToBytes(&proofMessage.PoetProof)
 	r.NoError(err)
 	ref := sha256.Sum256(poetProofBytes)
-<<<<<<< HEAD
-
-	err = s1.FetchPoetProof(types.CalcHash32(ref[:]).Bytes())
-=======
 	s0.fetcher.Start()
 	defer s0.fetcher.Close()
 	s1.fetcher.Start()
 	defer s1.fetcher.Close()
 	log.Info("new code")
 	err = s1.GetPoetProof(context.TODO(), types.CalcHash32(ref[:]))
->>>>>>> 233360c9
 	r.NoError(err)
 }
 
@@ -528,7 +471,7 @@
 	poetRef := sha256.Sum256(poetProofBytes)
 
 	atx1 := atx(signer.PublicKey().String())
-	atx1.NIPoST.PoSTMetadata.Challenge = poetRef[:]
+	atx1.Nipst.PostProof.Challenge = poetRef[:]
 	err = activation.SignAtx(signer, atx1)
 	r.NoError(err)
 	err = s0.ProcessAtxs([]*types.ActivationTx{atx1})
@@ -545,11 +488,7 @@
 	_, found := atxs[atx1.Hash32()]
 	r.True(found)
 
-<<<<<<< HEAD
-	r.True(s1.poetDb.HasProof(types.CalcHash32(poetRef[:]).Bytes()))
-=======
 	r.True(s1.poetDb.HasProof(types.CalcHash32(poetRef[:]).Bytes()))*/
->>>>>>> 233360c9
 }
 
 func makePoetProofMessage(t *testing.T) types.PoetProofMessage {
@@ -595,7 +534,6 @@
 	syncObj1.atxDb.ProcessAtx(atx4)
 
 	syncObj1.AddBlockWithTxs(block1)
-<<<<<<< HEAD
 
 	block2 := types.NewExistingBlock(1, []byte(rand.String(8)), []types.TransactionID{tx2.ID()})
 	syncObj1.AddBlockWithTxs(block2)
@@ -606,18 +544,6 @@
 
 	block4 := types.NewExistingBlock(1, []byte(rand.String(8)), []types.TransactionID{tx4.ID()})
 
-=======
-
-	block2 := types.NewExistingBlock(1, []byte(rand.String(8)), []types.TransactionID{tx2.ID()})
-	syncObj1.AddBlockWithTxs(block2)
-
-	block3 := types.NewExistingBlock(1, []byte(rand.String(8)), []types.TransactionID{tx3.ID()})
-
-	syncObj1.AddBlockWithTxs(block3)
-
-	block4 := types.NewExistingBlock(1, []byte(rand.String(8)), []types.TransactionID{tx4.ID()})
-
->>>>>>> 233360c9
 	syncObj1.AddBlockWithTxs(block4)
 
 	timeout := time.NewTimer(2 * time.Second)
@@ -845,10 +771,10 @@
 	block12 := types.NewExistingBlock(6, []byte(rand.String(8)), []types.TransactionID{tx7.ID(), tx8.ID()})
 	block10.Signature = signer.Sign(block10.Bytes())
 
-	syncObj1.ValidateLayer(mesh.GenesisLayer(), types.BlockIDs(mesh.GenesisLayer().Blocks()))
-	syncObj2.ValidateLayer(mesh.GenesisLayer(), types.BlockIDs(mesh.GenesisLayer().Blocks()))
-	syncObj3.ValidateLayer(mesh.GenesisLayer(), types.BlockIDs(mesh.GenesisLayer().Blocks()))
-	syncObj4.ValidateLayer(mesh.GenesisLayer(), types.BlockIDs(mesh.GenesisLayer().Blocks()))
+	syncObj1.ValidateLayer(mesh.GenesisLayer())
+	syncObj2.ValidateLayer(mesh.GenesisLayer())
+	syncObj3.ValidateLayer(mesh.GenesisLayer())
+	syncObj4.ValidateLayer(mesh.GenesisLayer())
 
 	addTxsToPool(syncObj1.txpool, []*types.Transaction{tx1, tx2, tx3, tx4, tx5, tx6, tx7, tx8})
 	syncObj1.AddBlock(block2)
@@ -863,19 +789,11 @@
 	syncObj1.AddBlockWithTxs(block11)
 	syncObj1.AddBlockWithTxs(block12)
 
-<<<<<<< HEAD
-	syncObj1.Start()
-
-	syncObj2.Start()
-	syncObj3.Start()
-	syncObj4.Start()
-=======
 	syncObj1.Start(context.TODO())
 
 	syncObj2.Start(context.TODO())
 	syncObj3.Start(context.TODO())
 	syncObj4.Start(context.TODO())
->>>>>>> 233360c9
 
 	// Keep trying until we're timed out or got a result or got an error
 	timeout := time.After(30 * time.Second)
@@ -1185,16 +1103,11 @@
 	coinbase := types.HexToAddress("aaaa")
 	chlng := types.HexToHash32("0x3333")
 	poetRef := []byte{0xde, 0xad}
-	npst := activation.NewNIPoSTWithChallenge(&chlng, poetRef)
+	npst := activation.NewNIPSTWithChallenge(&chlng, poetRef)
 
 	atx := newActivationTx(types.NodeID{Key: pubkey, VRFPublicKey: []byte(rand.String(8))}, 0, *types.EmptyATXID, 5, 1, goldenATXID, coinbase, 0, nil, npst)
-<<<<<<< HEAD
-	atx.InitialPoST = initialPoST
-	atx.InitialPoSTIndices = initialPoST.Indices
-=======
 	atx.Commitment = commitment
 	atx.CommitmentMerkleRoot = commitment.MerkleRoot
->>>>>>> 233360c9
 	atx.CalcAndSetID()
 	return atx
 }
@@ -1438,7 +1351,7 @@
 	panic("implement me")
 }
 
-func (m *mockLayerValidator) ValidateLayer(lyr *types.Layer, iv []types.BlockID) {
+func (m *mockLayerValidator) ValidateLayer(lyr *types.Layer) {
 	log.Info("mock Validate layer %d", lyr.Index())
 	m.countValidate++
 	m.processedLayer = lyr.Index()
@@ -1473,11 +1386,7 @@
 	sync.AddBlock(types.NewExistingBlock(1, []byte(rand.String(8)), nil))
 	sync.AddBlock(types.NewExistingBlock(2, []byte(rand.String(8)), nil))
 	sync.AddBlock(types.NewExistingBlock(3, []byte(rand.String(8)), nil))
-<<<<<<< HEAD
-	lv = &mockLayerValidator{1, 0, 0, nil}
-=======
 	lv = &mockLayerValidator{1, 0, 0, nil, nil}
->>>>>>> 233360c9
 	sync.Mesh.Validator = lv
 	sync.ticker = &mockClock{Layer: 3}
 	sr(context.TODO())
@@ -1549,14 +1458,9 @@
 	syncs, _, clock := SyncMockFactory(2, conf, t.Name(), memoryDB, newMockPoetDb)
 	defer clock.Close()
 	sync := syncs[0]
-<<<<<<< HEAD
-	sync.AddBlockWithTxs(types.NewExistingBlock(1, []byte(rand.String(8)), nil))
-	lv := &mockLayerValidator{0, 0, 0, nil}
-=======
 	defer sync.Close()
 	sync.AddBlockWithTxs(types.NewExistingBlock(1, []byte(rand.String(8)), nil))
 	lv := &mockLayerValidator{0, 0, 0, nil, nil}
->>>>>>> 233360c9
 	sync.Mesh.Validator = lv
 	sync.ticker = &mockClock{Layer: 1}
 	sync.SetLatestLayer(1)
@@ -1643,59 +1547,11 @@
 }
 
 func TestSyncer_p2pSyncForTwoLayers(t *testing.T) {
-<<<<<<< HEAD
-	types.SetLayersPerEpoch(100)
-=======
 	types.SetLayersPerEpoch(3)
->>>>>>> 233360c9
 	r := require.New(t)
 	timer := &mockClock{Layer: 5}
 	sim := service.NewSimulator()
 	l := log.NewDefault(t.Name())
-<<<<<<< HEAD
-
-	syncedMiner := sim.NewNode()
-	syncedMsh := getMesh(memoryDB, Path+t.Name()+"synced_"+time.Now().String())
-	synecdAtxPool := activation.NewAtxMemPool()
-	_ = NewSync(syncedMiner, syncedMsh, state.NewTxMemPool(), synecdAtxPool, blockEligibilityValidatorMock{}, newMockPoetDb(), conf, timer, l.WithName("synced"))
-	atx := types.NewActivationTx(types.NIPSTChallenge{}, types.Address{}, &types.NIPST{}, 0, &types.PostProof{})
-	atx.CalcAndSetID()
-	fmt.Println("ATX ID ", atx.ID())
-
-	layers := types.LayerID(7)
-	for i := types.LayerID(1); i < layers; i++ {
-		blk := types.NewExistingBlock(i, []byte(rand.String(8)), nil)
-		blk.ATXID = atx.ID()
-		blk.ActiveSet = &[]types.ATXID{atx.ID()} // mock
-		blk.Signature = signing.NewEdSigner().Sign(blk.Bytes())
-		blk.Initialize()
-		syncedMsh.AddBlock(blk)
-		syncedMsh.SaveLayerInputVector(i, []types.BlockID{blk.ID()})
-		fmt.Printf("Added block %v to layer %v \r\n", blk.ID(), blk.LayerIndex)
-	}
-
-	net := sim.NewNode()
-	blockValidator := blockEligibilityValidatorMock{}
-	txpool := state.NewTxMemPool()
-	atxpool := activation.NewAtxMemPool()
-	//ch := ts.Subscribe()
-	msh := getMesh(memoryDB, Path+t.Name()+"_"+time.Now().String())
-
-	sync := NewSync(net, msh, txpool, atxpool, blockValidator, newMockPoetDb(), conf, timer, l)
-
-	atxpool.Put(atx)
-	err := msh.ProcessAtxs([]*types.ActivationTx{atx})
-	if err != nil {
-		panic("WOWOWO")
-	}
-
-	lv := &mockLayerValidator{0, 0, 0, nil}
-	sync.peers = PeersMock{func() []p2ppeers.Peer { return []p2ppeers.Peer{net.PublicKey()} }}
-	sync.syncLock.Lock()
-	sync.Mesh.Validator = lv
-	sync.SetLatestLayer(5)
-=======
->>>>>>> 233360c9
 
 	/* ###################### Setup Synced miner ####################333 */
 
@@ -1809,10 +1665,7 @@
 	timer.Tick()
 
 	//time.Sleep(1 * time.Second)
-<<<<<<< HEAD
-=======
 	//
->>>>>>> 233360c9
 	//timer.Layer = timer.Layer + 1
 	//log.Info("layer %v", timer.GetCurrentLayer())
 	//timer.Tick()
@@ -1848,7 +1701,7 @@
 	panic("implement me")
 }
 
-func (m *mockTimedValidator) ValidateLayer(lyr *types.Layer, iv []types.BlockID) {
+func (m *mockTimedValidator) ValidateLayer(lyr *types.Layer) {
 	log.Info("Validate layer %d", lyr.Index())
 	m.calls++
 	time.Sleep(m.delay)
@@ -1862,16 +1715,9 @@
 	sync.ticker = &mockClock{Layer: 3}
 	lv := &mockTimedValidator{1 * time.Second, 0}
 	sync.Validator = lv
-<<<<<<< HEAD
-	sync.AddBlock(types.NewExistingBlock(1, []byte(rand.String(8)), nil))
-	sync.AddBlock(types.NewExistingBlock(2, []byte(rand.String(8)), nil))
-	sync.AddBlock(types.NewExistingBlock(3, []byte(rand.String(8)), nil))
-	go sync.synchronise()
-=======
 	r.NoError(sync.AddBlock(types.NewExistingBlock(1, []byte(rand.String(8)), nil)))
 	r.NoError(sync.AddBlock(types.NewExistingBlock(2, []byte(rand.String(8)), nil)))
 	r.NoError(sync.AddBlock(types.NewExistingBlock(3, []byte(rand.String(8)), nil)))
->>>>>>> 233360c9
 	time.Sleep(100 * time.Millisecond)
 	go sync.synchronise(context.TODO())
 	time.Sleep(100 * time.Millisecond)
@@ -2160,19 +2006,11 @@
 	b.ActiveSet = &[]types.ATXID{atx1}
 
 	b.ATXID = *types.EmptyATXID
-<<<<<<< HEAD
-	_, _, err = s.blockSyntacticValidation(b)
-	r.EqualError(err, errInvalidATXID.Error())
-
-	b.ATXID = goldenATXID
-	_, _, err = s.blockSyntacticValidation(b)
-=======
 	_, _, err = s.blockSyntacticValidation(context.TODO(), b)
 	r.EqualError(err, errInvalidATXID.Error())
 
 	b.ATXID = goldenATXID
 	_, _, err = s.blockSyntacticValidation(context.TODO(), b)
->>>>>>> 233360c9
 	r.EqualError(err, errInvalidATXID.Error())
 }
 
@@ -2252,14 +2090,14 @@
 	t.Log("---------------------")
 	t.Log(fmt.Sprintf("%+v\n", b))
 	t.Log("---------------------")
-	assert.Equal(t, b.NIPoST, a.NIPoST)
-	assert.Equal(t, b.InitialPoST, a.InitialPoST)
+	assert.Equal(t, b.Nipst, a.Nipst)
+	assert.Equal(t, b.Commitment, a.Commitment)
 
 	assert.Equal(t, b.ActivationTxHeader.NodeID, a.ActivationTxHeader.NodeID)
 	assert.Equal(t, b.ActivationTxHeader.PrevATXID, a.ActivationTxHeader.PrevATXID)
 	assert.Equal(t, b.ActivationTxHeader.Coinbase, a.ActivationTxHeader.Coinbase)
-	assert.Equal(t, b.ActivationTxHeader.InitialPoSTIndices, a.ActivationTxHeader.InitialPoSTIndices)
-	assert.Equal(t, b.ActivationTxHeader.NIPoSTChallenge, a.ActivationTxHeader.NIPoSTChallenge)
+	assert.Equal(t, b.ActivationTxHeader.CommitmentMerkleRoot, a.ActivationTxHeader.CommitmentMerkleRoot)
+	assert.Equal(t, b.ActivationTxHeader.NIPSTChallenge, a.ActivationTxHeader.NIPSTChallenge)
 	b.CalcAndSetID()
 	assert.Equal(t, a.ShortString(), b.ShortString())
 }*/
@@ -2270,11 +2108,8 @@
 	syncs, _, clock := SyncMockFactory(2, conf, t.Name(), memoryDB, newMockPoetDb)
 	defer clock.Close()
 	syncer := syncs[0]
-<<<<<<< HEAD
-=======
 	defer syncer.Close()
 	defer syncs[1].Close()
->>>>>>> 233360c9
 	err := syncer.AddBlockWithTxs(types.NewExistingBlock(1, []byte(rand.String(8)), nil))
 	r.NoError(err)
 	lv := &mockLayerValidator{0, 0, 0, nil, nil}
