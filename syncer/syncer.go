package syncer

import (
	"context"
	"errors"
	"fmt"
	"sync"
	"sync/atomic"
	"time"
	"unsafe"

	"github.com/spacemeshos/go-spacemesh/common/types"
	"github.com/spacemeshos/go-spacemesh/common/util"
	"github.com/spacemeshos/go-spacemesh/events"
	"github.com/spacemeshos/go-spacemesh/layerfetcher"
	"github.com/spacemeshos/go-spacemesh/log"
	"github.com/spacemeshos/go-spacemesh/mesh"
	"github.com/spacemeshos/go-spacemesh/p2p/peers"
)

type layerTicker interface {
	GetCurrentLayer() types.LayerID
	LayerToTime(types.LayerID) time.Time
}

type layerFetcher interface {
	PollLayerHash(ctx context.Context, layerID types.LayerID) chan layerfetcher.LayerHashResult
	PollLayerBlocks(ctx context.Context, layerID types.LayerID, hashes map[types.Hash32][]peers.Peer) chan layerfetcher.LayerPromiseResult
	GetEpochATXs(ctx context.Context, id types.EpochID) error
	GetTortoiseBeacon(ctx context.Context, id types.EpochID) error // TODO(nkryuchkov): remove
	SetTortoiseBeacon(ctx context.Context, epochID types.EpochID, beacon types.Hash32) error
}

// Configuration is the config params for syncer
type Configuration struct {
	SyncInterval time.Duration
	// the sync process will try to validate the current layer if ValidationDelta has elapsed.
	ValidationDelta     time.Duration
	TBCalculationLayers uint32
	AlwaysListen        bool
}

const (
	outOfSyncThreshold  uint32 = 3 // see notSynced
	numGossipSyncLayers uint32 = 2 // see gossipSync
)

type syncState uint32

const (
	// notSynced is the state where the node is outOfSyncThreshold layers or more behind the current layer.
	notSynced syncState = iota
	// gossipSync is the state in which a node listens to at least one full layer of gossip before participating
	// in the protocol. this is to protect the node from participating in the consensus without full information.
	// for example, when a node wakes up in the middle of layer N, since it didn't receive all relevant messages and
	// blocks of layer N, it shouldn't vote or produce blocks in layer N+1. it instead listens to gossip for all
	// through layer N+1 and starts producing blocks and participates in hare committee in layer N+2
	gossipSync
	// synced is the state where the node is in sync with its peers.
	synced
)

func (s syncState) String() string {
	switch s {
	case notSynced:
		return "notSynced"
	case gossipSync:
		return "gossipSync"
	case synced:
		return "synced"
	default:
		return "unknown"
	}
}

// Syncer is responsible to keep the node in sync with the network.
type Syncer struct {
	logger log.Log

	conf     Configuration
	ticker   layerTicker
	mesh     *mesh.Mesh
	fetcher  layerFetcher
	syncOnce sync.Once
	// access via atomic.[Load|Store]Uint32
	syncState syncState
	// access via atomic.[Load|Store]Uint32
	isBusy    uint32
	syncTimer *time.Ticker
	// targetSyncedLayer is used to signal at which layer we can set this node to synced state
	targetSyncedLayer unsafe.Pointer

	tbCount         map[string]int
	seenTB          map[string]struct{}
	mostUsedTBCount int
	mostUsedTB      []byte

	// awaitSyncedCh is the list of subscribers' channels to notify when this node enters synced state
	awaitSyncedCh []chan struct{}
	awaitSyncedMu sync.Mutex

	shutdownCtx context.Context
	cancelFunc  context.CancelFunc

	// recording the run # since started. for logging/debugging only.
	run uint64
}

// NewSyncer creates a new Syncer instance.
func NewSyncer(ctx context.Context, conf Configuration, ticker layerTicker, mesh *mesh.Mesh, fetcher layerFetcher, logger log.Log) *Syncer {
	shutdownCtx, cancel := context.WithCancel(ctx)
	return &Syncer{
		logger:            logger,
		conf:              conf,
		ticker:            ticker,
		mesh:              mesh,
		fetcher:           fetcher,
		syncState:         notSynced,
		syncTimer:         time.NewTicker(conf.SyncInterval),
		targetSyncedLayer: unsafe.Pointer(&types.LayerID{}),
		tbCount:           make(map[string]int),
		seenTB:            make(map[string]struct{}),
		awaitSyncedCh:     make([]chan struct{}, 0),
		shutdownCtx:       shutdownCtx,
		cancelFunc:        cancel,
	}
}

// Close stops the syncing process and the goroutines syncer spawns.
func (s *Syncer) Close() {
	// TODO: ensure goroutines are all terminated before shutting down
	s.cancelFunc()
}

// RegisterChForSynced registers ch for notification when the node enters synced state
func (s *Syncer) RegisterChForSynced(ctx context.Context, ch chan struct{}) {
	if s.IsSynced(ctx) {
		close(ch)
		return
	}
	s.awaitSyncedMu.Lock()
	defer s.awaitSyncedMu.Unlock()
	s.awaitSyncedCh = append(s.awaitSyncedCh, ch)
}

// ListenToGossip returns true if the node is listening to gossip for blocks/TXs/ATXs data
func (s *Syncer) ListenToGossip() bool {
	return s.conf.AlwaysListen || s.getSyncState() >= gossipSync
}

// IsSynced returns true if the node is in synced state
func (s *Syncer) IsSynced(ctx context.Context) bool {
	// TODO: at startup, ctx contains no sessionId here
	res := s.getSyncState() == synced
	s.logger.WithContext(ctx).With().Info("node sync state",
		log.Bool("synced", res),
		log.FieldNamed("current", s.ticker.GetCurrentLayer()),
		log.FieldNamed("latest", s.mesh.LatestLayer()),
		log.FieldNamed("processed", s.mesh.ProcessedLayer()))
	return res
}

// Start starts the main sync loop that tries to sync data for every SyncInterval
func (s *Syncer) Start(ctx context.Context) {
	s.syncOnce.Do(func() {
		if s.ticker.GetCurrentLayer().Uint32() <= 1 {
			s.setSyncState(ctx, synced)
		}
		for {
			select {
			case <-s.shutdownCtx.Done():
				s.logger.WithContext(ctx).Info("stopping sync to shutdown")
				return
			case <-s.syncTimer.C:
				s.synchronize(ctx)
			}
		}
	})
}

// ForceSync manually starts a sync process outside the main sync loop. If the node is already running a sync process,
// ForceSync will be ignored.
func (s *Syncer) ForceSync(ctx context.Context) {
	s.logger.WithContext(ctx).Debug("executing ForceSync")
	go s.synchronize(ctx)
}

func (s *Syncer) isClosed() bool {
	select {
	case <-s.shutdownCtx.Done():
		return true
	default:
		return false
	}
}

func (s *Syncer) getSyncState() syncState {
	return (syncState)(atomic.LoadUint32((*uint32)(&s.syncState)))
}

func (s *Syncer) setSyncState(ctx context.Context, newState syncState) {
	oldState := syncState(atomic.SwapUint32((*uint32)(&s.syncState), uint32(newState)))
	if oldState != newState {
		s.logger.WithContext(ctx).With().Info("sync state change",
			log.String("from_state", oldState.String()),
			log.String("to_state", newState.String()),
			log.FieldNamed("current", s.ticker.GetCurrentLayer()),
			log.FieldNamed("latest", s.mesh.LatestLayer()),
			log.FieldNamed("processed", s.mesh.ProcessedLayer()))
		events.ReportNodeStatusUpdate()
		if newState != synced {
			return
		}
		// notify subscribes
		s.awaitSyncedMu.Lock()
		defer s.awaitSyncedMu.Unlock()
		for _, ch := range s.awaitSyncedCh {
			close(ch)
		}
		s.awaitSyncedCh = make([]chan struct{}, 0)
	}
}

// setSyncerBusy returns false if the syncer is already running a sync process.
// otherwise it sets syncer to be busy and returns true.
func (s *Syncer) setSyncerBusy() bool {
	return atomic.CompareAndSwapUint32(&s.isBusy, 0, 1)
}

func (s *Syncer) setSyncerIdle() {
	atomic.StoreUint32(&s.isBusy, 0)
}

// targetSyncedLayer is used to signal at which layer we can set this node to synced state
func (s *Syncer) setTargetSyncedLayer(ctx context.Context, layerID types.LayerID) {
	oldSyncLayer := *(*types.LayerID)(atomic.SwapPointer(&s.targetSyncedLayer, unsafe.Pointer(&layerID)))
	s.logger.WithContext(ctx).With().Info("target synced layer changed",
		log.Uint32("from_layer", oldSyncLayer.Uint32()),
		log.Uint32("to_layer", layerID.Uint32()),
		log.FieldNamed("current", s.ticker.GetCurrentLayer()),
		log.FieldNamed("latest", s.mesh.LatestLayer()),
		log.FieldNamed("processed", s.mesh.ProcessedLayer()))
}

func (s *Syncer) getTargetSyncedLayer() types.LayerID {
	return *(*types.LayerID)(atomic.LoadPointer(&s.targetSyncedLayer))
}

func (s *Syncer) synchronize(ctx context.Context) bool {
	logger := s.logger.WithContext(ctx)

	if s.isClosed() {
		logger.Warning("attempting to sync while shutting down")
		return false
	}

	// at most one synchronize process can run at any time
	if !s.setSyncerBusy() {
		logger.Info("sync is already running, giving up")
		return false
	}
	// no need to worry about race condition for s.run. only one instance of synchronize can run at a time
	s.run++
	logger.With().Info(fmt.Sprintf("starting sync run #%v", s.run),
		log.String("sync_state", s.getSyncState().String()),
		log.FieldNamed("current", s.ticker.GetCurrentLayer()),
		log.FieldNamed("latest", s.mesh.LatestLayer()),
		log.FieldNamed("processed", s.mesh.ProcessedLayer()))

	s.setStateBeforeSync(ctx)
	// start a dedicated process for validation.
	// do not use a unbuffered channel for vQueue. we don't want it to block if the receiver isn't ready. i.e.
	// if validation for the last layer is still running
	vQueue := make(chan *types.Layer, s.ticker.GetCurrentLayer().Uint32())
	vDone := make(chan struct{})
	go s.startValidating(ctx, s.run, vQueue, vDone)

	success := false
	defer func() {
		close(vQueue)
		<-vDone
		s.setStateAfterSync(ctx, success)
		logger.With().Info(fmt.Sprintf("finished sync run #%v", s.run),
			log.Bool("success", success),
			log.String("sync_state", s.getSyncState().String()),
			log.FieldNamed("current", s.ticker.GetCurrentLayer()),
			log.FieldNamed("latest", s.mesh.LatestLayer()),
			log.FieldNamed("processed", s.mesh.ProcessedLayer()))
		s.setSyncerIdle()
	}()

	// using ProcessedLayer() instead of LatestLayer() so we can validate layers on a best-efforts basis.
	// our clock starts ticking from 1 so it is safe to skip layer 0
	// always sync to currentLayer-1 to reduce race with gossip and hare/tortoise
	for layerID := s.mesh.ProcessedLayer().Add(1); layerID.Before(s.ticker.GetCurrentLayer()); layerID = layerID.Add(1) {
		if layerID.FirstInEpoch() {
			s.tbCount = make(map[string]int)
			s.seenTB = make(map[string]struct{})
			s.mostUsedTBCount = 0
			s.mostUsedTB = nil
		}

		layer, err := s.syncLayer(ctx, layerID)
		if err != nil {
			logger.With().Error("failed to sync to layer", layerID, log.Err(err))
			return false
		}

		if layerID.OrdinalInEpoch() < s.conf.TBCalculationLayers {
			s.processTortoiseBeacons(ctx, layer)
		} else if layerID.OrdinalInEpoch() == s.conf.TBCalculationLayers {
			epoch := layerID.GetEpoch()
			if err := s.fetcher.SetTortoiseBeacon(ctx, epoch, types.BytesToHash(s.mostUsedTB)); err != nil {
				logger.With().Error("failed to write synced tortoise beacon into DB",
					log.Uint32("epoch", uint32(epoch)),
					log.String("beacon", util.Bytes2Hex(s.mostUsedTB)))
			}
		}

		if len(layer.Blocks()) == 0 {
			logger.With().Info("setting layer to zero-block", layerID)
			if err := s.mesh.SetZeroBlockLayer(layerID); err != nil {
				logger.With().Error("failed to set zero-block for layer", layerID, log.Err(err))
			}
		}

		if s.shouldValidateLayer(layerID) {
			vQueue <- layer
		}
		logger.With().Debug("finished data sync", layerID)
	}
<<<<<<< HEAD

	logger.With().Info("data is synced. waiting for validation",
=======
	logger.With().Debug("data is synced, waiting for validation",
>>>>>>> e4b9bb98
		log.FieldNamed("current", s.ticker.GetCurrentLayer()),
		log.FieldNamed("latest", s.mesh.LatestLayer()),
		log.FieldNamed("processed", s.mesh.ProcessedLayer()))
	success = true

	return true
}

func (s *Syncer) setStateBeforeSync(ctx context.Context) {
	current := s.ticker.GetCurrentLayer()
	if current.Uint32() <= 1 {
		s.setSyncState(ctx, synced)
		return
	}
	latest := s.mesh.LatestLayer()
	if current.After(latest) && current.Difference(latest) >= outOfSyncThreshold {
		s.logger.WithContext(ctx).With().Info("node is too far behind",
			log.FieldNamed("current", current),
			log.FieldNamed("latest", latest),
			log.Uint32("behind_threshold", outOfSyncThreshold))
		s.setSyncState(ctx, notSynced)
	}
}

func (s *Syncer) setStateAfterSync(ctx context.Context, success bool) {
	if !success {
		s.setSyncState(ctx, notSynced)
		return
	}
	currSyncState := s.getSyncState()
	current := s.ticker.GetCurrentLayer()
	// if we have gossip-synced to the target synced layer, we are ready to participate in consensus
	if currSyncState == gossipSync && !s.getTargetSyncedLayer().After(current) {
		s.setSyncState(ctx, synced)
	} else if currSyncState == notSynced {
		// wait till s.ticker.GetCurrentLayer() + numGossipSyncLayers to participate in consensus
		s.setSyncState(ctx, gossipSync)
		s.setTargetSyncedLayer(ctx, current.Add(numGossipSyncLayers))
	}
}

func (s *Syncer) syncLayer(ctx context.Context, layerID types.LayerID) (*types.Layer, error) {
	if s.isClosed() {
		return nil, errors.New("shutdown")
	}

	layer, err := s.getLayerFromPeers(ctx, layerID)
	if err != nil {
		return nil, err
	}

	if err := s.getATXs(ctx, layerID); err != nil {
		return nil, err
	}

	// TODO(nkryuchkov): remove
	//if err := s.getTortoiseBeacon(ctx, layerID); err != nil {
	//	return nil, err
	//}

	return layer, nil
}

func (s *Syncer) getLayerFromPeers(ctx context.Context, layerID types.LayerID) (*types.Layer, error) {
	ch := s.fetcher.PollLayerHash(ctx, layerID)
	hashRes := <-ch
	if hashRes.Err != nil {
		return nil, fmt.Errorf("PollLayerHash: %w", hashRes.Err)
	}
	// TODO: resolve hash with peers
	hashes := make(map[types.Hash32][]peers.Peer)
	for lyrHash, peers := range hashRes.Hashes {
		hashes[lyrHash.Hash] = peers
	}
	bch := s.fetcher.PollLayerBlocks(ctx, layerID, hashes)
	res := <-bch
	if res.Err != nil {
		if res.Err == layerfetcher.ErrZeroLayer {
			return types.NewLayer(layerID), nil
		}
		return nil, fmt.Errorf("PollLayerBlocks: %w", res.Err)
	}

	layer, err := s.mesh.GetLayer(layerID)
	if err != nil {
		return nil, fmt.Errorf("GetLayer: %w", err)
	}

	return layer, nil
}

func (s *Syncer) getATXs(ctx context.Context, layerID types.LayerID) error {
	if layerID.GetEpoch() == 0 {
		s.logger.WithContext(ctx).Info("skip getting atx in epoch 0")
		return nil
	}
	epoch := layerID.GetEpoch()
	atCurrentEpoch := epoch == s.ticker.GetCurrentLayer().GetEpoch()
	atLastLayerOfEpoch := layerID == (epoch + 1).FirstLayer().Sub(1)
	// only get ATXs if
	// - layerID is in the current epoch
	// - layerID is the last layer of a previous epoch
	// i.e. for older epochs we sync ATXs once per epoch. for current epoch we sync ATXs in every layer
	if atCurrentEpoch || atLastLayerOfEpoch {
		s.logger.WithContext(ctx).With().Debug("getting atxs", epoch, layerID)
		ctx = log.WithNewRequestID(ctx, layerID.GetEpoch())
		if err := s.fetcher.GetEpochATXs(ctx, epoch); err != nil {
			// dont fail sync if we cannot fetch atxs for the current epoch before the last layer
			if !atCurrentEpoch || atLastLayerOfEpoch {
				s.logger.WithContext(ctx).With().Error("failed to fetch epoch atxs", layerID, epoch, log.Err(err))
				return err
			}
			s.logger.WithContext(ctx).With().Warning("failed to fetch epoch atxs", layerID, epoch, log.Err(err))
		}
	}
	return nil
}

func (s *Syncer) processTortoiseBeacons(ctx context.Context, layer *types.Layer) {
	for _, b := range layer.Blocks() {
		if _, ok := s.seenTB[b.MinerID().String()]; ok {
			// TODO(nkryuchkov): invalid block, miner attempted to include beacon in two blocks within the same epoch
			// TODO(nkryuchkov): handle this case
			s.logger.Warning("miner attempted to include beacon in two blocks within the same epoch")
		}

		s.seenTB[b.MinerID().String()] = struct{}{}

		tb := b.EligibilityProof.TortoiseBeacon
		tbString := string(tb)

		s.tbCount[tbString]++
		if s.tbCount[tbString] > s.mostUsedTBCount {
			s.mostUsedTBCount = s.tbCount[tbString]
			s.mostUsedTB = tb
		}
	}
}

func (s *Syncer) getTortoiseBeacon(ctx context.Context, layerID types.LayerID) error {
	epoch := layerID.GetEpoch()
	if epoch.IsGenesis() {
		s.logger.WithContext(ctx).Info("skip getting tortoise beacons in genesis epoch")
		return nil
	}

	currentEpoch := s.ticker.GetCurrentLayer().GetEpoch()
	// only get tortoise beacon if
	// - layerID is in the current epoch
	// - layerID is the last layer of a previous epoch
	// i.e. for older epochs we sync tortoise beacons once per epoch. for current epoch we sync tortoise beacons in every layer
	if epoch == currentEpoch || ((epoch+1).FirstLayer().Value > 0 && layerID == (epoch+1).FirstLayer().Sub(1)) {
		s.logger.WithContext(ctx).With().Debug("getting tortoise beacons", epoch, layerID)
		ctx = log.WithNewRequestID(ctx, layerID.GetEpoch())
		if err := s.fetcher.GetTortoiseBeacon(ctx, epoch); err != nil {
			s.logger.WithContext(ctx).With().Error("failed to fetch epoch tortoise beacons",
				layerID,
				epoch,
				log.Err(err))
			return err
		}
	}
	return nil
}

// always returns true if layerID is an old layer.
// for current layer, only returns true if current layer already elapsed ValidationDelta
func (s *Syncer) shouldValidateLayer(layerID types.LayerID) bool {
	if layerID == types.NewLayerID(0) {
		return false
	}
	current := s.ticker.GetCurrentLayer()
	return layerID.Before(current) || time.Now().Sub(s.ticker.LayerToTime(current)) > s.conf.ValidationDelta
}

// start a dedicated process to validate layers one by one
func (s *Syncer) startValidating(ctx context.Context, run uint64, queue chan *types.Layer, done chan struct{}) {
	logger := s.logger.WithContext(ctx).WithName("validation")
	logger.Debug("validation started for run #%v", run)
	defer func() {
		logger.Debug("validation done for run #%v", run)
		close(done)
	}()
	for layer := range queue {
		if s.isClosed() {
			return
		}
		s.validateLayer(ctx, layer)
	}
}

func (s *Syncer) validateLayer(ctx context.Context, layer *types.Layer) {
	if s.isClosed() {
		s.logger.WithContext(ctx).Error("shutting down")
		return
	}

	s.logger.WithContext(ctx).With().Debug("validating layer",
		layer.Index(),
		log.String("blocks", fmt.Sprint(types.BlockIDs(layer.Blocks()))))

	// TODO: re-architect this so the syncer does not need to actually wait for tortoise to finish running.
	//   It should be sufficient to call GetLayer (above), and maybe, to queue a request to tortoise to analyze this
	//   layer (without waiting for this to finish -- it should be able to run async).
	//   See https://github.com/spacemeshos/go-spacemesh/issues/2415
	s.mesh.ValidateLayer(ctx, layer)
}<|MERGE_RESOLUTION|>--- conflicted
+++ resolved
@@ -329,12 +329,8 @@
 		}
 		logger.With().Debug("finished data sync", layerID)
 	}
-<<<<<<< HEAD
-
-	logger.With().Info("data is synced. waiting for validation",
-=======
+
 	logger.With().Debug("data is synced, waiting for validation",
->>>>>>> e4b9bb98
 		log.FieldNamed("current", s.ticker.GetCurrentLayer()),
 		log.FieldNamed("latest", s.mesh.LatestLayer()),
 		log.FieldNamed("processed", s.mesh.ProcessedLayer()))
