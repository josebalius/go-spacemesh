--- conflicted
+++ resolved
@@ -63,17 +63,10 @@
 	polled := make(map[types.LayerID]chan struct{}, numLayers)
 	hashResult := make(map[types.LayerID]chan layerfetcher.LayerHashResult, numLayers)
 	result := make(map[types.LayerID]chan layerfetcher.LayerPromiseResult, numLayers)
-<<<<<<< HEAD
-	for i := 0; i <= numLayers; i++ {
-		polled[types.LayerID(i)] = make(chan struct{}, 10)
-		hashResult[types.LayerID(i)] = make(chan layerfetcher.LayerHashResult, 10)
-		result[types.LayerID(i)] = make(chan layerfetcher.LayerPromiseResult, 10)
-=======
 	for i := uint32(0); i <= uint32(numLayers); i++ {
 		polled[types.NewLayerID(i)] = make(chan struct{}, 10)
 		hashResult[types.NewLayerID(i)] = make(chan layerfetcher.LayerHashResult, 10)
 		result[types.NewLayerID(i)] = make(chan layerfetcher.LayerPromiseResult, 10)
->>>>>>> efd15e6b
 	}
 	return &mockFetcher{hashResult: hashResult, result: result, polled: polled, atxsError: make(map[types.EpochID]error), tbError: make(map[types.EpochID]error)}
 }
@@ -264,15 +257,9 @@
 	}()
 
 	// this will cause getLayerFromPeers to return an error
-<<<<<<< HEAD
-	mf.getLayerHashResultChan(1) <- layerfetcher.LayerHashResult{}
-	mf.getLayerResultChan(1) <- layerfetcher.LayerPromiseResult{
-		Layer: 1,
-=======
 	mf.getLayerHashResultChan(types.NewLayerID(1)) <- layerfetcher.LayerHashResult{}
 	mf.getLayerResultChan(types.NewLayerID(1)) <- layerfetcher.LayerPromiseResult{
 		Layer: types.NewLayerID(1),
->>>>>>> efd15e6b
 		Err:   errors.New("something baaahhhhhhd"),
 	}
 	wg.Wait()
