namespace: ''

config_map_name: conf

script_on_exit: '' # Uncomment this to save logs './k8s/log-client-pods.sh'

total_pods: 61
genesis_delta: 70
single_pod_ready_time_out: 60
deployment_ready_time_out: 180
config_path: '../config.toml'

bootstrap:
  image: 'spacemeshos/go-spacemesh:develop'
  command: '/bin/go-harness'
  replicas: 1
  resources:
    requests:
      memory: '2048M'
      cpu: '2'
    limits:
      memory: '2048M'
      cpu: '2'
  args:
    randcon: '8'
    hare-committee-size: '800'
    hare-max-adversaries: '399'
<<<<<<< HEAD
    hare-round-duration-sec: '10'
=======
    hare-round-duration-sec: '7'
>>>>>>> 233360c9
    hare-exp-leaders: '10'
    layer-duration-sec: '60'
    layer-average-size: '50'
    hare-wakeup-delta: '20'
    layers-per-epoch: '3'
    coinbase: '0x4321'
    eligibility-confidence-param: '6'
    eligibility-epoch-offset: '0'
    post-space: '1024'
<<<<<<< HEAD
=======
    space-to-commit: '1024'
>>>>>>> 233360c9
    genesis-total-weight: '20480'
    sync-request-timeout: '5000'
    hdist: '5'
    executable-path: '/bin/go-spacemesh'
client:
  image: 'spacemeshos/go-spacemesh:develop'
  command: '/bin/go-harness'
  replicas: 49
  resources:
    requests:
      memory: '2048M'
      cpu: '2'
    limits:
      memory: '2048M'
      cpu: '2'
  args:
    randcon: '8'
    hare-committee-size: '800'
    hare-max-adversaries: '399'
<<<<<<< HEAD
    hare-round-duration-sec: '10'
=======
    hare-round-duration-sec: '7'
>>>>>>> 233360c9
    hare-exp-leaders: '10'
    layer-duration-sec: '60'
    layer-average-size: '50'
    hare-wakeup-delta: '20'
    layers-per-epoch: '3'
    coinbase: '0x4321'
    eligibility-confidence-param: '6'
    eligibility-epoch-offset: '0'
    post-space: '1024'
<<<<<<< HEAD
=======
    space-to-commit: '1024'
>>>>>>> 233360c9
    genesis-total-weight: '20480'
    sync-request-timeout: '5000'
    hdist: '5'
    executable-path: '/bin/go-spacemesh'
elastic:
  host: elastic.spacemesh.io
  port: 9200
  username: spacemesh<|MERGE_RESOLUTION|>--- conflicted
+++ resolved
@@ -25,11 +25,7 @@
     randcon: '8'
     hare-committee-size: '800'
     hare-max-adversaries: '399'
-<<<<<<< HEAD
-    hare-round-duration-sec: '10'
-=======
     hare-round-duration-sec: '7'
->>>>>>> 233360c9
     hare-exp-leaders: '10'
     layer-duration-sec: '60'
     layer-average-size: '50'
@@ -39,10 +35,7 @@
     eligibility-confidence-param: '6'
     eligibility-epoch-offset: '0'
     post-space: '1024'
-<<<<<<< HEAD
-=======
     space-to-commit: '1024'
->>>>>>> 233360c9
     genesis-total-weight: '20480'
     sync-request-timeout: '5000'
     hdist: '5'
@@ -62,11 +55,7 @@
     randcon: '8'
     hare-committee-size: '800'
     hare-max-adversaries: '399'
-<<<<<<< HEAD
-    hare-round-duration-sec: '10'
-=======
     hare-round-duration-sec: '7'
->>>>>>> 233360c9
     hare-exp-leaders: '10'
     layer-duration-sec: '60'
     layer-average-size: '50'
@@ -76,10 +65,7 @@
     eligibility-confidence-param: '6'
     eligibility-epoch-offset: '0'
     post-space: '1024'
-<<<<<<< HEAD
-=======
     space-to-commit: '1024'
->>>>>>> 233360c9
     genesis-total-weight: '20480'
     sync-request-timeout: '5000'
     hdist: '5'
