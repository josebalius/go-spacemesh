namespace: ''

config_map_name: conf

script_on_exit: '' # Uncomment this to save logs './k8s/log-client-pods.sh'

genesis_delta: 180
single_pod_ready_time_out: 60
deployment_ready_time_out: 180 #default 120
config_path: '../config.toml'

bootstrap:
  image: 'spacemeshos/go-spacemesh:develop'
  command: '/bin/go-harness'
  replicas: 1
  resources:
    requests:
      memory: '256M'
      cpu: '0.5'
    limits:
      memory: '512M'
      cpu: '1'
  args:
    randcon: '8'
    data-folder: '/usr/share/spacemesh/'
    hare-committee-size: '800'
    hare-max-adversaries: '399'
<<<<<<< HEAD
    hare-round-duration-sec: '10'
=======
    hare-round-duration-sec: '7'
>>>>>>> 233360c9
    layer-duration-sec: '60'
    layer-average-size: '20'
    hare-wakeup-delta: '20'
  deployment_type: statefulset
elastic:
  host: elastic.spacemesh.io
  port: 9200
  username: spacemesh<|MERGE_RESOLUTION|>--- conflicted
+++ resolved
@@ -25,11 +25,7 @@
     data-folder: '/usr/share/spacemesh/'
     hare-committee-size: '800'
     hare-max-adversaries: '399'
-<<<<<<< HEAD
-    hare-round-duration-sec: '10'
-=======
     hare-round-duration-sec: '7'
->>>>>>> 233360c9
     layer-duration-sec: '60'
     layer-average-size: '20'
     hare-wakeup-delta: '20'
