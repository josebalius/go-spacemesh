namespace: ''

config_map_name: conf

script_on_exit: '' # Uncomment this to save logs './k8s/log-client-pods.sh'

genesis_delta: 200
single_pod_ready_time_out: 60
deployment_ready_time_out: 180
config_path: '../config.toml'

bootstrap:
  image: 'spacemeshos/go-spacemesh:develop'
  command: '/bin/go-harness'
  replicas: 1
  resources:
    requests:
      memory: '1024M'
      cpu: '1'
    limits:
      memory: '2048M'
      cpu: '2'
  args:
    randcon: '8'
    hare-committee-size: '800'
    hare-max-adversaries: '399'
    hare-round-duration-sec: '10'
    hare-exp-leaders: '10'
    layer-duration-sec: '60'
    layer-average-size: '50'
    hare-wakeup-delta: '10'
    layers-per-epoch: '3'
    coinbase: '0x4321'
    eligibility-confidence-param: '5'
    eligibility-epoch-offset: '0'
    post-space: '1024'
<<<<<<< HEAD
=======
    space-to-commit: '1024'
>>>>>>> 233360c9
    genesis-total-weight: '51200'
    executable-path: '/bin/go-spacemesh'
  deployment_type: deployment
client:
  image: 'spacemeshos/go-spacemesh:develop'
  command: '/bin/go-harness'
  replicas: 49
  resources:
    requests:
      memory: '1024M'
      cpu: '1'
    limits:
      memory: '2048M'
      cpu: '2'
  args:
    randcon: '8'
    hare-committee-size: '800'
    hare-max-adversaries: '399'
    hare-round-duration-sec: '10'
    hare-exp-leaders: '10'
    layer-duration-sec: '60'
    layer-average-size: '50'
    hare-wakeup-delta: '10'
    layers-per-epoch: '3'
    coinbase: '0x1234'
    eligibility-confidence-param: '5'
    eligibility-epoch-offset: '0'
    post-space: '1024'
<<<<<<< HEAD
=======
    space-to-commit: '1024'
>>>>>>> 233360c9
    genesis-total-weight: '51200'
    executable-path: '/bin/go-spacemesh'
  deployment_type: deployment
elastic:
  host: elastic.spacemesh.io
  port: 9200
  username: spacemesh<|MERGE_RESOLUTION|>--- conflicted
+++ resolved
@@ -34,10 +34,7 @@
     eligibility-confidence-param: '5'
     eligibility-epoch-offset: '0'
     post-space: '1024'
-<<<<<<< HEAD
-=======
     space-to-commit: '1024'
->>>>>>> 233360c9
     genesis-total-weight: '51200'
     executable-path: '/bin/go-spacemesh'
   deployment_type: deployment
@@ -66,10 +63,7 @@
     eligibility-confidence-param: '5'
     eligibility-epoch-offset: '0'
     post-space: '1024'
-<<<<<<< HEAD
-=======
     space-to-commit: '1024'
->>>>>>> 233360c9
     genesis-total-weight: '51200'
     executable-path: '/bin/go-spacemesh'
   deployment_type: deployment
