--- conflicted
+++ resolved
@@ -25,12 +25,6 @@
     layers-per-epoch: '4'
     eligibility-confidence-param: '6'
     eligibility-epoch-offset: '0'
-<<<<<<< HEAD
-    genesis-total-weight: '10240'
-=======
-    post-space: '1024'
-    space-to-commit: '1024'
->>>>>>> ca6fe93f
     sync-request-timeout: '5000'
     hdist: '5'
     executable-path: '/bin/go-spacemesh'
@@ -60,12 +54,6 @@
     layers-per-epoch: '4'
     eligibility-confidence-param: '6'
     eligibility-epoch-offset: '0'
-<<<<<<< HEAD
-    genesis-total-weight: '10240'
-=======
-    post-space: '1024'
-    space-to-commit: '1024'
->>>>>>> ca6fe93f
     sync-request-timeout: '5000'
     hdist: '5'
     executable-path: '/bin/go-spacemesh'
