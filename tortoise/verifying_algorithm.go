package tortoise

import (
	"context"
	"errors"
<<<<<<< HEAD
=======
	"fmt"
>>>>>>> e803e533
	"sync"
	"time"

	"github.com/spacemeshos/go-spacemesh/common/types"
	"github.com/spacemeshos/go-spacemesh/database"
	"github.com/spacemeshos/go-spacemesh/log"
	"github.com/spacemeshos/go-spacemesh/mesh"
)

// ThreadSafeVerifyingTortoise is a thread safe verifying tortoise wrapper, it just locks all actions.
type ThreadSafeVerifyingTortoise struct {
	trtl      *turtle
	logger    log.Log
	lastRerun time.Time
	mutex     sync.RWMutex
}

// Config holds the arguments and dependencies to create a verifying tortoise instance.
type Config struct {
<<<<<<< HEAD
	LayerSize    int
	Database     database.Database
	MeshDatabase blockDataProvider
	Hdist        uint32
	Log          log.Log
}

// NewVerifyingTortoise creates a new verifying tortoise wrapper
func NewVerifyingTortoise(cfg Config) *ThreadSafeVerifyingTortoise {
	alg := &ThreadSafeVerifyingTortoise{
		trtl: newTurtle(cfg.Log, cfg.Database, cfg.MeshDatabase, cfg.Hdist, cfg.LayerSize),
	}
	if err := alg.trtl.Recover(); err != nil {
		if errors.Is(err, database.ErrNotFound) {
			alg.trtl.init(mesh.GenesisLayer())
		} else {
			cfg.Log.Panic("can't recover turtle state", log.Err(err))
		}
	}
=======
	LayerSize       int
	Database        database.Database
	MeshDatabase    blockDataProvider
	ATXDB           atxDataProvider
	Clock           layerClock
	Hdist           uint32 // hare lookback distance: the distance over which we use the input vector/hare results
	Zdist           uint32 // hare result wait distance: the distance over which we're willing to wait for hare results
	ConfidenceParam uint32 // confidence wait distance: how long we wait for global consensus to be established
	GlobalThreshold uint8  // threshold required to finalize blocks and layers (0-100)
	LocalThreshold  uint8  // threshold that determines whether a node votes based on local or global opinion (0-100)
	WindowSize      uint32 // tortoise sliding window: how many layers we store data for
	Log             log.Log
	RerunInterval   time.Duration // how often to rerun from genesis
}

// NewVerifyingTortoise creates ThreadSafeVerifyingTortoise instance.
func NewVerifyingTortoise(ctx context.Context, cfg Config) *ThreadSafeVerifyingTortoise {
	if cfg.Hdist < cfg.Zdist {
		cfg.Log.With().Panic("hdist must be >= zdist", log.Uint32("hdist", cfg.Hdist), log.Uint32("zdist", cfg.Zdist))
	}
	if cfg.GlobalThreshold > 100 || cfg.LocalThreshold > 100 {
		cfg.Log.With().Panic("global and local threshold values must be in the interval [0, 100]")
	}
	alg := &ThreadSafeVerifyingTortoise{
		trtl: newTurtle(
			cfg.Log.WithFields(log.String("tortoise_rerun", "false")),
			cfg.Database,
			cfg.MeshDatabase,
			cfg.ATXDB,
			cfg.Clock,
			cfg.Hdist,
			cfg.Zdist,
			cfg.ConfidenceParam,
			cfg.WindowSize,
			cfg.LayerSize,
			cfg.GlobalThreshold,
			cfg.LocalThreshold,
			cfg.RerunInterval,
		),
		logger:    cfg.Log,
		lastRerun: time.Now(),
	}
	if err := alg.trtl.Recover(); err != nil {
		if errors.Is(err, database.ErrNotFound) {
			alg.trtl.init(ctx, mesh.GenesisLayer())
		} else {
			cfg.Log.With().Panic("can't recover turtle state", log.Err(err))
		}
	}
>>>>>>> e803e533
	return alg
}

// LatestComplete returns the latest verified layer
func (trtl *ThreadSafeVerifyingTortoise) LatestComplete() types.LayerID {
	trtl.mutex.RLock()
	verified := trtl.trtl.Verified
	trtl.mutex.RUnlock()
	return verified
}

// BaseBlock chooses a base block and creates a differences list. needs the hare results for latest layers.
func (trtl *ThreadSafeVerifyingTortoise) BaseBlock(ctx context.Context) (types.BlockID, [][]types.BlockID, error) {
	trtl.mutex.Lock()
	block, diffs, err := trtl.trtl.BaseBlock(ctx)
	trtl.mutex.Unlock()
	if err != nil {
		return types.BlockID{}, nil, err
	}
	return block, diffs, err
}

// HandleLateBlocks processes votes and goodness for late blocks (for late block definition see white paper).
// Returns the old verified layer and new verified layer after taking into account the blocks' votes.
func (trtl *ThreadSafeVerifyingTortoise) HandleLateBlocks(ctx context.Context, blocks []*types.Block) (types.LayerID, types.LayerID) {
	trtl.mutex.Lock()
	defer trtl.mutex.Unlock()
	oldVerified := trtl.trtl.Verified
	if err := trtl.trtl.ProcessNewBlocks(ctx, blocks); err != nil {
		// consider panicking here instead, since it means tortoise is stuck
		trtl.logger.WithContext(ctx).With().Error("tortoise errored handling late blocks", log.Err(err))
	}
	newVerified := trtl.trtl.Verified
	return oldVerified, newVerified
}

// HandleIncomingLayer processes all layer block votes
// returns the old verified layer and new verified layer after taking into account the blocks votes
func (trtl *ThreadSafeVerifyingTortoise) HandleIncomingLayer(ctx context.Context, layerID types.LayerID) (oldVerified, newVerified types.LayerID, reverted bool) {
	trtl.mutex.Lock()
	defer trtl.mutex.Unlock()

	oldVerified = trtl.trtl.Verified

	// first check if it's time for a total rerun
	trtl.logger.With().Debug("checking if tortoise needs to rerun from genesis",
		log.Duration("rerun_interval", trtl.trtl.RerunInterval),
		log.Time("last_rerun", trtl.lastRerun))

	// TODO: in future we can do something more sophisticated, using accounting to determine when enough changes to old
	//   layers have accumulated (in terms of block weight) that our opinion could actually change. For now, we do the
	//   Simplest Possible Thing (TM) and just rerun from genesis once in a while. This requires a different instance of
	//   tortoise since we don't want to mess with the state of the main tortoise. We re-stream layer data from genesis
	//   using the sliding window, simulating a full resync.
	//   See https://github.com/spacemeshos/go-spacemesh/issues/2551
	if time.Now().Sub(trtl.lastRerun) > trtl.trtl.RerunInterval {
		var revertLayer types.LayerID
		if reverted, revertLayer = trtl.rerunFromGenesis(ctx); reverted {
			// make sure state is reapplied from far enough back if there was a state reversion.
			// this is the first changed layer. subtract one to indicate that the layer _prior_ was the old
			// pBase, since we never reapply the state of oldPbase.
			oldVerified = revertLayer.Sub(1)
		}
		trtl.lastRerun = time.Now()
	}

	// Even after a rerun, we still need to process the new incoming layer
	trtl.logger.WithContext(ctx).With().Info("handling incoming layer",
		log.FieldNamed("old_pbase", oldVerified),
		log.FieldNamed("incoming_layer", layerID))
	if err := trtl.trtl.HandleIncomingLayer(ctx, layerID); err != nil {
		// consider panicking here instead, since it means tortoise is stuck
		trtl.logger.WithContext(ctx).With().Error("tortoise errored handling incoming layer", log.Err(err))
	}

	newVerified = trtl.trtl.Verified
	trtl.logger.WithContext(ctx).With().Info("finished handling incoming layer",
		log.FieldNamed("old_pbase", oldVerified),
		log.FieldNamed("new_pbase", newVerified),
		log.FieldNamed("incoming_layer", layerID))

	return
}

// this wrapper monitors the tortoise rerun for database changes that would cause us to need to revert state
type bdpWrapper struct {
	blockDataProvider
	firstUpdatedLayer *types.LayerID
}

// SaveContextualValidity overrides the method in the embedded type to check if we've made changes
func (bdp *bdpWrapper) SaveContextualValidity(bid types.BlockID, lid types.LayerID, validityNew bool) error {
	// we only need to know about the first updated layer
	if bdp.firstUpdatedLayer == nil {
		// first, get current value
		validityCur, err := bdp.ContextualValidity(bid)
		if err != nil {
			return fmt.Errorf("error reading contextual validity of block %v: %w", bid, err)
		}
		if validityCur != validityNew {
			bdp.firstUpdatedLayer = &lid
		}
	}
	return bdp.blockDataProvider.SaveContextualValidity(bid, lid, validityNew)
}

// trigger a rerun from genesis once in a while
func (trtl *ThreadSafeVerifyingTortoise) rerunFromGenesis(ctx context.Context) (reverted bool, revertLayer types.LayerID) {
	// TODO: should this happen "in the background" in a separate goroutine? Should it hold the mutex?
	logger := trtl.logger.WithContext(ctx)
	logger.With().Info("triggering tortoise full rerun from genesis")

	// start from scratch with a new tortoise instance for each rerun
	trtlForRerun := trtl.trtl.cloneTurtleParams()
	trtlForRerun.log = logger.WithFields(log.String("tortoise_rerun", "true"))
	trtlForRerun.init(ctx, mesh.GenesisLayer())
	bdp := bdpWrapper{blockDataProvider: trtlForRerun.bdp}
	trtlForRerun.bdp = &bdp

	for layerID := types.GetEffectiveGenesis(); !layerID.After(trtl.trtl.Last); layerID = layerID.Add(1) {
		logger.With().Debug("rerunning tortoise for layer", layerID)
		if err := trtlForRerun.HandleIncomingLayer(ctx, layerID); err != nil {
			logger.With().Error("tortoise rerun errored", log.Err(err))
			// bail out completely if we encounter an error: don't revert state and don't swap out the trtl
			// TODO: give this some more thought
			return
		}
	}

	// revert state if necessary
	// state will be reapplied in mesh after we return, no need to reapply here
	if bdp.firstUpdatedLayer != nil {
		logger.With().Warning("turtle rerun detected state changes, attempting to reapply state from first changed layer",
			log.FieldNamed("first_layer", bdp.firstUpdatedLayer))
		reverted = true
		revertLayer = *bdp.firstUpdatedLayer
	}

	// swap out the turtle instances so its state is up to date
	trtlForRerun.bdp = trtl.trtl.bdp
	trtlForRerun.logger = trtl.logger
	trtl.trtl = trtlForRerun
	return
}

// Persist saves a copy of the current tortoise state to the database
func (trtl *ThreadSafeVerifyingTortoise) Persist(ctx context.Context) error {
	trtl.mutex.Lock()
	defer trtl.mutex.Unlock()
	trtl.logger.WithContext(ctx).Info("persist tortoise")
	return trtl.trtl.persist()
}<|MERGE_RESOLUTION|>--- conflicted
+++ resolved
@@ -3,10 +3,7 @@
 import (
 	"context"
 	"errors"
-<<<<<<< HEAD
-=======
 	"fmt"
->>>>>>> e803e533
 	"sync"
 	"time"
 
@@ -26,27 +23,6 @@
 
 // Config holds the arguments and dependencies to create a verifying tortoise instance.
 type Config struct {
-<<<<<<< HEAD
-	LayerSize    int
-	Database     database.Database
-	MeshDatabase blockDataProvider
-	Hdist        uint32
-	Log          log.Log
-}
-
-// NewVerifyingTortoise creates a new verifying tortoise wrapper
-func NewVerifyingTortoise(cfg Config) *ThreadSafeVerifyingTortoise {
-	alg := &ThreadSafeVerifyingTortoise{
-		trtl: newTurtle(cfg.Log, cfg.Database, cfg.MeshDatabase, cfg.Hdist, cfg.LayerSize),
-	}
-	if err := alg.trtl.Recover(); err != nil {
-		if errors.Is(err, database.ErrNotFound) {
-			alg.trtl.init(mesh.GenesisLayer())
-		} else {
-			cfg.Log.Panic("can't recover turtle state", log.Err(err))
-		}
-	}
-=======
 	LayerSize       int
 	Database        database.Database
 	MeshDatabase    blockDataProvider
@@ -96,7 +72,6 @@
 			cfg.Log.With().Panic("can't recover turtle state", log.Err(err))
 		}
 	}
->>>>>>> e803e533
 	return alg
 }
 
