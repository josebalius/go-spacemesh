package tortoise

import (
	"context"
	"errors"
	"fmt"
	"time"

	"github.com/spacemeshos/go-spacemesh/common/types"
	"github.com/spacemeshos/go-spacemesh/database"
	"github.com/spacemeshos/go-spacemesh/log"
	"github.com/spacemeshos/go-spacemesh/mesh"
	"github.com/syndtr/goleveldb/leveldb"
)

type blockDataProvider interface {
	LayerContextuallyValidBlocks(context.Context, types.LayerID) (map[types.BlockID]struct{}, error)
	GetBlock(types.BlockID) (*types.Block, error)
	LayerBlockIds(types.LayerID) ([]types.BlockID, error)
	LayerBlocks(types.LayerID) ([]*types.Block, error)

	GetCoinflip(context.Context, types.LayerID) (bool, bool)
	GetLayerInputVectorByID(types.LayerID) ([]types.BlockID, error)
	SaveContextualValidity(types.BlockID, types.LayerID, bool) error
	ContextualValidity(types.BlockID) (bool, error)
}

type atxDataProvider interface {
	GetAtxHeader(types.ATXID) (*types.ActivationTxHeader, error)
	GetAtxTimestamp(types.ATXID) (time.Time, error)
}

type layerClock interface {
	LayerToTime(types.LayerID) time.Time
}

var (
	errNoBaseBlockFound                 = errors.New("no good base block within exception vector limit")
	errBaseBlockNotInDatabase           = errors.New("inconsistent state: can't find base block in database")
	errNotSorted                        = errors.New("input blocks are not sorted by layerID")
	errstrNoCoinflip                    = "no weak coin value for layer"
	errstrTooManyExceptions             = "too many exceptions to base block vote"
	errstrBaseBlockLayerMissing         = "base block layer not found"
	errstrBaseBlockNotFoundInLayer      = "base block opinions not found in layer"
	errstrConflictingVotes              = "conflicting votes found in block"
	errstrCantFindLayer                 = "inconsistent state: can't find layer in database"
	errstrUnableToCalculateLocalOpinion = "unable to calculate local opinion for layer"
)

func blockMapToArray(m map[types.BlockID]struct{}) []types.BlockID {
	arr := make([]types.BlockID, len(m))
	i := 0
	for b := range m {
		arr[i] = b
		i++
	}
	return types.SortBlockIDs(arr)
}

type turtle struct {
	state
	logger log.Log

	atxdb atxDataProvider
	bdp   blockDataProvider
	clock layerClock

	// note: the rest of these are exported for purposes of serialization only

	// hare lookback (distance): up to Hdist layers back, we only consider hare results/input vector
	Hdist uint32

	// hare abort distance: we wait up to Zdist layers for hare results/input vector, before invalidating a layer
	// without hare results.
	Zdist uint32

	// the number of layers we wait until we have confidence that w.h.p. all honest nodes have reached consensus on the
	// contents of a layer
	ConfidenceParam uint32

	// the size of the tortoise sliding window which controls how far back the tortoise stores data
	WindowSize uint32

	// thresholds used for determining finality, and whether to use local or global results, respectively
	GlobalThreshold uint8
	LocalThreshold  uint8

	AvgLayerSize  int
	MaxExceptions int

<<<<<<< HEAD
	GoodBlocksIndex map[types.BlockID]struct{}

	Verified types.LayerID

	// this matrix stores the opinion of each block about other blocks. blocks are indexed by layer.
	// it stores good and bad blocks.
	BlockOpinionsByLayer map[types.LayerID]map[types.BlockID]Opinion

=======
>>>>>>> b437be52
	// how often we want to rerun from genesis
	RerunInterval time.Duration
}

// newTurtle creates a new verifying tortoise algorithm instance
func newTurtle(
	lg log.Log,
	db database.Database,
	bdp blockDataProvider,
	atxdb atxDataProvider,
	clock layerClock,
	hdist,
	zdist,
	confidenceParam,
	windowSize uint32,
	avgLayerSize int,
	globalThreshold,
	localThreshold uint8,
	rerun time.Duration,
) *turtle {
	return &turtle{
		state: state{
			diffMode:             true,
			db:                   db,
			log:                  lg,
			GoodBlocksIndex:      map[types.BlockID]bool{},
			BlockOpinionsByLayer: map[types.LayerID]map[types.BlockID]Opinion{},
		},
		logger:          lg.Named("turtle"),
		Hdist:           hdist,
		Zdist:           zdist,
		ConfidenceParam: confidenceParam,
		WindowSize:      windowSize,
		GlobalThreshold: globalThreshold,
		LocalThreshold:  localThreshold,
		bdp:             bdp,
		atxdb:           atxdb,
		clock:           clock,
		AvgLayerSize:    avgLayerSize,
		MaxExceptions:   int(hdist) * avgLayerSize * 100,
		RerunInterval:   rerun,
	}
}

// cloneTurtleParams creates a new verifying tortoise instance using the params of this instance
func (t *turtle) cloneTurtleParams() *turtle {
	return newTurtle(
		t.log,
		t.db,
		t.bdp,
		t.atxdb,
		t.clock,
		t.Hdist,
		t.Zdist,
		t.ConfidenceParam,
		t.WindowSize,
		t.AvgLayerSize,
		t.GlobalThreshold,
		t.LocalThreshold,
		t.RerunInterval,
	)
}

func (t *turtle) init(ctx context.Context, genesisLayer *types.Layer) {
	// Mark the genesis layer as “good”
	t.logger.WithContext(ctx).With().Info("initializing genesis layer for verifying tortoise",
		genesisLayer.Index(),
		genesisLayer.Hash().Field())
	t.BlockOpinionsByLayer[genesisLayer.Index()] = make(map[types.BlockID]Opinion)
	for _, blk := range genesisLayer.Blocks() {
		id := blk.ID()
<<<<<<< HEAD
		t.BlockOpinionsByLayer[genesisLayer.Index()][blk.ID()] = make(Opinion, t.WindowSize)
		t.GoodBlocksIndex[id] = struct{}{}
=======
		t.BlockOpinionsByLayer[genesisLayer.Index()][id] = Opinion{}
		t.GoodBlocksIndex[id] = false // false means good block, not flushed
>>>>>>> b437be52
	}
	t.Last = genesisLayer.Index()
	t.LastEvicted = genesisLayer.Index().Sub(1)
	t.Verified = genesisLayer.Index()
}

func (t *turtle) lookbackWindowStart() (types.LayerID, bool) {
	// prevent overflow/wraparound
	if t.Verified.Before(types.NewLayerID(t.WindowSize)) {
		return types.NewLayerID(0), false
	}
	return t.Verified.Sub(t.WindowSize), true
}

// evict makes sure we only keep a window of the last hdist layers.
func (t *turtle) evict(ctx context.Context) {
	logger := t.logger.WithContext(ctx)

	// Don't evict before we've verified at least hdist layers
	if !t.Verified.After(types.GetEffectiveGenesis().Add(t.Hdist)) {
		return
	}

	// TODO: fix potential leak when we can't verify but keep receiving layers
	//    see https://github.com/spacemeshos/go-spacemesh/issues/2671

	windowStart, ok := t.lookbackWindowStart()
	if !ok {
		return
	}
	if !windowStart.After(t.LastEvicted) {
		return
	}
	logger.With().Info("attempting eviction",
		log.FieldNamed("effective_genesis", types.GetEffectiveGenesis()),
		log.Uint32("hdist", t.Hdist),
		log.FieldNamed("verified", t.Verified),
		log.Uint32("window_size", t.WindowSize),
		log.FieldNamed("last_evicted", t.LastEvicted),
		log.FieldNamed("window_start", windowStart))

	// evict from last evicted to the beginning of our window
	for layerToEvict := t.LastEvicted.Add(1); layerToEvict.Before(windowStart); layerToEvict = layerToEvict.Add(1) {
		logger.With().Debug("evicting layer", layerToEvict)
		for blk := range t.BlockOpinionsByLayer[layerToEvict] {
			delete(t.GoodBlocksIndex, blk)
		}

		// delete opinions _of_ blocks in the layer to evict
		delete(t.BlockOpinionsByLayer, layerToEvict)

		// delete opinions _about_ blocks in the layer to evict
		for lyr := range t.BlockOpinionsByLayer {
			for blk := range t.BlockOpinionsByLayer[lyr] {
				delete(t.BlockOpinionsByLayer[lyr][blk], layerToEvict)
			}
		}
	}
	t.LastEvicted = windowStart.Sub(1)
	if err := t.state.Evict(); err != nil {
		logger.With().Panic("can't evict persisted state", log.Err(err))
	}
}

func blockIDsToString(input []types.BlockID) string {
	str := "["
	for i, b := range input {
		str += b.String()
		if i != len(input)-1 {
			str += ","
		}
	}
	str += "]"
	return str
}

// returns the local opinion on the validity of a block in a layer (support, against, or abstain)
// TODO: cache but somehow check for changes (e.g., late-finishing Hare), maybe check hash?
//    see https://github.com/spacemeshos/go-spacemesh/issues/2672
func (t *turtle) getLocalBlockOpinion(ctx context.Context, layerID types.LayerID, blockid types.BlockID) (vec, error) {
	if !layerID.After(types.GetEffectiveGenesis()) {
		return support, nil
	}

	input, err := t.layerOpinionVector(ctx, layerID)
	// an error here signifies a real database failure
	if err != nil {
		return abstain, err
	}
	// otherwise, nil means we should abstain
	if input == nil {
		return abstain, nil
	}

	t.logger.WithContext(ctx).With().Debug("got layer opinion vector",
		layerID,
		log.FieldNamed("query_block", blockid),
		log.String("input", blockIDsToString(input)))

	for _, bl := range input {
		if bl == blockid {
			// note: we never abstain on individual blocks, only on a whole layer, which would have been captured
			// above.
			return support, nil
		}
	}

	return against, nil
}

func (t *turtle) checkBlockAndGetLocalOpinion(
	ctx context.Context,
	diffList []types.BlockID,
	className string,
	voteVector vec,
	baseBlockLayer types.LayerID,
) bool {
	logger := t.logger.WithContext(ctx)
	for _, exceptionBlockID := range diffList {
		if exceptionBlock, err := t.bdp.GetBlock(exceptionBlockID); err != nil {
			logger.With().Error("inconsistent state: can't find block from diff list",
				log.FieldNamed("exception_block_id", exceptionBlockID))
			return false
		} else if exceptionBlock.LayerIndex.Before(baseBlockLayer) {
			logger.With().Error("good block candidate contains exception for block older than its base block",
				log.FieldNamed("older_block", exceptionBlockID),
				log.FieldNamed("older_layer", exceptionBlock.LayerIndex),
				log.FieldNamed("base_block_layer", baseBlockLayer))
			return false
		} else if v, err := t.getLocalBlockOpinion(ctx, exceptionBlock.LayerIndex, exceptionBlockID); err != nil {
			logger.With().Error("unable to get single block opinion for block in exception list",
				log.FieldNamed("older_block", exceptionBlockID),
				log.FieldNamed("older_layer", exceptionBlock.LayerIndex),
				log.FieldNamed("base_block_layer", baseBlockLayer),
				log.Err(err))
			return false
		} else if v != voteVector {
			logger.With().Debug("not adding block to good blocks because its vote differs from local opinion",
				log.FieldNamed("older_block", exceptionBlock.ID()),
				log.FieldNamed("older_layer", exceptionBlock.LayerIndex),
				log.FieldNamed("local_opinion", v),
				log.String("block_exception_vote", className))
			return false
		}
	}

	return true
}

// convert two vectors, of (1) raw candidate block IDs for a layer and (2) an opinion vector of blocks we believe belong
// in the layer, into a map of votes for each of these blocks
func (t *turtle) voteVectorForLayer(
	candidateBlocks []types.BlockID, opinionVec []types.BlockID) (voteMap map[types.BlockID]vec) {
	voteMap = make(map[types.BlockID]vec, len(candidateBlocks))
	if opinionVec == nil {
		// nil means abstain, i.e., we have no opinion on blocks in this layer
		for _, b := range candidateBlocks {
			voteMap[b] = abstain
		}
		return
	}

	// add support for all blocks in input vector
	for _, b := range opinionVec {
		voteMap[b] = support
	}

	// vote against all layer blocks not in input vector
	for _, b := range candidateBlocks {
		if _, ok := voteMap[b]; !ok {
			voteMap[b] = against
		}
	}
	return
}

// BaseBlock finds and returns a good block from a recent layer that's suitable to serve as a base block for opinions
// for newly-constructed blocks. Also includes vectors of exceptions, where the current local opinion differs from
// (or is newer than) that of the base block.
func (t *turtle) BaseBlock(ctx context.Context) (types.BlockID, [][]types.BlockID, error) {
	logger := t.logger.WithContext(ctx)

	// look at good blocks backwards from most recent processed layer to find a suitable base block
	// TODO: optimize by, e.g., trying to minimize the size of the exception list (rather than first match)
	// see https://github.com/spacemeshos/go-spacemesh/issues/2402
	for layerID := t.Last; layerID.After(t.LastEvicted); layerID = layerID.Sub(1) {
		logger := logger.WithFields(
			log.FieldNamed("last_layer", t.Last),
			log.FieldNamed("last_evicted", t.LastEvicted),
			log.FieldNamed("base_block_candidate_layer", layerID))
		for blockID, opinion := range t.BlockOpinionsByLayer[layerID] {
			if _, ok := t.GoodBlocksIndex[blockID]; !ok {
				logger.With().Info("not considering block not marked good as base block candidate", blockID)
				continue
			}

			// Calculate the set of exceptions between the base block opinion and latest local opinion
			logger.With().Debug("found candidate base block", blockID)
			exceptionVectorMap, err := t.calculateExceptions(ctx, layerID, opinion)
			if err != nil {
				logger.With().Warning("error calculating vote exceptions for block", blockID, log.Err(err))
				continue
			}

			logger.With().Info("chose base block",
				blockID,
				log.Int("against_count", len(exceptionVectorMap[0])),
				log.Int("support_count", len(exceptionVectorMap[1])),
				log.Int("neutral_count", len(exceptionVectorMap[2])))

			return blockID, [][]types.BlockID{
				blockMapToArray(exceptionVectorMap[0]),
				blockMapToArray(exceptionVectorMap[1]),
				blockMapToArray(exceptionVectorMap[2]),
			}, nil
		}
	}

	// TODO: special error encoding when exceeding exception list size
	return types.BlockID{0}, nil, errNoBaseBlockFound
}

// calculate and return a list of exceptions, i.e., differences between the opinions of a base block and the local
// opinion
func (t *turtle) calculateExceptions(
	ctx context.Context,
	baseBlockLayerID types.LayerID,
	baseBlockOpinion Opinion, // candidate base block's opinion vector
) ([]map[types.BlockID]struct{}, error) {
	logger := t.logger.WithContext(ctx).WithFields(log.FieldNamed("base_block_layer_id", baseBlockLayerID))

	// using maps prevents duplicates
	againstDiff := make(map[types.BlockID]struct{})
	forDiff := make(map[types.BlockID]struct{})
	neutralDiff := make(map[types.BlockID]struct{})

	// we support all genesis blocks by default
	if baseBlockLayerID == types.GetEffectiveGenesis() {
		for _, i := range types.BlockIDs(mesh.GenesisLayer().Blocks()) {
			forDiff[i] = struct{}{}
		}
	}

	// Add latest layers input vector results to the diff
	// Note: a block may only be selected as a candidate base block if it's marked "good", and it may only be marked
	// "good" if its own base block is marked "good" and all exceptions it contains agree with our local opinion.
	// We only look for and store exceptions within the sliding window set of layers as an optimization, but a block
	// can contain exceptions from any layer, back to genesis.
	startLayer := t.LastEvicted.Add(1)
	if startLayer.Before(types.GetEffectiveGenesis()) {
		startLayer = types.GetEffectiveGenesis()
	}
	for layerID := startLayer; !layerID.After(t.Last); layerID = layerID.Add(1) {
		logger := logger.WithFields(log.FieldNamed("diff_layer_id", layerID))
		logger.Debug("checking input vector diffs")

		layerBlockIds, err := t.bdp.LayerBlockIds(layerID)
		if err != nil {
			if err != leveldb.ErrClosed {
				// this should not happen! we only look at layers up to the last processed layer, and we only process
				// layers with valid block data.
				logger.With().Error("no block ids for layer in database", log.Err(err))
			}
			return nil, err
		}

		// helper function for adding diffs
		addDiffs := func(bid types.BlockID, voteClass string, voteVec vec, diffMap map[types.BlockID]struct{}) {
<<<<<<< HEAD
			if v, ok := baseBlockOpinion[layerID][bid]; !ok || simplifyVote(v) != voteVec {
=======
			if v, ok := baseBlockOpinion[bid]; !ok || simplifyVote(v) != voteVec {
>>>>>>> b437be52
				logger.With().Debug("added vote diff",
					log.FieldNamed("diff_block", bid),
					log.String("diff_class", voteClass))
				if layerID.Before(baseBlockLayerID) {
					logger.With().Warning("added exception before base block layer, this block will not be marked good",
						log.FieldNamed("diff_block", bid),
						log.String("diff_class", voteClass))
				}
				diffMap[bid] = struct{}{}
			}
		}

		// get local opinion for layer
		layerInputVector, err := t.layerOpinionVector(ctx, layerID)
		if err != nil {
			// an error here signifies a real database failure
			logger.With().Error(errstrUnableToCalculateLocalOpinion, log.Err(err))
			return nil, err
		}

		// otherwise, nil means we should abstain
		if layerInputVector == nil {
			// still waiting for Hare results, vote neutral and move on
			logger.With().Debug("input vector is empty, adding neutral diffs", log.Err(err))
			for _, b := range layerBlockIds {
				addDiffs(b, "neutral", abstain, neutralDiff)
			}
			continue
		}
		logger.With().Debug("got local opinion vector for layer", log.Int("count", len(layerInputVector)))

		inInputVector := make(map[types.BlockID]struct{})

		// Add diffs FOR blocks that are in the input vector, but where the base block has no opinion or does not
		// explicitly support the block
		for _, b := range layerInputVector {
			inInputVector[b] = struct{}{}
			addDiffs(b, "support", support, forDiff)
		}

		// Finally, we need to consider the case where the base block supports a block in this layer that is not in our
		// input vector (e.g., one we haven't seen), by adding a diff against the block.
		// We do not explicitly add votes against blocks that the base block does _not_ support, since by not voting to
		// support a block in an old layer, we are implicitly voting against it. But if the base block does explicitly
		// support a block and we disagree, we need to add a vote against here.
		for b, v := range baseBlockOpinion[layerID] {
			if _, ok := inInputVector[b]; !ok && v != against {
				addDiffs(b, "against", against, againstDiff)
			}
		}
	}

	// check if exceeded max no. exceptions
	explen := len(againstDiff) + len(forDiff) + len(neutralDiff)
	if explen > t.MaxExceptions {
		return nil, fmt.Errorf("%s (%v)", errstrTooManyExceptions, explen)
	}

	return []map[types.BlockID]struct{}{againstDiff, forDiff, neutralDiff}, nil
}

// voteWeight returns the weight to assign to one block's vote for another.
// Note: weight depends on more than just the weight of the voting block. It also depends on contextual factors such as
// whether or not the block's ATX was received on time, and on how old the layer is.
// TODO: for now it's probably sufficient to adjust weight based on whether the ATX was received on time, or late, for
//   the current epoch. See https://github.com/spacemeshos/go-spacemesh/issues/2540.
func (t *turtle) voteWeight(ctx context.Context, votingBlock *types.Block) (uint64, error) {
	logger := t.logger.WithContext(ctx)

	atxHeader, err := t.atxdb.GetAtxHeader(votingBlock.ATXID)
	if err != nil {
		return 0, err
	}
	atxTimestamp, err := t.atxdb.GetAtxTimestamp(votingBlock.ATXID)
	if err != nil {
		return 0, err
	}
	atxEpoch := atxHeader.PubLayerID.GetEpoch()
	nextEpochStart := t.clock.LayerToTime((atxEpoch + 1).FirstLayer())

	// check if the ATX was received on time
	// TODO: add an exception for sync, when we expect everything to be received late
	//   see https://github.com/spacemeshos/go-spacemesh/issues/2540
	//if atxTimestamp.Before(nextEpochStart) {
	blockWeight := atxHeader.GetWeight()
	logger.With().Debug("voting block atx was timely",
		log.FieldNamed("next_epoch", atxEpoch+1),
		log.Time("next_epoch_start", nextEpochStart),
		log.Time("atx_timestamp", atxTimestamp),
		votingBlock.ID(),
		votingBlock.ATXID,
		log.Uint64("block_weight", blockWeight))
	return blockWeight, nil
	//}
	//logger.With().Warning("voting block atx was untimely, zeroing block vote weight",
	//	log.FieldNamed("next_epoch", atxEpoch+1),
	//	log.Time("next_epoch_start", nextEpochStart),
	//	log.Time("atx_timestamp", atxTimestamp),
	//	votingBlock.ID(),
	//	votingBlock.ATXID)
	//return 0, nil
}

func (t *turtle) voteWeightByID(ctx context.Context, votingBlockID types.BlockID) (uint64, error) {
	block, err := t.bdp.GetBlock(votingBlockID)
	if err != nil {
		return 0, err
	}
	return t.voteWeight(ctx, block)
}

// Persist saves the current tortoise state to the database
func (t *turtle) persist() error {
	return t.state.Persist()
}

func (t *turtle) processBlock(ctx context.Context, block *types.Block) error {
	logger := t.logger.WithContext(ctx).WithFields(
		log.FieldNamed("processing_block_id", block.ID()),
		log.FieldNamed("processing_block_layer", block.LayerIndex))

	// When a new block arrives, we look up the block it points to in our table,
	// and add the corresponding vector (multiplied by the block weight) to our own vote-totals vector.
	// We then add the vote difference vector and the explicit vote vector to our vote-totals vector.
	logger.With().Debug("processing block", block.Fields()...)
	logger.With().Debug("getting base block", log.FieldNamed("base_block_id", block.BaseBlock))

	baseBlock, err := t.bdp.GetBlock(block.BaseBlock)
	if err != nil {
		return errBaseBlockNotInDatabase
	}

	logger.With().Debug("block adds support for",
		log.Int("count", len(block.BlockHeader.ForDiff)),
		types.BlockIdsField(block.BlockHeader.ForDiff))
	logger.With().Debug("checking base block", baseBlock.Fields()...)

	layerOpinions, ok := t.BlockOpinionsByLayer[baseBlock.LayerIndex]
	if !ok {
		return fmt.Errorf("%s: %v, %v", errstrBaseBlockLayerMissing, block.BaseBlock, baseBlock.LayerIndex)
	}

	baseBlockOpinion, ok := layerOpinions[baseBlock.ID()]
	if !ok {
		return fmt.Errorf("%s: %v, %v", errstrBaseBlockNotFoundInLayer, block.BaseBlock, baseBlock.LayerIndex)
	}

	voteWeight, err := t.voteWeight(ctx, block)
	if err != nil {
		return fmt.Errorf("error getting vote weight for block %v: %w", block.ID(), err)
	}

	// TODO: this logic would be simpler if For and Against were a single list
	//   see https://github.com/spacemeshos/go-spacemesh/issues/2369
	// TODO: save and vote against blocks that exceed the max exception list size (DoS prevention)
	//   see https://github.com/spacemeshos/go-spacemesh/issues/2673
	opinion := make(Opinion, t.WindowSize)

	addDiff := func(blockID types.BlockID, vote vec, allowConflict bool) error {
		blk, err := t.bdp.GetBlock(blockID)
		if err != nil {
			// print error and keep going
			logger.With().Error("block in for diff is missing", blockID, log.Err(err))
			return nil
		}
		// this could only happen in malicious blocks, and they should not pass a syntax check, but check here just
		// to be extra safe
		if _, alreadyVoted := opinion[blk.LayerIndex][blockID]; alreadyVoted && !allowConflict {
			return fmt.Errorf("%s %v", errstrConflictingVotes, blockID)
		}
		if _, ok := opinion[blk.LayerIndex]; !ok {
			opinion[blk.LayerIndex] = make(map[types.BlockID]vec, t.AvgLayerSize)
		}
		opinion[blk.LayerIndex][blockID] = vote.Multiply(voteWeight)
		return nil
	}

	for _, bid := range block.ForDiff {
		if err := addDiff(bid, support, false); err != nil {
			return err
		}
	}
	for _, bid := range block.AgainstDiff {
		if err := addDiff(bid, against, false); err != nil {
			return err
		}
	}
	for _, bid := range block.NeutralDiff {
		if err := addDiff(bid, abstain, false); err != nil {
			return err
		}
	}
<<<<<<< HEAD

	for lyr := range baseBlockOpinion {
		// ignore opinions of blocks from previously evicted layers
		if !lyr.After(t.LastEvicted) {
=======
	for blk, vote := range baseBlockOpinion {
		// ignore opinions of very old blocks
		fblk, err := t.bdp.GetBlock(blk)
		if err != nil {
			return fmt.Errorf(
				"block in base block opinion list not in db! "+
					"voting_block_id: %v, voting_block_layer: %v, base_block_id: %v, base_block_layer: %v, block_id: %v",
				block.ID().String(), block.LayerIndex, baseBlock.ID(), baseBlock.LayerIndex, blk.String())
		}
		if fblk.LayerIndex.Before(t.LastEvicted) {
>>>>>>> b437be52
			continue
		}

		// add base block vote only if there weren't already exceptions (support/against/abstain) for this block.
		// and re-weight vote since we want the voting block's weight, not the base block's weight.
		for bid, vote := range baseBlockOpinion[lyr] {
			if err := addDiff(bid, simplifyVote(vote), true); err != nil {
				return err
			}
		}
	}

	logger.With().Debug("adding or updating block opinion")
	t.BlockOpinionsByLayer[block.LayerIndex][block.ID()] = opinion
	return nil
}

// ProcessNewBlocks processes the votes of a set of blocks, records their opinions, and marks good blocks good.
// The blocks do not all have to be in the same layer, but if they span multiple layers, they must be sorted by LayerID.
func (t *turtle) ProcessNewBlocks(ctx context.Context, blocks []*types.Block) error {
	if len(blocks) == 0 {
		// nothing to do
		t.logger.WithContext(ctx).Warning("cannot process empty block list")
		return nil
	}
	if err := t.processBlocks(ctx, blocks); err != nil {
		return err
	}

	// attempt to verify layers up to the latest one for which we have new block data
	return t.verifyLayers(ctx)
}

func (t *turtle) processBlocks(ctx context.Context, blocks []*types.Block) error {
	logger := t.logger.WithContext(ctx)
	lastLayerID := types.NewLayerID(0)

	logger.With().Info("tortoise handling incoming block data", log.Int("num_blocks", len(blocks)))

	// process the votes in all layer blocks and update tables
	filteredBlocks := make([]*types.Block, 0, len(blocks))
	for _, b := range blocks {
		logger := logger.WithFields(b.ID(), b.LayerIndex)
		// make sure we don't write data on old blocks whose layer has already been evicted
		if b.LayerIndex.Before(t.LastEvicted) {
			logger.With().Warning("not processing block from layer older than last evicted layer",
				log.FieldNamed("last_evicted", t.LastEvicted))
			continue
		}
		if b.LayerIndex.Before(lastLayerID) {
			return errNotSorted
		} else if b.LayerIndex.After(lastLayerID) {
			lastLayerID = b.LayerIndex
		}
		if _, ok := t.BlockOpinionsByLayer[b.LayerIndex]; !ok {
			t.BlockOpinionsByLayer[b.LayerIndex] = make(map[types.BlockID]Opinion, t.AvgLayerSize)
		}
		if err := t.processBlock(ctx, b); err != nil {
			logger.With().Error("error processing block", log.Err(err))
		} else {
			filteredBlocks = append(filteredBlocks, b)
		}
	}

	t.scoreBlocks(ctx, filteredBlocks)

	if t.Last.Before(lastLayerID) {
		logger.With().Warning("got blocks for new layer before receiving layer, updating highest layer seen",
			log.FieldNamed("previous_highest", t.Last),
			log.FieldNamed("new_highest", lastLayerID))
		t.Last = lastLayerID
	}

	return nil
}

func (t *turtle) scoreBlocksByLayerID(ctx context.Context, layerID types.LayerID) error {
	blocks, err := t.bdp.LayerBlocks(layerID)
	if err != nil {
		return err
	}
	t.scoreBlocks(ctx, blocks)
	return nil
}

func (t *turtle) scoreBlocks(ctx context.Context, blocks []*types.Block) {
	logger := t.logger.WithContext(ctx)
	logger.With().Debug("marking good blocks", log.Int("count", len(blocks)))
	numGood := 0
	for _, b := range blocks {
		if t.determineBlockGoodness(ctx, b) {
			// note: we have no way of warning if a block was previously marked as not good
			logger.With().Debug("marking block good", b.ID(), b.LayerIndex)
			t.GoodBlocksIndex[b.ID()] = false // false means good block, not flushed
			numGood++
		} else {
			logger.With().Info("not marking block good", b.ID(), b.LayerIndex)
			if _, isGood := t.GoodBlocksIndex[b.ID()]; isGood {
				logger.With().Warning("marking previously good block as not good", b.ID(), b.LayerIndex)
				delete(t.GoodBlocksIndex, b.ID())
			}
		}
	}

	logger.With().Info("finished marking good blocks",
		log.Int("total_blocks", len(blocks)),
		log.Int("good_blocks", numGood))
}

func (t *turtle) determineBlockGoodness(ctx context.Context, block *types.Block) bool {
	logger := t.logger.WithContext(ctx).WithFields(
		block.ID(),
		block.LayerIndex,
		log.FieldNamed("base_block_id", block.BaseBlock))
	// Go over all blocks, in order. Mark block i "good" if:
	// (1) the base block is marked as good
	if _, good := t.GoodBlocksIndex[block.BaseBlock]; !good {
		logger.Debug("base block is not good")
	} else if baseBlock, err := t.bdp.GetBlock(block.BaseBlock); err != nil {
		logger.With().Error("inconsistent state: base block not found", log.Err(err))
	} else if true &&
		// (2) all diffs appear after the base block and are consistent with the current local opinion
		t.checkBlockAndGetLocalOpinion(ctx, block.ForDiff, "support", support, baseBlock.LayerIndex) &&
		t.checkBlockAndGetLocalOpinion(ctx, block.AgainstDiff, "against", against, baseBlock.LayerIndex) &&
		t.checkBlockAndGetLocalOpinion(ctx, block.NeutralDiff, "abstain", abstain, baseBlock.LayerIndex) {
		logger.Debug("block is good")
		return true
	}
	logger.Debug("block is not good")
	return false
}

// HandleIncomingLayer processes all layer block votes
// returns the old pbase and new pbase after taking into account block votes
func (t *turtle) HandleIncomingLayer(ctx context.Context, layerID types.LayerID) error {
	if err := t.handleLayerBlocks(ctx, layerID); err != nil {
		return err
	}

	// attempt to verify layers up to the latest one for which we have new block data
	return t.verifyLayers(ctx)
}

func (t *turtle) handleLayerBlocks(ctx context.Context, layerID types.LayerID) error {
	logger := t.logger.WithContext(ctx).WithFields(layerID)

	if !layerID.After(types.GetEffectiveGenesis()) {
		logger.Debug("not attempting to handle genesis layer")
		return nil
	}

	// Note: we don't compare newlyr and t.Verified, so this method could be called again on an already-verified layer.
	// That would update the stored block opinions but it would not attempt to re-verify an already-verified layer.

	// read layer blocks
	layerBlocks, err := t.bdp.LayerBlocks(layerID)
	if err != nil {
		return fmt.Errorf("unable to read contents of layer %v: %w", layerID, err)
	}
	if len(layerBlocks) == 0 {
		// nothing to do
		t.logger.WithContext(ctx).Warning("cannot process empty layer block list")
		return nil
	}

	if t.Last.Before(layerID) {
		t.Last = layerID
	}

	logger.With().Info("tortoise handling incoming layer", log.Int("num_blocks", len(layerBlocks)))
	return t.processBlocks(ctx, layerBlocks)
}

// loops over all layers from the last verified up to a new target layer and attempts to verify each in turn
func (t *turtle) verifyLayers(ctx context.Context) error {
	logger := t.logger.WithContext(ctx).WithFields(
		log.FieldNamed("verification_target", t.Last),
		log.FieldNamed("old_verified", t.Verified))
	logger.Info("starting layer verification")

	// we perform eviction here because it should happen after the verified layer advances
	defer t.evict(ctx)

	// attempt to verify each layer from the last verified up to one prior to the newly-arrived layer.
	// this is the full range of unverified layers that we might possibly be able to verify at this point.
	// Note: t.Verified is initialized to the effective genesis layer, so the first candidate layer here necessarily
	// follows and is post-genesis. There's no need for an additional check here.
candidateLayerLoop:
	for candidateLayerID := t.Verified.Add(1); candidateLayerID.Before(t.Last); candidateLayerID = candidateLayerID.Add(1) {
		logger := logger.WithFields(log.FieldNamed("candidate_layer", candidateLayerID))

		// it's possible that self healing already verified a layer
		if !t.Verified.Before(candidateLayerID) {
			logger.Info("self healing already verified this layer")
			continue
		}

		logger.Info("attempting to verify candidate layer")

		// note: if the following checks fail, we just return rather than trying to verify later layers.
		// we don't presently support verifying layer N+1 when layer N hasn't been verified.

		layerBlockIds, err := t.bdp.LayerBlockIds(candidateLayerID)
		if err != nil {
			return fmt.Errorf("%s %v: %w", errstrCantFindLayer, candidateLayerID, err)
		}

		// get the local opinion for this layer. below, we calculate the global opinion on each block in the layer and
		// check if it agrees with this local opinion.
		rawLayerInputVector, err := t.layerOpinionVector(ctx, candidateLayerID)
		if err != nil {
			// an error here signifies a real database failure
			return fmt.Errorf("%s %v: %w", errstrUnableToCalculateLocalOpinion, candidateLayerID, err)
		}

		// otherwise, nil means we should abstain
		if rawLayerInputVector == nil {
			logger.With().Warning("input vector abstains on all blocks in layer", candidateLayerID)
		}
		localLayerOpinionVec := t.voteVectorForLayer(layerBlockIds, rawLayerInputVector)
		if len(localLayerOpinionVec) == 0 {
			// warn about this to be safe, but we do allow empty layers and must be able to verify them
			logger.With().Warning("empty vote vector for layer", candidateLayerID)
		}

		contextualValidity := make(map[types.BlockID]bool, len(layerBlockIds))

		// Count the votes of good blocks. localOpinionOnBlock is our local opinion on this block.
		// Declare the vote vector "verified" up to position k if the total weight exceeds the confidence threshold in
		// all positions up to k: in other words, we can verify a layer k if the total weight of the global opinion
		// exceeds the confidence threshold, and agrees with local opinion.
		for blockID, localOpinionOnBlock := range localLayerOpinionVec {
			// count the votes of the input vote vector by summing the voting weight of good blocks
			logger.With().Debug("summing votes for candidate layer block",
				blockID,
				log.FieldNamed("layer_start", candidateLayerID.Add(1)),
				log.FieldNamed("layer_end", t.Last))
			sum, err := t.sumVotesForBlock(ctx, blockID, candidateLayerID, func(votingBlockID types.BlockID) bool {
				if _, isgood := t.GoodBlocksIndex[votingBlockID]; !isgood {
					logger.With().Debug("not counting vote of block not marked good",
						log.FieldNamed("voting_block", votingBlockID))
					return false
				}
				return true
			})
			if err != nil {
				return fmt.Errorf("error summing votes for block %v in candidate layer %v: %w",
					blockID, candidateLayerID, err)
			}

			// check that the total weight exceeds the global threshold
			globalOpinionOnBlock := calculateOpinionWithThreshold(
				t.logger, sum, t.AvgLayerSize, t.GlobalThreshold, float64(t.Last.Difference(candidateLayerID)))
			logger.With().Debug("verifying tortoise calculated global opinion on block",
				log.FieldNamed("block_voted_on", blockID),
				candidateLayerID,
				log.FieldNamed("global_vote_sum", sum),
				log.FieldNamed("global_opinion", globalOpinionOnBlock),
				log.FieldNamed("local_opinion", localOpinionOnBlock))

			// At this point, we have all of the data we need to make a decision on this block. There are three possible
			// outcomes:
			// 1. record our opinion on this block and go on evaluating the rest of the blocks in this layer to see if
			//    we can verify the layer (if local and global consensus match, and global consensus is decided)
			// 2. keep waiting to verify the layer (if not, and the layer is relatively recent)
			// 3. trigger self healing (if not, and the layer is sufficiently old)
			consensusMatches := globalOpinionOnBlock == localOpinionOnBlock
			globalOpinionDecided := globalOpinionOnBlock != abstain

			if consensusMatches && globalOpinionDecided {
				// Opinion on this block is decided, save and keep going
				contextualValidity[blockID] = globalOpinionOnBlock == support
				continue
			}

			// If, for any block in this layer, the global opinion (summed block votes) disagrees with our vote (the
			// input vector), or if the global opinion is abstain, then we do not verify this layer. This could be the
			// result of a reorg (e.g., resolution of a network partition), or a malicious peer during sync, or
			// disagreement about Hare success.
			if !consensusMatches {
				logger.With().Warning("global opinion on block differs from our vote, cannot verify layer",
					blockID,
					log.FieldNamed("global_opinion", globalOpinionOnBlock),
					log.FieldNamed("local_opinion", localOpinionOnBlock))
			}

			// There are only two scenarios that could result in a global opinion of abstain: if everyone is still
			// waiting for Hare to finish for a layer (i.e., it has not yet succeeded or failed), or a balancing attack.
			// The former is temporary and will go away after `zdist' layers. And it should be true of an entire layer,
			// not just of a single block. The latter could cause the global opinion of a single block to permanently
			// be abstain. As long as the contextual validity of any block in a layer is unresolved, we cannot verify
			// the layer (since the effectiveness of each transaction in the layer depends upon the contents of the
			// entire layer and transaction ordering). Therefore we have to enter self healing in this case.
			// TODO: abstain only for entire layer at a time, not for individual blocks (optimization)
			//   see https://github.com/spacemeshos/go-spacemesh/issues/2674
			if !globalOpinionDecided {
				logger.With().Warning("global opinion on block is abstain, cannot verify layer",
					blockID,
					log.FieldNamed("global_opinion", globalOpinionOnBlock),
					log.FieldNamed("local_opinion", localOpinionOnBlock))
			}

			// Verifying tortoise will wait `zdist' layers for consensus, then an additional `ConfidenceParam'
			// layers until all other nodes achieve consensus. If it's still stuck after this point, i.e., if the gap
			// between this unverified candidate layer and the latest layer is greater than this distance, then we trigger
			// self healing. But there's no point in trying to heal a layer that's not at least Hdist layers old since
			// we only consider the local opinion for recent layers.
			if candidateLayerID.After(t.Last) {
				logger.With().Panic("candidate layer is higher than last layer received",
					log.FieldNamed("last_layer", t.Last))
			}
			logger.With().Debug("considering attempting to heal layer",
				log.FieldNamed("layer_cutoff", t.layerCutoff()),
				log.Uint32("zdist", t.Zdist),
				log.FieldNamed("last_layer_received", t.Last),
				log.Uint32("confidence_param", t.ConfidenceParam))
			if candidateLayerID.Before(t.layerCutoff()) && t.Last.Difference(candidateLayerID) > t.Zdist+t.ConfidenceParam {
				lastLayer := t.Last
				// don't attempt to heal layers newer than Hdist
				if lastLayer.After(t.layerCutoff()) {
					lastLayer = t.layerCutoff()
				}
				lastVerified := t.Verified
				t.heal(ctx, lastLayer)

				// if self healing made progress, short-circuit processing of this layer, but allow verification of
				// later layers to continue
				if t.Verified.After(lastVerified) {
					// rescore goodness of blocks in all intervening layers on the basis of new information
					// TODO: this is inefficient and we can probably do better
					//   see https://github.com/spacemeshos/go-spacemesh/issues/2522
					for layerID := lastVerified.Add(1); !layerID.After(t.Last); layerID = layerID.Add(1) {
						// TODO LANE: this operation can be very expensive and very slow after a few layers,
						//   since no caching is currently performed. it needs to be optimized and cached.
						//   see https://github.com/spacemeshos/go-spacemesh/issues/2672
						if err := t.scoreBlocksByLayerID(ctx, layerID); err != nil {
							// if we fail to process a layer, there's probably no point in trying to rescore blocks
							// in later layers, so just print an error and bail
							logger.With().Error("error trying to rescore good blocks in healed layers",
								log.FieldNamed("layer_from", lastVerified),
								log.FieldNamed("layer_to", t.Last),
								log.Err(err))
							break
						}
					}

					continue candidateLayerLoop
				}
				// otherwise, if self healing didn't make any progress, there's no point in continuing to attempt
				// verification
			}

			// give up trying to verify layers and keep waiting
			// TODO: continue to verify later layers, even after failing to verify a layer.
			//   See https://github.com/spacemeshos/go-spacemesh/issues/2403
			logger.With().Info("failed to verify candidate layer, will reattempt later")
			return nil
		}

		// Declare the vote vector "verified" up to this layer and record the contextual validity for all blocks in this
		// layer
		for blk, v := range contextualValidity {
			if err := t.bdp.SaveContextualValidity(blk, candidateLayerID, v); err != nil {
				logger.With().Error("error saving contextual validity on block", blk, log.Err(err))
			}
		}
		t.Verified = candidateLayerID
		logger.With().Info("verified candidate layer", log.FieldNamed("new_verified", t.Verified))
	}

	return nil
}

// for layers older than this point, we vote according to global opinion (rather than local opinion)
func (t *turtle) layerCutoff() types.LayerID {
	// if we haven't seen at least Hdist layers yet, we always rely on local opinion
	if t.Last.Before(types.NewLayerID(t.Hdist)) {
		return types.NewLayerID(0)
	}
	return t.Last.Sub(t.Hdist)
}

// return the set of blocks we currently consider valid for the layer. it's based on both local and global opinion,
// depending how old the layer is, and uses weak coin to break ties.
func (t *turtle) layerOpinionVector(ctx context.Context, layerID types.LayerID) ([]types.BlockID, error) {
	logger := t.logger.WithContext(ctx).WithFields(layerID)
	var voteAbstain, voteAgainstAll []types.BlockID // nil slice, by default
	voteAgainstAll = make([]types.BlockID, 0, 0)

	// for layers older than hdist, we vote according to global opinion
	if layerID.Before(t.layerCutoff()) {
		if layerID.After(t.Verified) {
			// this layer has not yet been verified
			// we must have an opinion about older layers at this point. if the layer hasn't been verified yet, count votes
			// and see if they pass the local threshold. if not, use the current weak coin instead to determine our vote for
			// the blocks in the layer.
			// TODO: do we need to/can we somehow cache this?
			//   see https://github.com/spacemeshos/go-spacemesh/issues/2675
			layerBlockIds, err := t.bdp.LayerBlockIds(layerID)
			logger.With().Debug("counting votes for and against blocks in old, unverified layer",
				log.Int("num_blocks", len(layerBlockIds)))
			if err != nil {
				return nil, err
			}
			layerBlocks := make(map[types.BlockID]struct{}, len(layerBlockIds))
			for _, blockID := range layerBlockIds {
				logger := logger.WithFields(log.FieldNamed("candidate_block_id", blockID))
				// TODO: this operation can be expensive, it needs to be cached
				//   see https://github.com/spacemeshos/go-spacemesh/issues/2676
				sum, err := t.sumVotesForBlock(ctx, blockID, layerID, func(id types.BlockID) bool { return true })
				if err != nil {
					return nil, fmt.Errorf("error summing votes for block %v in old layer %v: %w",
						blockID, layerID, err)
				}

				// TODO: should delta here represent layer depth, or should it always be 1?
				//   votes are counted for all layers!
				//   see https://github.com/spacemeshos/go-spacemesh/issues/2677
				localOpinionOnBlock := calculateOpinionWithThreshold(t.logger, sum, t.AvgLayerSize, t.LocalThreshold, 1)
				logger.With().Debug("local opinion on block in old layer",
					sum,
					log.FieldNamed("local_opinion", localOpinionOnBlock))
				if localOpinionOnBlock == support {
					layerBlocks[blockID] = struct{}{}
				} else if localOpinionOnBlock == abstain {
					// abstain means the votes for and against this block did not cross the local threshold.
					// if any block in this layer doesn't cross the local threshold, rescore the entire layer using the
					// weak coin.
					// note: we use the weak coin not for the layer of the block being voted on but rather for the
					// layer in which the voting block is created. this is because the weak coin must be generated late
					// enough that any adversarial block that depends on the value of the coin will not be accepted by
					// honest parties.
					// we use the weak coin for the _previous_ layer since we expect to receive blocks for a layer
					// before hare finishes for that layer, i.e., before the weak coin value is ready for the layer.
					// TODO: update this logic per https://github.com/spacemeshos/go-spacemesh/issues/2688

					// TODO: if we rescore old blocks, it's very likely that newly-created blocks will contain
					//   exceptions for those blocks, and their opinion will differ from their base blocks for blocks
					//   older than the base blocks, which will cause those blocks not to be marked good. is there
					//   anything we can do about this? e.g., explicitly pick base blocks that agree with the new
					//   opinion, or pick older base blocks.
					//   see https://github.com/spacemeshos/go-spacemesh/issues/2678
					if coin, exists := t.bdp.GetCoinflip(ctx, t.Last.Sub(1)); exists {
						logger.With().Info("rescoring all blocks in old layer using weak coin",
							log.Int("count", len(layerBlockIds)),
							log.Bool("coinflip", coin),
							log.FieldNamed("coinflip_layer", t.Last.Sub(1)))
						if coin {
							// heads on the weak coin means vote for all blocks in the layer
							return layerBlockIds, nil
						}
						// tails on the weak coin means vote against all blocks in the layer
						return voteAgainstAll, nil
					}
					return nil, fmt.Errorf("%s %v", errstrNoCoinflip, t.Last.Sub(1))
				} // (nothing to do if local opinion is against, just don't include block in output)
			}
			logger.With().Debug("local opinion supports blocks in old, unverified layer",
				log.Int("count", len(layerBlocks)))
			return blockMapToArray(layerBlocks), nil
		}
		// this layer has been verified, so we should be able to read the set of contextual blocks
		logger.Debug("using contextually valid blocks as opinion on old, verified layer")
		layerBlocks, err := t.bdp.LayerContextuallyValidBlocks(ctx, layerID)
		if err != nil {
			return nil, err
		}
		logger.With().Debug("got contextually valid blocks for layer",
			log.Int("count", len(layerBlocks)))
		return blockMapToArray(layerBlocks), nil
	}

	// for newer layers, we vote according to the local opinion (input vector, from hare or sync)
	opinionVec, err := t.bdp.GetLayerInputVectorByID(layerID)
	if err != nil {
		if errors.Is(err, mesh.ErrInvalidLayer) {
			// Hare already failed for this layer, so we want to vote against all blocks in the layer. Just return an
			// empty list.
			logger.Debug("local opinion is against all blocks in layer where hare failed")
			return voteAgainstAll, nil
		} else if t.Last.After(types.NewLayerID(t.Zdist)) && layerID.Before(t.Last.Sub(t.Zdist)) {
			// Layer has passed the Hare abort distance threshold, so we give up waiting for Hare results. At this point
			// our opinion on this layer is that we vote against blocks (i.e., we support an empty layer).
			logger.With().Debug("local opinion on layer beyond hare abort window is against all blocks",
				log.Err(err))
			return voteAgainstAll, nil
		} else {
			// Hare hasn't failed and layer has not passed the Hare abort threshold, so we abstain while we keep waiting
			// for Hare results.
			logger.With().Warning("local opinion abstains on all blocks in layer", log.Err(err))
			return voteAbstain, nil
		}
	}
	logger.With().Debug("got input vector for layer", log.Int("count", len(opinionVec)))
	return opinionVec, nil
}

func (t *turtle) sumVotesForBlock(
	ctx context.Context,
	blockID types.BlockID, // the block we're summing votes for/against
	blockLayerID types.LayerID,
	filter func(types.BlockID) bool,
) (sum vec, err error) {
	sum = abstain
	startLayer := blockLayerID.Add(1)
	logger := t.logger.WithContext(ctx).WithFields(
		log.FieldNamed("start_layer", startLayer),
		log.FieldNamed("end_layer", t.Last),
		log.FieldNamed("block_voting_on", blockID),
		log.FieldNamed("block_voting_on_layer_id", blockLayerID),
		log.FieldNamed("layer_voting_on", startLayer.Sub(1)))
	for voteLayer := startLayer; !voteLayer.After(t.Last); voteLayer = voteLayer.Add(1) {
		logger := logger.WithFields(voteLayer)
		// logger.With().Debug("summing layer votes",
		// 	log.Int("count", len(t.BlockOpinionsByLayer[voteLayer])))
		for votingBlockID, votingBlockOpinion := range t.BlockOpinionsByLayer[voteLayer] {
			if !filter(votingBlockID) {
				logger.Debug("voting block did not pass filter, not counting its vote", log.FieldNamed("voting_block", votingBlockID))
				continue
			}

			// check if this block has an opinion on the block to vote on.
			// no opinion (on a block in an older layer) counts as an explicit vote against the block.
			// note: in this case, the weight is already factored into the vote, so no need to fetch weight.
<<<<<<< HEAD
			if vote, exists := votingBlockOpinion[blockLayerID][blockID]; exists {
				sum = sum.Add(vote)
				logger.With().Debug("added block opinion to vote sum",
					log.FieldNamed("vote", vote),
					sum)
=======
			if opinionVote, exists := votingBlockOpinion[blockID]; exists {
				// logger.With().Debug("added block opinion to vote sum",
				// 	log.FieldNamed("voting_block", votingBlockID),
				// 	log.FieldNamed("vote", opinionVote),
				// 	sum)
				sum = sum.Add(opinionVote)
>>>>>>> b437be52
			} else {
				// in this case, we still need to fetch the block's voting weight.
				weight, err := t.voteWeightByID(ctx, votingBlockID)
				if err != nil {
					return sum, fmt.Errorf("error getting vote weight for block %v: %w",
						votingBlockID, err)
				}
				sum = sum.Add(against.Multiply(weight))
				logger.With().Debug("no opinion on older block, counted vote against",
					log.Uint64("weight", weight),
					sum)
			}
		}
	}
	return
}

// Manually count all votes for all layers since the last verified layer, up to the newly-arrived layer (there's no
// point in going further since we have no new information about any newer layers). Self-healing does not take into
// consideration local opinion, it relies solely on global opinion.
func (t *turtle) heal(ctx context.Context, targetLayerID types.LayerID) {
	// These are our starting values
	pbaseOld := t.Verified
	pbaseNew := t.Verified

	for candidateLayerID := pbaseOld.Add(1); candidateLayerID.Before(targetLayerID); candidateLayerID = candidateLayerID.Add(1) {
		logger := t.logger.WithContext(ctx).WithFields(
			log.FieldNamed("old_verified_layer", pbaseOld),
			log.FieldNamed("last_verified_layer", pbaseNew),
			log.FieldNamed("target_layer", targetLayerID),
			log.FieldNamed("candidate_layer", candidateLayerID),
			log.FieldNamed("last_layer_received", t.Last),
			log.Uint32("hdist", t.Hdist))

		// we should never run on layers newer than Hdist back (from last layer received)
		// when bootstrapping, don't attempt any verification at all
		var latestLayerWeCanVerify types.LayerID
		if t.Last.Before(types.NewLayerID(t.Hdist)) {
			latestLayerWeCanVerify = mesh.GenesisLayer().Index()
		} else {
			latestLayerWeCanVerify = t.Last.Sub(t.Hdist)
		}
		if candidateLayerID.After(latestLayerWeCanVerify) {
			logger.With().Error("cannot heal layer that's not at least hdist layers old",
				log.FieldNamed("highest_healable_layer", latestLayerWeCanVerify))
			return
		}

		// Calculate the global opinion on all blocks in the layer
		// Note: we look at ALL blocks we've seen for the layer, not just those we've previously marked contextually valid
		logger.Info("self healing attempting to verify candidate layer")

		layerBlockIds, err := t.bdp.LayerBlockIds(candidateLayerID)
		if err != nil {
			logger.Error("inconsistent state: can't find layer in database, cannot heal")

			// there's no point in trying to verify later layers so just give up now
			return
		}

		// record the contextual validity for all blocks in this layer
		for _, blockID := range layerBlockIds {
			logger := logger.WithFields(log.FieldNamed("candidate_block_id", blockID))

			// count all votes for or against this block by all blocks in later layers: don't filter out any
			sum, err := t.sumVotesForBlock(ctx, blockID, candidateLayerID, func(id types.BlockID) bool { return true })
			if err != nil {
				logger.Error("error summing votes for candidate block in candidate layer", log.Err(err))
				return
			}

			// check that the total weight exceeds the global threshold
			globalOpinionOnBlock := calculateOpinionWithThreshold(t.logger, sum, t.AvgLayerSize, t.GlobalThreshold, float64(t.Last.Difference(candidateLayerID)))
			logger.With().Debug("self healing calculated global opinion on candidate block",
				log.FieldNamed("global_opinion", globalOpinionOnBlock),
				sum)

			if globalOpinionOnBlock == abstain {
				logger.With().Info("self healing failed to verify candidate layer, will reattempt later")
				return
			}

			isValid := globalOpinionOnBlock == support
			if err := t.bdp.SaveContextualValidity(blockID, candidateLayerID, isValid); err != nil {
				logger.With().Error("error saving block contextual validity", blockID, log.Err(err))
			}
		}

		t.Verified = candidateLayerID
		pbaseNew = candidateLayerID
		logger.Info("self healing verified candidate layer")
	}

	return
}<|MERGE_RESOLUTION|>--- conflicted
+++ resolved
@@ -88,17 +88,6 @@
 	AvgLayerSize  int
 	MaxExceptions int
 
-<<<<<<< HEAD
-	GoodBlocksIndex map[types.BlockID]struct{}
-
-	Verified types.LayerID
-
-	// this matrix stores the opinion of each block about other blocks. blocks are indexed by layer.
-	// it stores good and bad blocks.
-	BlockOpinionsByLayer map[types.LayerID]map[types.BlockID]Opinion
-
-=======
->>>>>>> b437be52
 	// how often we want to rerun from genesis
 	RerunInterval time.Duration
 }
@@ -170,13 +159,8 @@
 	t.BlockOpinionsByLayer[genesisLayer.Index()] = make(map[types.BlockID]Opinion)
 	for _, blk := range genesisLayer.Blocks() {
 		id := blk.ID()
-<<<<<<< HEAD
-		t.BlockOpinionsByLayer[genesisLayer.Index()][blk.ID()] = make(Opinion, t.WindowSize)
-		t.GoodBlocksIndex[id] = struct{}{}
-=======
-		t.BlockOpinionsByLayer[genesisLayer.Index()][id] = Opinion{}
+		t.BlockOpinionsByLayer[genesisLayer.Index()][id] = make(Opinion, t.WindowSize)
 		t.GoodBlocksIndex[id] = false // false means good block, not flushed
->>>>>>> b437be52
 	}
 	t.Last = genesisLayer.Index()
 	t.LastEvicted = genesisLayer.Index().Sub(1)
@@ -445,11 +429,7 @@
 
 		// helper function for adding diffs
 		addDiffs := func(bid types.BlockID, voteClass string, voteVec vec, diffMap map[types.BlockID]struct{}) {
-<<<<<<< HEAD
 			if v, ok := baseBlockOpinion[layerID][bid]; !ok || simplifyVote(v) != voteVec {
-=======
-			if v, ok := baseBlockOpinion[bid]; !ok || simplifyVote(v) != voteVec {
->>>>>>> b437be52
 				logger.With().Debug("added vote diff",
 					log.FieldNamed("diff_block", bid),
 					log.String("diff_class", voteClass))
@@ -642,23 +622,10 @@
 			return err
 		}
 	}
-<<<<<<< HEAD
 
 	for lyr := range baseBlockOpinion {
 		// ignore opinions of blocks from previously evicted layers
 		if !lyr.After(t.LastEvicted) {
-=======
-	for blk, vote := range baseBlockOpinion {
-		// ignore opinions of very old blocks
-		fblk, err := t.bdp.GetBlock(blk)
-		if err != nil {
-			return fmt.Errorf(
-				"block in base block opinion list not in db! "+
-					"voting_block_id: %v, voting_block_layer: %v, base_block_id: %v, base_block_layer: %v, block_id: %v",
-				block.ID().String(), block.LayerIndex, baseBlock.ID(), baseBlock.LayerIndex, blk.String())
-		}
-		if fblk.LayerIndex.Before(t.LastEvicted) {
->>>>>>> b437be52
 			continue
 		}
 
@@ -1183,20 +1150,12 @@
 			// check if this block has an opinion on the block to vote on.
 			// no opinion (on a block in an older layer) counts as an explicit vote against the block.
 			// note: in this case, the weight is already factored into the vote, so no need to fetch weight.
-<<<<<<< HEAD
 			if vote, exists := votingBlockOpinion[blockLayerID][blockID]; exists {
 				sum = sum.Add(vote)
-				logger.With().Debug("added block opinion to vote sum",
-					log.FieldNamed("vote", vote),
-					sum)
-=======
-			if opinionVote, exists := votingBlockOpinion[blockID]; exists {
-				// logger.With().Debug("added block opinion to vote sum",
-				// 	log.FieldNamed("voting_block", votingBlockID),
-				// 	log.FieldNamed("vote", opinionVote),
-				// 	sum)
-				sum = sum.Add(opinionVote)
->>>>>>> b437be52
+				// causes issues with logs, leaving here for debugging
+				//logger.With().Debug("added block opinion to vote sum",
+				//	log.FieldNamed("vote", vote),
+				//	sum)
 			} else {
 				// in this case, we still need to fetch the block's voting weight.
 				weight, err := t.voteWeightByID(ctx, votingBlockID)
