package tortoisebeacon

import (
	"context"
	"errors"
	"fmt"
	"math/big"
	"sync"
	"sync/atomic"
	"time"

	"github.com/ALTree/bigfloat"
	"github.com/spacemeshos/go-spacemesh/common/types"
	"github.com/spacemeshos/go-spacemesh/common/util"
	"github.com/spacemeshos/go-spacemesh/database"
	"github.com/spacemeshos/go-spacemesh/log"
	"github.com/spacemeshos/go-spacemesh/p2p/service"
	"github.com/spacemeshos/go-spacemesh/signing"
	"github.com/spacemeshos/go-spacemesh/taskgroup"
	"github.com/spacemeshos/go-spacemesh/timesync"
	"github.com/spacemeshos/go-spacemesh/tortoisebeacon/weakcoin"
)

const (
	protoName            = "TORTOISE_BEACON_PROTOCOL"
	proposalPrefix       = "TBP"
	firstRound           = types.RoundID(0)
	genesisBeacon        = "0xaeebad4a796fcc2e15dc4c6061b45ed9b373f26adfc798ca7d2d8cc58182718e" // sha256("genesis")
	proposalChanCapacity = 1024
)

// Tortoise Beacon errors.
var (
	ErrBeaconNotCalculated = errors.New("beacon is not calculated for this epoch")
	ErrZeroEpochWeight     = errors.New("zero epoch weight provided")
	ErrZeroEpoch           = errors.New("zero epoch provided")
)

type broadcaster interface {
	Broadcast(ctx context.Context, channel string, data []byte) error
}

type tortoiseBeaconDB interface {
	GetTortoiseBeacon(epochID types.EpochID) (types.Hash32, error)
	SetTortoiseBeacon(epochID types.EpochID, beacon types.Hash32) error
}

//go:generate mockgen -package=mocks -destination=./mocks/mocks.go -source=./tortoise_beacon.go

type coin interface {
	StartEpoch(types.EpochID, weakcoin.UnitAllowances)
	StartRound(context.Context, types.RoundID) error
	FinishRound()
	Get(types.EpochID, types.RoundID) bool
	FinishEpoch()
	HandleSerializedMessage(context.Context, service.GossipMessage, service.Fetcher)
}

type (
	proposals = struct{ valid, potentiallyValid [][]byte }
	allVotes  = struct{ valid, invalid proposalSet }
)

type layerClock interface {
	Subscribe() timesync.LayerTimer
	Unsubscribe(timesync.LayerTimer)
	AwaitLayer(types.LayerID) chan struct{}
	GetCurrentLayer() types.LayerID
	LayerToTime(types.LayerID) time.Time
}

// SyncState interface to check the state the sync.
type SyncState interface {
	IsSynced(context.Context) bool
}

// New returns a new TortoiseBeacon.
func New(
	conf Config,
	layerDuration time.Duration,
	nodeID types.NodeID,
	net broadcaster,
	atxDB activationDB,
	tortoiseBeaconDB tortoiseBeaconDB,
	edSigner signing.Signer,
	edVerifier signing.VerifyExtractor,
	vrfSigner signing.Signer,
	vrfVerifier signing.Verifier,
	weakCoin coin,
	clock layerClock,
	logger log.Log,
) *TortoiseBeacon {
	return &TortoiseBeacon{
		Log:                     logger,
		config:                  conf,
		layerDuration:           layerDuration,
		nodeID:                  nodeID,
		net:                     net,
		atxDB:                   atxDB,
		tortoiseBeaconDB:        tortoiseBeaconDB,
		edSigner:                edSigner,
		edVerifier:              edVerifier,
		vrfSigner:               vrfSigner,
		vrfVerifier:             vrfVerifier,
		weakCoin:                weakCoin,
		clock:                   clock,
		beacons:                 make(map[types.EpochID]types.Hash32),
		hasVoted:                make([]map[string]struct{}, conf.RoundsNumber),
		firstRoundIncomingVotes: make(map[string]proposals),
		seenEpochs:              make(map[types.EpochID]struct{}),
		proposalChans:           make(map[types.EpochID]chan *proposalMessageWithReceiptData),
		votesMargin:             map[string]*big.Int{},
	}
}

// TortoiseBeacon represents Tortoise Beacon.
type TortoiseBeacon struct {
	closed uint64
	tg     *taskgroup.Group
	cancel context.CancelFunc

	log.Log

	config        Config
	layerDuration time.Duration
	nodeID        types.NodeID

	sync             SyncState
	net              broadcaster
	atxDB            activationDB
	tortoiseBeaconDB tortoiseBeaconDB
	edSigner         signing.Signer
	edVerifier       signing.VerifyExtractor
	vrfSigner        signing.Signer
	vrfVerifier      signing.Verifier
	weakCoin         coin

	seenEpochsMu sync.Mutex
	seenEpochs   map[types.EpochID]struct{}

	clock       layerClock
	layerTicker chan types.LayerID
	layerMu     sync.RWMutex
	lastLayer   types.LayerID

	consensusMu sync.RWMutex
	// TODO(nkryuchkov): have a mixed list of all sorted proposals
	// have one bit vector: valid proposals
	incomingProposals       proposals
	firstRoundIncomingVotes map[string]proposals // sorted votes for bit vector decoding
	// TODO(nkryuchkov): For every round excluding first round consider having a vector of opinions.
	votesMargin map[string]*big.Int
	hasVoted    []map[string]struct{}

	proposalPhaseFinishedTimeMu sync.RWMutex
	proposalPhaseFinishedTime   time.Time

	beaconsMu sync.RWMutex
	beacons   map[types.EpochID]types.Hash32

	proposalChansMu sync.Mutex
	proposalChans   map[types.EpochID]chan *proposalMessageWithReceiptData
}

// SetSyncState updates sync state provider. Must be executed only once.
func (tb *TortoiseBeacon) SetSyncState(sync SyncState) {
	if tb.sync != nil {
		tb.Log.Panic("sync state provider can be updated only once")
	}
	tb.sync = sync
}

// Start starts listening for layers and outputs.
func (tb *TortoiseBeacon) Start(ctx context.Context) error {
	if !atomic.CompareAndSwapUint64(&tb.closed, 0, 1) {
		tb.Log.Warning("attempt to start tortoise beacon more than once")
		return nil
	}
	tb.Log.Info("starting %v with the following config: %+v", protoName, tb.config)
	if tb.sync == nil {
		tb.Log.Panic("update sync state provider can't be nil")
	}

	ctx, cancel := context.WithCancel(ctx)
	tb.tg = taskgroup.New(taskgroup.WithContext(ctx))
	tb.cancel = cancel

	tb.initGenesisBeacons()
	tb.layerTicker = tb.clock.Subscribe()

	err := tb.tg.Go(func(ctx context.Context) error {
		tb.listenLayers(ctx)
		return fmt.Errorf("context error: %w", ctx.Err())
	})
	if err != nil {
		tb.Log.Warning("taskgroup: Go returned an error",
			log.Err(err))
	}

	return nil
}

// Close closes TortoiseBeacon.
func (tb *TortoiseBeacon) Close() {
	if !atomic.CompareAndSwapUint64(&tb.closed, 1, 0) {
		return
	}
	tb.Log.Info("closing %v", protoName)
	tb.cancel()
	if err := tb.tg.Wait(); err != nil {
		tb.Log.Warning("taskgroup: Wait returned an error",
			log.Err(err))
	}
	tb.clock.Unsubscribe(tb.layerTicker)
}

// IsClosed returns true if background workers are not running.
func (tb *TortoiseBeacon) IsClosed() bool {
	return atomic.LoadUint64(&tb.closed) == 0
}

// GetBeacon returns a Tortoise Beacon value as []byte for a certain epoch or an error if it doesn't exist.
// TODO(nkryuchkov): consider not using (using DB instead)
func (tb *TortoiseBeacon) GetBeacon(epochID types.EpochID) ([]byte, error) {
	if epochID == 0 {
		return nil, ErrZeroEpoch
	}

	if tb.tortoiseBeaconDB != nil {
		val, err := tb.tortoiseBeaconDB.GetTortoiseBeacon(epochID - 1)
		if err == nil {
			return val.Bytes(), nil
		}

		if !errors.Is(err, database.ErrNotFound) {
			tb.Log.Error("failed to get tortoise beacon for epoch %v from DB: %v", epochID-1, err)

			return nil, fmt.Errorf("get beacon from DB: %w", err)
		}
	}

	if (epochID - 1).IsGenesis() {
		return types.HexToHash32(genesisBeacon).Bytes(), nil
	}

	tb.beaconsMu.RLock()
	defer tb.beaconsMu.RUnlock()

	beacon, ok := tb.beacons[epochID-1]
	if !ok {
		tb.Log.With().Error("beacon is not calculated",
			log.Uint32("target_epoch", uint32(epochID)),
			log.Uint32("beacon_epoch", uint32(epochID-1)))

		return nil, ErrBeaconNotCalculated
	}

	return beacon.Bytes(), nil
}

func (tb *TortoiseBeacon) initGenesisBeacons() {
	closedCh := make(chan struct{})
	close(closedCh)

	for epoch := types.EpochID(0); epoch.IsGenesis(); epoch++ {
		genesis := types.HexToHash32(genesisBeacon)
		tb.beacons[epoch] = genesis

		if tb.tortoiseBeaconDB != nil {
			if err := tb.tortoiseBeaconDB.SetTortoiseBeacon(epoch, genesis); err != nil {
				tb.Log.With().Error("failed to write tortoise beacon to DB",
					log.Uint32("epoch_id", uint32(epoch)),
					log.String("beacon", genesis.String()))
			}
		}
	}
}

func (tb *TortoiseBeacon) cleanupVotes() {
	tb.consensusMu.Lock()
	defer tb.consensusMu.Unlock()

	tb.incomingProposals = proposals{}
	tb.firstRoundIncomingVotes = map[string]proposals{}
	tb.votesMargin = map[string]*big.Int{}
	tb.hasVoted = make([]map[string]struct{}, tb.config.RoundsNumber)

	tb.proposalPhaseFinishedTimeMu.Lock()
	defer tb.proposalPhaseFinishedTimeMu.Unlock()

	tb.proposalPhaseFinishedTime = time.Time{}
}

// listens to new layers.
func (tb *TortoiseBeacon) listenLayers(ctx context.Context) {
	tb.Log.With().Info("starting listening layers")

	for {
		select {
		case <-ctx.Done():
			return
		case layer := <-tb.layerTicker:
			tb.Log.With().Info("received tick", layer)
			err := tb.tg.Go(func(ctx context.Context) error {
				tb.handleLayer(ctx, layer)
				return nil
			})
			if err != nil {
				tb.Log.Warning("taskgroup: Go returned an error",
					log.Err(err))
			}
		}
	}
}

// the logic that happens when a new layer arrives.
// this function triggers the start of new CPs.
func (tb *TortoiseBeacon) handleLayer(ctx context.Context, layer types.LayerID) {
	tb.layerMu.Lock()
	if layer.After(tb.lastLayer) {
		tb.Log.WithContext(ctx).With().Debug("updating layer",
			log.Uint32("old_value", tb.lastLayer.Uint32()),
			log.Uint32("new_value", layer.Uint32()))
		tb.lastLayer = layer
	}

	tb.layerMu.Unlock()

	epoch := layer.GetEpoch()

	if !layer.FirstInEpoch() {
		tb.Log.WithContext(ctx).With().Debug("skipping layer because it's not first in this epoch",
			log.Uint32("epoch_id", uint32(epoch)),
			log.Uint32("layer_id", layer.Uint32()))

		return
	}

	tb.Log.WithContext(ctx).With().Info("layer is first in epoch, proceeding",
		log.Uint32("layer", layer.Uint32()))

	tb.seenEpochsMu.Lock()
	if _, ok := tb.seenEpochs[epoch]; ok {
		tb.Log.WithContext(ctx).With().Error("already seen this epoch",
			log.Uint32("epoch_id", uint32(epoch)),
			log.Uint32("layer_id", layer.Uint32()))

		tb.seenEpochsMu.Unlock()

		return
	}

	tb.seenEpochs[epoch] = struct{}{}
	tb.seenEpochsMu.Unlock()

	tb.Log.WithContext(ctx).With().Debug("tortoise beacon got tick, waiting until other nodes have the same epoch",
		log.Uint32("layer", layer.Uint32()),
		log.Uint32("epoch_id", uint32(epoch)),
		log.Duration("wait_time", tb.config.WaitAfterEpochStart))

	epochStartTimer := time.NewTimer(tb.config.WaitAfterEpochStart)
	defer epochStartTimer.Stop()
	select {
	case <-ctx.Done():
	case <-epochStartTimer.C:
		tb.handleEpoch(ctx, epoch)
	}
}

func (tb *TortoiseBeacon) handleEpoch(ctx context.Context, epoch types.EpochID) {
	ctx = log.WithNewSessionID(ctx)
	// TODO(nkryuchkov): check when epoch started, adjust waiting time for this timestamp
	if epoch.IsGenesis() {
		tb.Log.WithContext(ctx).With().Debug("not starting tortoise beacon since we are in genesis epoch",
			log.Uint32("epoch_id", uint32(epoch)))

		return
	}
	if !tb.sync.IsSynced(ctx) {
		tb.Log.With().Info("tortoise beacon protocol is skipped while node is not synced", epoch)
		return
	}

	tb.Log.WithContext(ctx).With().Info("handling epoch",
		log.Uint32("epoch_id", uint32(epoch)))

	defer tb.cleanupVotes()

	tb.proposalChansMu.Lock()
	if epoch > 0 {
		// close channel for previous epoch
		tb.closeProposalChannel(epoch - 1)
	}
	ch := tb.getOrCreateProposalChannel(epoch)
	tb.proposalChansMu.Unlock()

	err := tb.tg.Go(func(ctx context.Context) error {
		tb.readProposalMessagesLoop(ctx, ch)
		return nil
	})
	if err != nil {
		tb.Log.WithContext(ctx).With().Warning("taskgroup: Go returned an error",
			log.Err(err))
	}

	tb.runProposalPhase(ctx, epoch)
	lastRoundOwnVotes, err := tb.runConsensusPhase(ctx, epoch)
	if err != nil {
		tb.Log.WithContext(ctx).With().Warning("Consensus execution cancelled",
			log.Err(err))
		return
	}

	// K rounds passed
	// After K rounds had passed, tally up votes for proposals using simple tortoise vote counting
	if err := tb.calcBeacon(ctx, epoch, lastRoundOwnVotes); err != nil {
		tb.Log.WithContext(ctx).With().Error("failed to calculate beacon",
			log.Uint32("epoch_id", uint32(epoch)),
			log.Err(err))
	}

	tb.Log.WithContext(ctx).With().Debug("finished handling epoch",
		log.Uint32("epoch_id", uint32(epoch)))
}

func (tb *TortoiseBeacon) readProposalMessagesLoop(ctx context.Context, ch chan *proposalMessageWithReceiptData) {
	for {
		select {
		case <-ctx.Done():
			return

		case em := <-ch:
			if em == nil {
				return
			}

			if err := tb.handleProposalMessage(ctx, em.message, em.receivedTime); err != nil {
				tb.Log.WithContext(ctx).With().Error("failed to handle proposal message",
					log.String("sender", em.gossip.Sender().String()),
					log.String("message", em.message.String()),
					log.Err(err))

				return
			}

			em.gossip.ReportValidation(ctx, TBProposalProtocol)
		}
	}
}

func (tb *TortoiseBeacon) closeProposalChannel(epoch types.EpochID) {
	if ch, ok := tb.proposalChans[epoch]; ok {
		select {
		case <-ch:
		default:
			close(ch)
			delete(tb.proposalChans, epoch)
		}
	}
}

func (tb *TortoiseBeacon) getOrCreateProposalChannel(epoch types.EpochID) chan *proposalMessageWithReceiptData {
	ch, ok := tb.proposalChans[epoch]
	if !ok {
		ch = make(chan *proposalMessageWithReceiptData, proposalChanCapacity)
		tb.proposalChans[epoch] = ch
	}

	return ch
}

func (tb *TortoiseBeacon) runProposalPhase(ctx context.Context, epoch types.EpochID) {
	tb.Log.WithContext(ctx).With().Debug("starting proposal phase",
		log.Uint32("epoch_id", uint32(epoch)))

	var cancel func()
	ctx, cancel = context.WithTimeout(ctx, tb.config.ProposalDuration)
	defer cancel()

	err := tb.tg.Go(func(ctx context.Context) error {
		tb.Log.WithContext(ctx).With().Debug("starting proposal message sender",
			log.Uint32("epoch_id", uint32(epoch)))

		if err := tb.proposalPhaseImpl(ctx, epoch); err != nil {
			tb.Log.WithContext(ctx).With().Error("failed to send proposal message",
				log.Uint32("epoch_id", uint32(epoch)),
				log.Err(err))
		}

		tb.Log.WithContext(ctx).With().Debug("proposal message sender finished",
			log.Uint32("epoch_id", uint32(epoch)))
		return nil
	})
	if err != nil {
		tb.Log.WithContext(ctx).With().Warning("taskgroup: Go returned an error",
			log.Err(err))
	}

	<-ctx.Done()
	tb.markProposalPhaseFinished(epoch)

	tb.Log.WithContext(ctx).With().Debug("proposal phase finished",
		log.Uint32("epoch_id", uint32(epoch)))
}

func (tb *TortoiseBeacon) proposalPhaseImpl(ctx context.Context, epoch types.EpochID) error {
	proposedSignature, err := tb.getSignedProposal(ctx, epoch)
	if err != nil {
		return fmt.Errorf("calculate signed proposal: %w", err)
	}

	tb.Log.WithContext(ctx).With().Debug("calculated proposal signature",
		log.Uint32("epoch_id", uint32(epoch)),
		log.String("signature", string(proposedSignature)))

	epochWeight, _, err := tb.atxDB.GetEpochWeight(epoch)
	if err != nil {
		return fmt.Errorf("get epoch weight: %w", err)
	}

	passes, err := tb.proposalPassesEligibilityThreshold(proposedSignature, epochWeight)
	if err != nil {
		return fmt.Errorf("proposalPassesEligibilityThreshold: %w", err)
	}

	if !passes {
		tb.Log.WithContext(ctx).With().Debug("proposal to be sent doesn't pass threshold",
			log.Uint32("epoch_id", uint32(epoch)),
			log.String("proposal", string(proposedSignature)),
			log.Uint64("weight", epochWeight))
		// proposal is not sent
		return nil
	}

	tb.Log.WithContext(ctx).With().Debug("Proposal to be sent passes threshold",
		log.Uint32("epoch_id", uint32(epoch)),
		log.String("proposal", string(proposedSignature)),
		log.Uint64("weight", epochWeight))

	// concat them into a single proposal message
	m := ProposalMessage{
		EpochID:      epoch,
		NodeID:       tb.nodeID,
		VRFSignature: proposedSignature,
	}

	tb.Log.WithContext(ctx).With().Debug("going to send proposal",
		log.Uint32("epoch_id", uint32(epoch)),
		log.String("message", m.String()))

	if err := tb.sendToGossip(ctx, TBProposalProtocol, m); err != nil {
		return fmt.Errorf("broadcast proposal message: %w", err)
	}

	tb.Log.WithContext(ctx).With().Info("sent proposal",
		log.Uint32("epoch_id", uint32(epoch)),
		log.String("message", m.String()))

	tb.consensusMu.Lock()
	defer tb.consensusMu.Unlock()

	tb.incomingProposals.valid = append(tb.incomingProposals.valid, proposedSignature)

	return nil
}

// runConsensusPhase runs K voting rounds and returns result from last weak coin round.
func (tb *TortoiseBeacon) runConsensusPhase(ctx context.Context, epoch types.EpochID) (allVotes, error) {
	tb.Log.WithContext(ctx).With().Debug("starting consensus phase",
		log.Uint32("epoch_id", uint32(epoch)))

	tb.startWeakCoinEpoch(epoch)
	defer tb.fininshWeakCoinEpoch()

	// For K rounds: In each round that lasts δ, wait for proposals to come in.
	// For next rounds,
	// wait for δ time, and construct a message that points to all messages from previous round received by δ.
	// rounds 1 to K
	timer := time.NewTimer(tb.config.FirstVotingRoundDuration + tb.config.WeakCoinRoundDuration)
	defer timer.Stop()

	var (
		coinFlip            bool
		ownLastRoundVotesMu sync.RWMutex
		ownLastRoundVotes   allVotes
	)

	for round := firstRound; round <= tb.lastRound(); round++ {
		// always use coinflip from the previous round for current round.
		// round 1 is running without coinflip (e.g. value is false) intentionally
		round := round
		previousCoinFlip := coinFlip
		err := tb.tg.Go(func(ctx context.Context) error {
			if round == firstRound {
				if err := tb.sendProposalVote(ctx, epoch); err != nil {
					tb.Log.WithContext(ctx).With().Error("Failed to send proposal vote",
						log.Uint32("epoch_id", uint32(epoch)),
						log.Uint32("round_id", uint32(round)),
						log.Err(err))

					return fmt.Errorf("failed to send proposal vote: %w", err)
				}

				return nil
			}

			// next rounds, send vote
			// construct a message that points to all messages from previous round received by δ
			ownCurrentRoundVotes, err := tb.calcVotes(epoch, round, previousCoinFlip)
			if err != nil {
				tb.Log.WithContext(ctx).With().Error("Failed to calculate votes",
					log.Uint32("epoch_id", uint32(epoch)),
					log.Uint32("round_id", uint32(round)),
					log.Err(err))

				return fmt.Errorf("calculate votes: %w", err)
			}

			if round == tb.lastRound() {
				ownLastRoundVotesMu.Lock()
				ownLastRoundVotes = ownCurrentRoundVotes
				ownLastRoundVotesMu.Unlock()
			}

			if err := tb.sendFollowingVote(ctx, epoch, round, ownCurrentRoundVotes); err != nil {
				tb.Log.WithContext(ctx).With().Error("Failed to send following vote",
					log.Uint32("epoch_id", uint32(epoch)),
					log.Uint32("round_id", uint32(round)),
					log.Err(err))

				return fmt.Errorf("send following vote: %w", err)
			}

			return nil
		})
		if err != nil {
			tb.Log.WithContext(ctx).Warning("taskgroup: Go returned an error",
				log.Err(err))
		}

		err = tb.tg.Go(func(ctx context.Context) error {
			tb.startWeakCoinRound(ctx, epoch, round)
			return nil
		})
		if err != nil {
			tb.Log.WithContext(ctx).With().Warning("taskgroup: Go returned an error",
				log.Err(err))
		}

		select {
		case <-timer.C:
			timer.Reset(tb.config.VotingRoundDuration + tb.config.WeakCoinRoundDuration)
		case <-ctx.Done():
			return allVotes{}, ctx.Err()
		}

		tb.weakCoin.FinishRound()

		coinFlip = tb.weakCoin.Get(epoch, round)
	}

	tb.Log.WithContext(ctx).With().Debug("Consensus phase finished",
		log.Uint32("epoch_id", uint32(epoch)))

	ownLastRoundVotesMu.RLock()
	defer ownLastRoundVotesMu.RUnlock()

	return ownLastRoundVotes, nil
}

func (tb *TortoiseBeacon) startWeakCoinEpoch(epoch types.EpochID) {
	// we need to pass a map with spacetime unit allowances before any round is started
	_, atxs, err := tb.atxDB.GetEpochWeight(epoch)
	if err != nil {
		tb.Log.With().Panic("unable to load list of atxs", log.Err(err))
	}

	ua := weakcoin.UnitAllowances{}
	for _, id := range atxs {
		header, err := tb.atxDB.GetAtxHeader(id)
		if err != nil {
			tb.Log.With().Panic("unable to load atx header", log.Err(err))
		}
		ua[string(header.NodeID.VRFPublicKey)] += uint64(header.NumUnits)
	}

	tb.weakCoin.StartEpoch(epoch, ua)
}

func (tb *TortoiseBeacon) fininshWeakCoinEpoch() {
	tb.weakCoin.FinishEpoch()
}

func (tb *TortoiseBeacon) markProposalPhaseFinished(epoch types.EpochID) {
	finishedAt := time.Now()

	tb.proposalPhaseFinishedTimeMu.Lock()
	tb.proposalPhaseFinishedTime = finishedAt
	tb.proposalPhaseFinishedTimeMu.Unlock()

	tb.Debug("marked proposal phase for epoch %v finished at %v", epoch, finishedAt.String())
}

func (tb *TortoiseBeacon) receivedBeforeProposalPhaseFinished(epoch types.EpochID, receivedAt time.Time) bool {
	tb.proposalPhaseFinishedTimeMu.RLock()
	finishedAt := tb.proposalPhaseFinishedTime
	tb.proposalPhaseFinishedTimeMu.RUnlock()
	hasFinished := !finishedAt.IsZero()

	tb.Debug("checking if timestamp %v was received before proposal phase finished in epoch %v, is phase finished: %v, finished at: %v", receivedAt.String(), epoch, hasFinished, finishedAt.String())

	return !hasFinished || receivedAt.Before(finishedAt)
}

func (tb *TortoiseBeacon) startWeakCoinRound(ctx context.Context, epoch types.EpochID, round types.RoundID) {
	timeout := tb.config.FirstVotingRoundDuration
	if round > firstRound {
		timeout = tb.config.VotingRoundDuration
	}
	t := time.NewTimer(timeout)
	defer t.Stop()

	select {
	case <-t.C:
		break
	case <-ctx.Done():
		return
	}

	// TODO(nkryuchkov):
	// should be published only after we should have received them
	if err := tb.weakCoin.StartRound(ctx, round); err != nil {
		tb.Log.WithContext(ctx).With().Error("failed to publish weak coin proposal",
			log.Uint32("epoch_id", uint32(epoch)),
			log.Uint32("round_id", uint32(round)),
			log.Err(err))
	}
}

func (tb *TortoiseBeacon) sendProposalVote(ctx context.Context, epoch types.EpochID) error {
	// round 1, send hashed proposal
	// create a voting message that references all seen proposals within δ time frame and send it

	// TODO(nkryuchkov): also send a bit vector
	// TODO(nkryuchkov): initialize margin vector to initial votes
	// TODO(nkryuchkov): use weight
	return tb.sendFirstRoundVote(ctx, epoch, tb.incomingProposals)
}

func (tb *TortoiseBeacon) sendFirstRoundVote(ctx context.Context, epoch types.EpochID, proposals proposals) error {
	mb := FirstVotingMessageBody{
		ValidProposals:            proposals.valid,
		PotentiallyValidProposals: proposals.potentiallyValid,
	}

	sig, err := tb.signMessage(mb)
	if err != nil {
		return fmt.Errorf("signMessage: %w", err)
	}

	m := FirstVotingMessage{
		FirstVotingMessageBody: mb,
		Signature:              sig,
	}

	tb.Log.WithContext(ctx).With().Debug("sending first round vote",
		log.Uint32("epoch_id", uint32(epoch)),
		log.Uint32("round_id", uint32(firstRound)),
		log.String("message", m.String()))

	if err := tb.sendToGossip(ctx, TBFirstVotingProtocol, m); err != nil {
		return fmt.Errorf("sendToGossip: %w", err)
	}

	return nil
}

<<<<<<< HEAD
func (tb *TortoiseBeacon) sendFollowingVote(ctx context.Context, epoch types.EpochID, round types.RoundID, ownCurrentRoundVotes votesSetPair) error {
	tb.votesMu.RLock()
	bitVector := tb.encodeVotes(ownCurrentRoundVotes, tb.firstRoundOutcomingVotes[epoch])
	tb.votesMu.RUnlock()
=======
func (tb *TortoiseBeacon) sendFollowingVote(ctx context.Context, epoch types.EpochID, round types.RoundID, ownCurrentRoundVotes allVotes) error {
	tb.consensusMu.RLock()
	bitVector := tb.encodeVotes(ownCurrentRoundVotes, tb.incomingProposals)
	tb.consensusMu.RUnlock()
>>>>>>> 4ed4fc6a

	mb := FollowingVotingMessageBody{
		RoundID:        round,
		VotesBitVector: bitVector,
	}

	sig, err := tb.signMessage(mb)
	if err != nil {
		return fmt.Errorf("getSignedProposal: %w", err)
	}

	m := FollowingVotingMessage{
		FollowingVotingMessageBody: mb,
		Signature:                  sig,
	}

	tb.Log.WithContext(ctx).With().Debug("sending following round vote",
		log.Uint32("epoch_id", uint32(epoch)),
		log.Uint32("round_id", uint32(round)),
		log.String("message", m.String()))

	if err := tb.sendToGossip(ctx, TBFollowingVotingProtocol, m); err != nil {
		return fmt.Errorf("broadcast voting message: %w", err)
	}

	return nil
}

func (tb *TortoiseBeacon) votingThreshold(epochWeight uint64) *big.Int {
	v, _ := new(big.Float).Mul(
		new(big.Float).SetRat(tb.config.Theta),
		new(big.Float).SetUint64(epochWeight),
	).Int(nil)

	return v
}

// TODO(nkryuchkov): Consider replacing github.com/ALTree/bigfloat.
func (tb *TortoiseBeacon) atxThresholdFraction(epochWeight uint64) (*big.Float, error) {
	if epochWeight == 0 {
		return big.NewFloat(0), ErrZeroEpochWeight
	}

	// threshold(k, q, W) = 1 - (2 ^ (- (k/((1-q)*W))
	// Floating point: 1 - math.Pow(2.0, -(float64(tb.config.Kappa)/((1.0-tb.config.Q)*float64(epochWeight))))
	// Fixed point:
	v := new(big.Float).Sub(
		new(big.Float).SetInt64(1),
		bigfloat.Pow(
			new(big.Float).SetInt64(2),
			new(big.Float).SetRat(
				new(big.Rat).Neg(
					new(big.Rat).Quo(
						new(big.Rat).SetUint64(tb.config.Kappa),
						new(big.Rat).Mul(
							new(big.Rat).Sub(
								new(big.Rat).SetInt64(1.0),
								tb.config.Q,
							),
							new(big.Rat).SetUint64(epochWeight),
						),
					),
				),
			),
		),
	)

	return v, nil
}

// TODO(nkryuchkov): Consider having a generic function for probabilities.
func (tb *TortoiseBeacon) atxThreshold(epochWeight uint64) (*big.Int, error) {
	const signatureLength = 64 * 8

	fraction, err := tb.atxThresholdFraction(epochWeight)
	if err != nil {
		return nil, err
	}

	two := big.NewInt(2)
	signatureLengthBigInt := big.NewInt(signatureLength)

	maxPossibleNumberBigInt := new(big.Int).Exp(two, signatureLengthBigInt, nil)
	maxPossibleNumberBigFloat := new(big.Float).SetInt(maxPossibleNumberBigInt)

	thresholdBigFloat := new(big.Float).Mul(maxPossibleNumberBigFloat, fraction)
	threshold, _ := thresholdBigFloat.Int(nil)

	return threshold, nil
}

func (tb *TortoiseBeacon) getSignedProposal(ctx context.Context, epoch types.EpochID) ([]byte, error) {
	p, err := tb.buildProposal(epoch)
	if err != nil {
		return nil, fmt.Errorf("calculate proposal: %w", err)
	}

	signature := tb.vrfSigner.Sign(p)
	tb.Log.WithContext(ctx).With().Debug("calculated signature",
		log.Uint32("epoch_id", uint32(epoch)),
		log.String("proposal", util.Bytes2Hex(p)),
		log.String("signature", string(signature)))

	return signature, nil
}

func (tb *TortoiseBeacon) signMessage(message interface{}) ([]byte, error) {
	encoded, err := types.InterfaceToBytes(message)
	if err != nil {
		return nil, fmt.Errorf("InterfaceToBytes: %w", err)
	}

	return tb.edSigner.Sign(encoded), nil
}

func (tb *TortoiseBeacon) buildProposal(epoch types.EpochID) ([]byte, error) {
	message := &struct {
		Prefix string
		Epoch  uint32
	}{
		Prefix: proposalPrefix,
		Epoch:  uint32(epoch),
	}

	b, err := types.InterfaceToBytes(message)
	if err != nil {
		return nil, fmt.Errorf("InterfaceToBytes: %w", err)
	}

	return b, nil
}

func ceilDuration(duration, multiple time.Duration) time.Duration {
	result := duration.Truncate(multiple)
	if duration%multiple != 0 {
		result += multiple
	}

	return result
}

func (tb *TortoiseBeacon) sendToGossip(ctx context.Context, channel string, data interface{}) error {
	serialized, err := types.InterfaceToBytes(data)
	if err != nil {
		return fmt.Errorf("serializing: %w", err)
	}

	if err := tb.net.Broadcast(ctx, channel, serialized); err != nil {
		return fmt.Errorf("broadcast: %w", err)
	}

	return nil
}

func (tb *TortoiseBeacon) proposalPassesEligibilityThreshold(proposal []byte, epochWeight uint64) (bool, error) {
	proposalInt := new(big.Int).SetBytes(proposal)

	threshold, err := tb.atxThreshold(epochWeight)
	if err != nil {
		return false, fmt.Errorf("atxThreshold: %w", err)
	}

	tb.Log.With().Debug("checking proposal for atx threshold",
		log.String("proposal", proposalInt.String()),
		log.String("threshold", threshold.String()))

	return proposalInt.Cmp(threshold) == -1, nil
}<|MERGE_RESOLUTION|>--- conflicted
+++ resolved
@@ -775,17 +775,10 @@
 	return nil
 }
 
-<<<<<<< HEAD
-func (tb *TortoiseBeacon) sendFollowingVote(ctx context.Context, epoch types.EpochID, round types.RoundID, ownCurrentRoundVotes votesSetPair) error {
-	tb.votesMu.RLock()
-	bitVector := tb.encodeVotes(ownCurrentRoundVotes, tb.firstRoundOutcomingVotes[epoch])
-	tb.votesMu.RUnlock()
-=======
 func (tb *TortoiseBeacon) sendFollowingVote(ctx context.Context, epoch types.EpochID, round types.RoundID, ownCurrentRoundVotes allVotes) error {
 	tb.consensusMu.RLock()
 	bitVector := tb.encodeVotes(ownCurrentRoundVotes, tb.incomingProposals)
 	tb.consensusMu.RUnlock()
->>>>>>> 4ed4fc6a
 
 	mb := FollowingVotingMessageBody{
 		RoundID:        round,
